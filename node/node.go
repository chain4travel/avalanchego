// (c) 2019-2020, Ava Labs, Inc. All rights reserved.
// See the file LICENSE for licensing terms.

package node

import (
	"crypto/tls"
	"crypto/x509"
	"encoding/pem"
	"errors"
	"fmt"
	"io/ioutil"
	"net"
	"os"
	"path"
	"sync"
	"time"

	"github.com/ava-labs/gecko/api"
	"github.com/ava-labs/gecko/api/admin"
	"github.com/ava-labs/gecko/api/health"
	"github.com/ava-labs/gecko/api/info"
	"github.com/ava-labs/gecko/api/ipcs"
	"github.com/ava-labs/gecko/api/keystore"
	"github.com/ava-labs/gecko/api/metrics"
	"github.com/ava-labs/gecko/chains"
	"github.com/ava-labs/gecko/chains/atomic"
	"github.com/ava-labs/gecko/database"
	"github.com/ava-labs/gecko/database/prefixdb"
	"github.com/ava-labs/gecko/genesis"
	"github.com/ava-labs/gecko/ids"
	"github.com/ava-labs/gecko/network"
	"github.com/ava-labs/gecko/snow/triggers"
	"github.com/ava-labs/gecko/snow/validators"
	"github.com/ava-labs/gecko/utils"
	"github.com/ava-labs/gecko/utils/hashing"
	"github.com/ava-labs/gecko/utils/logging"
	"github.com/ava-labs/gecko/utils/timer"
	"github.com/ava-labs/gecko/utils/wrappers"
	"github.com/ava-labs/gecko/version"
	"github.com/ava-labs/gecko/vms"
	"github.com/ava-labs/gecko/vms/avm"
	"github.com/ava-labs/gecko/vms/nftfx"
	"github.com/ava-labs/gecko/vms/platformvm"
	"github.com/ava-labs/gecko/vms/propertyfx"
	"github.com/ava-labs/gecko/vms/rpcchainvm"
	"github.com/ava-labs/gecko/vms/secp256k1fx"
	"github.com/ava-labs/gecko/vms/spchainvm"
	"github.com/ava-labs/gecko/vms/spdagvm"
	"github.com/ava-labs/gecko/vms/timestampvm"
)

// Networking constants
const (
	TCP = "tcp"
)

var (
	genesisHashKey = []byte("genesisID")

	// Version is the version of this code
<<<<<<< HEAD
	Version       = version.NewDefaultVersion("avalanche", 0, 6, 0)
=======
	Version       = version.NewDefaultVersion("avalanche", 0, 5, 9)
>>>>>>> 86fd5de2
	versionParser = version.NewDefaultParser()
)

// Node is an instance of an Ava node.
type Node struct {
	Log        logging.Logger
	LogFactory logging.Factory
	HTTPLog    logging.Logger

	// This node's unique ID used when communicating with other nodes
	// (in consensus, for example)
	ID ids.ShortID

	// Storage for this node
	DB database.Database

	// Handles calls to Keystore API
	keystoreServer keystore.Keystore

	// Manages shared memory
	sharedMemory atomic.SharedMemory

	// Manages creation of blockchains and routing messages to them
	chainManager chains.Manager

	// Manages Virtual Machines
	vmManager vms.Manager

	// dispatcher for events as they happen in consensus
	DecisionDispatcher  *triggers.EventDispatcher
	ConsensusDispatcher *triggers.EventDispatcher

	// Net runs the networking stack
	Net network.Network

	// this node's initial connections to the network
	beacons validators.Set

	// current validators of the network
	vdrs validators.Manager

	// Handles HTTP API calls
	APIServer api.Server

	// This node's configuration
	Config *Config

	// channel for closing the node
	nodeCloser chan<- os.Signal
}

/*
 ******************************************************************************
 *************************** P2P Networking Section ***************************
 ******************************************************************************
 */

func (n *Node) initNetworking() error {
	listener, err := net.Listen(TCP, fmt.Sprintf(":%d", n.Config.StakingLocalPort))
	if err != nil {
		return err
	}
	dialer := network.NewDialer(TCP)

	var serverUpgrader, clientUpgrader network.Upgrader
	if n.Config.EnableP2PTLS {
		cert, err := tls.LoadX509KeyPair(n.Config.StakingCertFile, n.Config.StakingKeyFile)
		if err != nil {
			return err
		}

		tlsConfig := &tls.Config{
			Certificates: []tls.Certificate{cert},
			ClientAuth:   tls.RequireAnyClientCert,
			// We do not use TLS's CA functionality, we just require an
			// authenticated channel. Therefore, we can safely skip verification
			// here.
			//
			// TODO: Security audit required
			InsecureSkipVerify: true,
		}

		serverUpgrader = network.NewTLSServerUpgrader(tlsConfig)
		clientUpgrader = network.NewTLSClientUpgrader(tlsConfig)
	} else {
		serverUpgrader = network.NewIPUpgrader()
		clientUpgrader = network.NewIPUpgrader()
	}

	// Initialize validator manager and default subnet's validator set
	defaultSubnetValidators := validators.NewSet()
	if !n.Config.EnableStaking {
		defaultSubnetValidators.Add(validators.NewValidator(n.ID, 1))
	}
	n.vdrs = validators.NewManager()
	n.vdrs.PutValidatorSet(platformvm.DefaultSubnetID, defaultSubnetValidators)

	n.Net = network.NewDefaultNetwork(
		n.Config.ConsensusParams.Metrics,
		n.Log,
		n.ID,
		n.Config.StakingIP,
		n.Config.NetworkID,
		Version,
		versionParser,
		listener,
		dialer,
		serverUpgrader,
		clientUpgrader,
		defaultSubnetValidators,
		n.beacons,
		n.Config.ConsensusRouter,
	)

	if !n.Config.EnableStaking {
		n.Net.RegisterHandler(&insecureValidatorManager{
			vdrs: defaultSubnetValidators,
		})
	}

	n.nodeCloser = utils.HandleSignals(func(os.Signal) {
		n.Net.Close()
	}, os.Interrupt, os.Kill)

	return nil
}

type insecureValidatorManager struct {
	vdrs validators.Set
}

func (i *insecureValidatorManager) Connected(vdrID ids.ShortID) bool {
	i.vdrs.Add(validators.NewValidator(vdrID, 1))
	return false
}

func (i *insecureValidatorManager) Disconnected(vdrID ids.ShortID) bool {
	i.vdrs.Remove(vdrID)
	return false
}

// Dispatch starts the node's servers.
// Returns when the node exits.
func (n *Node) Dispatch() error {
	go n.Log.RecoverAndPanic(func() {
		if n.Config.EnableHTTPS {
			n.Log.Debug("Initializing API server with TLS Enabled")
			err := n.APIServer.DispatchTLS(n.Config.HTTPSCertFile, n.Config.HTTPSKeyFile)
			n.Log.Warn("Secure API server initialization failed with %s, attempting to create insecure API server", err)
		}

		n.Log.Debug("Initializing API server")
		err := n.APIServer.Dispatch()

		n.Log.Fatal("API server initialization failed with %s", err)
		n.Net.Close()
	})

	// Add bootstrap nodes to the peer network
	for _, peer := range n.Config.BootstrapPeers {
		if !peer.IP.Equal(n.Config.StakingIP) {
			n.Net.Track(peer.IP)
		} else {
			n.Log.Error("can't add self as a bootstrapper")
		}
	}

	return n.Net.Dispatch()
}

/*
 ******************************************************************************
 *********************** End P2P Networking Section ***************************
 ******************************************************************************
 */

func (n *Node) initDatabase() error {
	n.DB = n.Config.DB

	expectedGenesis, err := genesis.Genesis(n.Config.NetworkID)
	if err != nil {
		return err
	}
	rawExpectedGenesisHash := hashing.ComputeHash256(expectedGenesis)

	rawGenesisHash, err := n.DB.Get(genesisHashKey)
	if err == database.ErrNotFound {
		rawGenesisHash = rawExpectedGenesisHash
		err = n.DB.Put(genesisHashKey, rawGenesisHash)
	}
	if err != nil {
		return err
	}

	genesisHash, err := ids.ToID(rawGenesisHash)
	if err != nil {
		return err
	}
	expectedGenesisHash, err := ids.ToID(rawExpectedGenesisHash)
	if err != nil {
		return err
	}

	if !genesisHash.Equals(expectedGenesisHash) {
		return fmt.Errorf("db contains invalid genesis hash. DB Genesis: %s Generated Genesis: %s", genesisHash, expectedGenesisHash)
	}
	return nil
}

// Initialize this node's ID
// If staking is disabled, a node's ID is a hash of its IP
// Otherwise, it is a hash of the TLS certificate that this node
// uses for P2P communication
func (n *Node) initNodeID() error {
	if !n.Config.EnableP2PTLS {
		n.ID = ids.NewShortID(hashing.ComputeHash160Array([]byte(n.Config.StakingIP.String())))
		n.Log.Info("Set the node's ID to %s", n.ID)
		return nil
	}

	stakeCert, err := ioutil.ReadFile(n.Config.StakingCertFile)
	if err != nil {
		return fmt.Errorf("problem reading staking certificate: %w", err)
	}

	block, _ := pem.Decode(stakeCert)
	cert, err := x509.ParseCertificate(block.Bytes)
	if err != nil {
		return fmt.Errorf("problem parsing staking certificate: %w", err)
	}
	n.ID, err = ids.ToShortID(hashing.PubkeyBytesToAddress(cert.Raw))
	if err != nil {
		return fmt.Errorf("problem deriving staker ID from certificate: %w", err)
	}
	n.Log.Info("Set node's ID to %s", n.ID)
	return nil
}

// Create the IDs of the peers this node should first connect to
func (n *Node) initBeacons() {
	n.beacons = validators.NewSet()
	for _, peer := range n.Config.BootstrapPeers {
		n.beacons.Add(validators.NewValidator(peer.ID, 1))
	}
}

// Create the vmManager and register the following vms:
// AVM, Simple Payments DAG, Simple Payments Chain
// The Platform VM is registered in initStaking because
// its factory needs to reference n.chainManager, which is nil right now
func (n *Node) initVMManager() error {
	avaAssetID, err := genesis.AVAAssetID(n.Config.NetworkID)
	if err != nil {
		return err
	}

	n.vmManager = vms.NewManager(&n.APIServer, n.HTTPLog)

	errs := wrappers.Errs{}
	errs.Add(
		n.vmManager.RegisterVMFactory(avm.ID, &avm.Factory{
			AVA:      avaAssetID,
			Platform: ids.Empty,
		}),
		n.vmManager.RegisterVMFactory(genesis.EVMID, &rpcchainvm.Factory{Path: path.Join(n.Config.PluginDir, "evm")}),
		n.vmManager.RegisterVMFactory(spdagvm.ID, &spdagvm.Factory{TxFee: n.Config.AvaTxFee}),
		n.vmManager.RegisterVMFactory(spchainvm.ID, &spchainvm.Factory{}),
		n.vmManager.RegisterVMFactory(timestampvm.ID, &timestampvm.Factory{}),
		n.vmManager.RegisterVMFactory(secp256k1fx.ID, &secp256k1fx.Factory{}),
		n.vmManager.RegisterVMFactory(nftfx.ID, &nftfx.Factory{}),
		n.vmManager.RegisterVMFactory(propertyfx.ID, &propertyfx.Factory{}),
	)
	return errs.Err
}

// Create the EventDispatcher used for hooking events
// into the general process flow.
func (n *Node) initEventDispatcher() {
	n.DecisionDispatcher = &triggers.EventDispatcher{}
	n.DecisionDispatcher.Initialize(n.Log)

	n.ConsensusDispatcher = &triggers.EventDispatcher{}
	n.ConsensusDispatcher.Initialize(n.Log)

	n.Log.AssertNoError(n.ConsensusDispatcher.Register("gossip", n.Net))
}

// Initializes the Platform chain.
// Its genesis data specifies the other chains that should
// be created.
func (n *Node) initChains() error {
	n.Log.Info("initializing chains")

	vdrs := n.vdrs

	// If staking is disabled, ignore updates to Subnets' validator sets
	// Instead of updating node's validator manager, platform chain makes changes
	// to its own local validator manager (which isn't used for sampling)
	if !n.Config.EnableStaking {
		defaultSubnetValidators := validators.NewSet()
		defaultSubnetValidators.Add(validators.NewValidator(n.ID, 1))
		vdrs = validators.NewManager()
		vdrs.PutValidatorSet(platformvm.DefaultSubnetID, defaultSubnetValidators)
	}

	avaAssetID, err := genesis.AVAAssetID(n.Config.NetworkID)
	if err != nil {
		return err
	}
	createAVMTx, err := genesis.VMGenesis(n.Config.NetworkID, avm.ID)
	if err != nil {
		return err
	}

	err = n.vmManager.RegisterVMFactory(
		/*vmID=*/ platformvm.ID,
		/*vmFactory=*/ &platformvm.Factory{
			ChainManager:   n.chainManager,
			Validators:     vdrs,
			StakingEnabled: n.Config.EnableStaking,
			AVA:            avaAssetID,
			AVM:            createAVMTx.ID(),
		},
	)
	if err != nil {
		return err
	}

	genesisBytes, err := genesis.Genesis(n.Config.NetworkID)
	if err != nil {
		return err
	}

	// Create the Platform Chain
	n.chainManager.ForceCreateChain(chains.ChainParameters{
		ID:            ids.Empty,
		SubnetID:      platformvm.DefaultSubnetID,
		GenesisData:   genesisBytes, // Specifies other chains to create
		VMAlias:       platformvm.ID.String(),
		CustomBeacons: n.beacons,
	})

	bootstrapWeight, err := n.beacons.Weight()
	if err != nil {
		return fmt.Errorf("Error calculating bootstrap weight of beacons: %s", err)
	}
	reqWeight := (3*bootstrapWeight + 3) / 4

	if reqWeight == 0 {
		return nil
	}

	connectToBootstrapsTimeout := timer.NewTimer(func() {
		n.Log.Fatal("Failed to connect to bootstrap nodes. Node shutting down...")
		go n.Net.Close()
	})

	awaiter := chains.NewAwaiter(n.beacons, reqWeight, func() {
		n.Log.Info("Connected to required bootstrap nodes. Starting Platform Chain...")
		connectToBootstrapsTimeout.Cancel()
	})

	go connectToBootstrapsTimeout.Dispatch()
	connectToBootstrapsTimeout.SetTimeoutIn(15 * time.Second)

	n.Net.RegisterHandler(awaiter)
	return nil
}

// initAPIServer initializes the server that handles HTTP calls
func (n *Node) initAPIServer() {
	n.Log.Info("Initializing API server")

	n.APIServer.Initialize(n.Log, n.LogFactory, n.Config.HTTPHost, n.Config.HTTPPort)
}

// Assumes n.DB, n.vdrs all initialized (non-nil)
func (n *Node) initChainManager() {
	n.chainManager = chains.New(
		n.Config.EnableStaking,
		n.Log,
		n.LogFactory,
		n.vmManager,
		n.DecisionDispatcher,
		n.ConsensusDispatcher,
		n.DB,
		n.Config.ConsensusRouter,
		n.Net,
		n.Config.ConsensusParams,
		n.vdrs,
		n.ID,
		n.Config.NetworkID,
		&n.APIServer,
		&n.keystoreServer,
		&n.sharedMemory,
	)

	n.chainManager.AddRegistrant(&n.APIServer)
}

// initSharedMemory initializes the shared memory for cross chain interation
func (n *Node) initSharedMemory() {
	n.Log.Info("initializing SharedMemory")
	sharedMemoryDB := prefixdb.New([]byte("shared memory"), n.DB)
	n.sharedMemory.Initialize(n.Log, sharedMemoryDB)
}

// initKeystoreAPI initializes the keystore service
// Assumes n.APIServer is already set
func (n *Node) initKeystoreAPI() error {
	n.Log.Info("initializing keystore")
	keystoreDB := prefixdb.New([]byte("keystore"), n.DB)
	n.keystoreServer.Initialize(n.Log, keystoreDB)
	keystoreHandler := n.keystoreServer.CreateHandler()
	if !n.Config.KeystoreAPIEnabled {
		n.Log.Info("skipping keystore API initializaion because it has been disabled")
		return nil
	}
	n.Log.Info("initializing keystore API")
	return n.APIServer.AddRoute(keystoreHandler, &sync.RWMutex{}, "keystore", "", n.HTTPLog)

}

// initMetricsAPI initializes the Metrics API
// Assumes n.APIServer is already set
func (n *Node) initMetricsAPI() error {
	registry, handler := metrics.NewService()
	// It is assumed by components of the system that the Metrics interface is
	// non-nil. So, it is set regardless of if the metrics API is available or not.
	n.Config.ConsensusParams.Metrics = registry
	if !n.Config.MetricsAPIEnabled {
		n.Log.Info("skipping metrics API initialization because it has been disabled")
		return nil
	}
	n.Log.Info("initializing metrics API")
	return n.APIServer.AddRoute(handler, &sync.RWMutex{}, "metrics", "", n.HTTPLog)
}

// initAdminAPI initializes the Admin API service
// Assumes n.log, n.chainManager, and n.ValidatorAPI already initialized
func (n *Node) initAdminAPI() error {
	if !n.Config.AdminAPIEnabled {
		n.Log.Info("skipping admin API initializaion because it has been disabled")
		return nil
	}
	n.Log.Info("initializing admin API")
	service := admin.NewService(Version, n.ID, n.Config.NetworkID, n.Log, n.chainManager, n.Net, &n.APIServer)
	return n.APIServer.AddRoute(service, &sync.RWMutex{}, "admin", "", n.HTTPLog)
}

func (n *Node) initInfoAPI() error {
	if !n.Config.InfoAPIEnabled {
		n.Log.Info("skipping info API initializaion because it has been disabled")
		return nil
	}
	n.Log.Info("initializing info API")
	service := info.NewService(n.Log, Version, n.ID, n.Config.NetworkID, n.chainManager, n.Net)
	return n.APIServer.AddRoute(service, &sync.RWMutex{}, "info", "", n.HTTPLog)

}

// initHealthAPI initializes the Health API service
// Assumes n.Log, n.Net, n.APIServer, n.HTTPLog already initialized
func (n *Node) initHealthAPI() error {
	if !n.Config.HealthAPIEnabled {
		n.Log.Info("skipping health API initializaion because it has been disabled")
		return nil
	}
	n.Log.Info("initializing Health API")
	service := health.NewService(n.Log)
	if err := service.RegisterHeartbeat("network.validators.heartbeat", n.Net, 5*time.Minute); err != nil {
		return fmt.Errorf("couldn't register heartbeat health check: %w", err)
	}
	isBootstrappedFunc := func() (interface{}, error) {
		if pChainID, err := n.chainManager.Lookup("P"); err != nil {
			return nil, errors.New("P-Chain not created")
		} else if !n.chainManager.IsBootstrapped(pChainID) {
			return nil, errors.New("P-Chain not bootstrapped")
		}
		if xChainID, err := n.chainManager.Lookup("X"); err != nil {
			return nil, errors.New("X-Chain not created")
		} else if !n.chainManager.IsBootstrapped(xChainID) {
			return nil, errors.New("X-Chain not bootstrapped")
		}
		if cChainID, err := n.chainManager.Lookup("C"); err != nil {
			return nil, errors.New("C-Chain not created")
		} else if !n.chainManager.IsBootstrapped(cChainID) {
			return nil, errors.New("C-Chain not bootstrapped")
		}
		return nil, nil
	}
	// Passes if the P, X and C chains are finished bootstrapping
	if err := service.RegisterMonotonicCheckFunc("chains.default.bootstrapped", isBootstrappedFunc); err != nil {
		return err
	}
	return n.APIServer.AddRoute(service.Handler(), &sync.RWMutex{}, "health", "", n.HTTPLog)
}

// initIPCAPI initializes the IPC API service
// Assumes n.log and n.chainManager already initialized
func (n *Node) initIPCAPI() error {
	if !n.Config.IPCEnabled {
		n.Log.Info("skipping ipc API initializaion because it has been disabled")
		return nil
	}
	n.Log.Info("initializing ipc API")
	service := ipcs.NewService(n.Log, n.chainManager, n.DecisionDispatcher, &n.APIServer)
	return n.APIServer.AddRoute(service, &sync.RWMutex{}, "ipcs", "", n.HTTPLog)
}

// Give chains and VMs aliases as specified by the genesis information
func (n *Node) initAliases() error {
	n.Log.Info("initializing aliases")
	defaultAliases, chainAliases, vmAliases, err := genesis.Aliases(n.Config.NetworkID)
	if err != nil {
		return err
	}

	for chainIDKey, aliases := range chainAliases {
		chainID := ids.NewID(chainIDKey)
		for _, alias := range aliases {
			if err := n.chainManager.Alias(chainID, alias); err != nil {
				return err
			}
		}
	}
	for vmIDKey, aliases := range vmAliases {
		vmID := ids.NewID(vmIDKey)
		for _, alias := range aliases {
			if err := n.vmManager.Alias(vmID, alias); err != nil {
				return err
			}
		}
	}
	for url, aliases := range defaultAliases {
		if err := n.APIServer.AddAliases(url, aliases...); err != nil {
			return err
		}
	}
	return nil
}

// Initialize this node
func (n *Node) Initialize(Config *Config, logger logging.Logger, logFactory logging.Factory) error {
	n.Log = logger
	n.LogFactory = logFactory
	n.Config = Config
	n.Log.Info("Gecko version is: %s", Version)

	httpLog, err := logFactory.MakeSubdir("http")
	if err != nil {
		return fmt.Errorf("problem initializing HTTP logger: %w", err)
	}
	n.HTTPLog = httpLog

	if err := n.initDatabase(); err != nil { // Set up the node's database
		return fmt.Errorf("problem initializing database: %w", err)
	}

	if err = n.initNodeID(); err != nil { // Derive this node's ID
		return fmt.Errorf("problem initializing staker ID: %w", err)
	}

	n.initBeacons()

	// Start HTTP APIs
	n.initAPIServer()                           // Start the API Server
	if err := n.initKeystoreAPI(); err != nil { // Start the Keystore API
		return fmt.Errorf("couldn't initialize keystore API: %w", err)
	}
	if err := n.initMetricsAPI(); err != nil { // Start the Metrics API
		return fmt.Errorf("couldn't initialize metrics API: %w", err)
	}

	// initialize shared memory
	n.initSharedMemory()

	if err = n.initNetworking(); err != nil { // Set up all networking
		return fmt.Errorf("problem initializing networking: %w", err)
	}

	if err := n.initVMManager(); err != nil { // Set up the vm manager
		return fmt.Errorf("problem initializing the VM manager: %w", err)
	}

	n.initEventDispatcher() // Set up the event dipatcher
	n.initChainManager()    // Set up the chain manager

	if err := n.initAdminAPI(); err != nil { // Start the Admin API
		return fmt.Errorf("couldn't initialize admin API: %w", err)
	}
	if err := n.initInfoAPI(); err != nil { // Start the Info API
		return fmt.Errorf("couldn't initialize info API: %w", err)
	}
	if err := n.initHealthAPI(); err != nil { // Start the Health API
		return fmt.Errorf("couldn't initialize health API: %w", err)
	}
	if err := n.initIPCAPI(); err != nil { // Start the IPC API
		return fmt.Errorf("couldn't initialize ipc API: %w", err)
	}
	if err := n.initAliases(); err != nil { // Set up aliases
		return fmt.Errorf("couldn't initialize aliases: %w", err)
	}
	if err := n.initChains(); err != nil { // Start the Platform chain
		return fmt.Errorf("couldn't initialize chains: %w", err)
	}
	return nil
}

// Shutdown this node
func (n *Node) Shutdown() {
	n.Log.Info("shutting down the node")
	n.Net.Close()
	n.chainManager.Shutdown()
	utils.ClearSignals(n.nodeCloser)
	n.Log.Info("node shut down successfully")
}<|MERGE_RESOLUTION|>--- conflicted
+++ resolved
@@ -59,11 +59,7 @@
 	genesisHashKey = []byte("genesisID")
 
 	// Version is the version of this code
-<<<<<<< HEAD
 	Version       = version.NewDefaultVersion("avalanche", 0, 6, 0)
-=======
-	Version       = version.NewDefaultVersion("avalanche", 0, 5, 9)
->>>>>>> 86fd5de2
 	versionParser = version.NewDefaultParser()
 )
 
