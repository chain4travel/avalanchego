// Copyright (C) 2023, Chain4Travel AG. All rights reserved.
//
// This file is a derived work, based on ava-labs code whose
// original notices appear below.
//
// It is distributed under the same license conditions as the
// original code from which it is derived.
//
// Much love to the original authors for their work.
// **********************************************************
// Copyright (C) 2019-2023, Ava Labs, Inc. All rights reserved.
// See the file LICENSE for licensing terms.

package node

import (
	"context"
	"crypto"
	"crypto/tls"
	"encoding/json"
	"errors"
	"fmt"
	"io"
	"io/fs"
	"net"
	"os"
	"path/filepath"
	"sync"
	"time"

	"github.com/prometheus/client_golang/prometheus"
	"github.com/prometheus/client_golang/prometheus/collectors"
	"github.com/prometheus/client_golang/prometheus/promhttp"

	"go.uber.org/zap"

	coreth "github.com/ava-labs/coreth/plugin/evm"

	"github.com/ava-labs/avalanchego/api/admin"
	"github.com/ava-labs/avalanchego/api/auth"
	"github.com/ava-labs/avalanchego/api/health"
	"github.com/ava-labs/avalanchego/api/info"
	"github.com/ava-labs/avalanchego/api/keystore"
	"github.com/ava-labs/avalanchego/api/metrics"
	"github.com/ava-labs/avalanchego/api/server"
	"github.com/ava-labs/avalanchego/chains"
	"github.com/ava-labs/avalanchego/chains/atomic"
	"github.com/ava-labs/avalanchego/database"
	"github.com/ava-labs/avalanchego/database/leveldb"
	"github.com/ava-labs/avalanchego/database/manager"
	"github.com/ava-labs/avalanchego/database/memdb"
	"github.com/ava-labs/avalanchego/database/prefixdb"
	"github.com/ava-labs/avalanchego/genesis"
	"github.com/ava-labs/avalanchego/ids"
	"github.com/ava-labs/avalanchego/indexer"
	"github.com/ava-labs/avalanchego/ipcs"
	"github.com/ava-labs/avalanchego/message"
	"github.com/ava-labs/avalanchego/network"
	"github.com/ava-labs/avalanchego/network/dialer"
	"github.com/ava-labs/avalanchego/network/peer"
	"github.com/ava-labs/avalanchego/network/throttling"
	"github.com/ava-labs/avalanchego/snow"
	"github.com/ava-labs/avalanchego/snow/engine/common"
	"github.com/ava-labs/avalanchego/snow/networking/benchlist"
	"github.com/ava-labs/avalanchego/snow/networking/router"
	"github.com/ava-labs/avalanchego/snow/networking/timeout"
	"github.com/ava-labs/avalanchego/snow/networking/tracker"
	"github.com/ava-labs/avalanchego/snow/uptime"
	"github.com/ava-labs/avalanchego/snow/validators"
	"github.com/ava-labs/avalanchego/staking"
	"github.com/ava-labs/avalanchego/trace"
	"github.com/ava-labs/avalanchego/utils"
	"github.com/ava-labs/avalanchego/utils/constants"
	"github.com/ava-labs/avalanchego/utils/crypto/bls"
	"github.com/ava-labs/avalanchego/utils/filesystem"
	"github.com/ava-labs/avalanchego/utils/hashing"
	"github.com/ava-labs/avalanchego/utils/ips"
	"github.com/ava-labs/avalanchego/utils/logging"
	"github.com/ava-labs/avalanchego/utils/math/meter"
	"github.com/ava-labs/avalanchego/utils/perms"
	"github.com/ava-labs/avalanchego/utils/profiler"
	"github.com/ava-labs/avalanchego/utils/resource"
	"github.com/ava-labs/avalanchego/utils/set"
	"github.com/ava-labs/avalanchego/utils/timer"
	"github.com/ava-labs/avalanchego/utils/wrappers"
	"github.com/ava-labs/avalanchego/version"
	"github.com/ava-labs/avalanchego/vms"
	"github.com/ava-labs/avalanchego/vms/avm"
	"github.com/ava-labs/avalanchego/vms/nftfx"
	"github.com/ava-labs/avalanchego/vms/platformvm"
	"github.com/ava-labs/avalanchego/vms/platformvm/signer"
	"github.com/ava-labs/avalanchego/vms/propertyfx"
	"github.com/ava-labs/avalanchego/vms/registry"
	"github.com/ava-labs/avalanchego/vms/rpcchainvm/runtime"
	"github.com/ava-labs/avalanchego/vms/secp256k1fx"

	ipcsapi "github.com/ava-labs/avalanchego/api/ipcs"
	avmconfig "github.com/ava-labs/avalanchego/vms/avm/config"
	platformconfig "github.com/ava-labs/avalanchego/vms/platformvm/config"
)

var (
	genesisHashKey  = []byte("genesisID")
	indexerDBPrefix = []byte{0x00}

	errInvalidTLSKey = errors.New("invalid TLS key")
	errShuttingDown  = errors.New("server shutting down")
)

// Node is an instance of an Avalanche node.
type Node struct {
	Log          logging.Logger
	VMFactoryLog logging.Logger
	LogFactory   logging.Factory

	// This node's unique ID used when communicating with other nodes
	// (in consensus, for example)
	ID ids.NodeID

	// Storage for this node
	DBManager manager.Manager
	DB        database.Database

	// Profiles the process. Nil if continuous profiling is disabled.
	profiler profiler.ContinuousProfiler

	// Indexes blocks, transactions and blocks
	indexer indexer.Indexer

	// Handles calls to Keystore API
	keystore keystore.Keystore

	// Manages shared memory
	sharedMemory *atomic.Memory

	// Monitors node health and runs health checks
	health health.Health

	// Build and parse messages, for both network layer and chain manager
	msgCreator message.Creator

	// Manages creation of blockchains and routing messages to them
	chainManager chains.Manager

	// Manages validator benching
	benchlistManager benchlist.Manager

	uptimeCalculator uptime.LockedCalculator

	// dispatcher for events as they happen in consensus
	BlockAcceptorGroup  snow.AcceptorGroup
	TxAcceptorGroup     snow.AcceptorGroup
	VertexAcceptorGroup snow.AcceptorGroup

	IPCs *ipcs.ChainIPCs

	// Net runs the networking stack
	networkNamespace string
	Net              network.Network

	// The staking address will optionally be written to a process context
	// file to enable other nodes to be configured to use this node as a
	// beacon.
	stakingAddress string

	// tlsKeyLogWriterCloser is a debug file handle that writes all the TLS
	// session keys. This value should only be non-nil during debugging.
	tlsKeyLogWriterCloser io.WriteCloser

	// this node's initial connections to the network
	bootstrappers validators.Set

	// current validators of the network
	vdrs validators.Manager

	apiURI string

	// Handles HTTP API calls
	APIServer server.Server

	// This node's configuration
	Config *Config

	tracer trace.Tracer

	// ensures that we only close the node once.
	shutdownOnce sync.Once

	// True if node is shutting down or is done shutting down
	shuttingDown utils.Atomic[bool]

	// Sets the exit code
	shuttingDownExitCode utils.Atomic[int]

	// Incremented only once on initialization.
	// Decremented when node is done shutting down.
	DoneShuttingDown sync.WaitGroup

	// Metrics Registerer
	MetricsRegisterer *prometheus.Registry
	MetricsGatherer   metrics.MultiGatherer

	VMManager vms.Manager

	// VM endpoint registry
	VMRegistry registry.VMRegistry

	// Manages shutdown of a VM process
	runtimeManager runtime.Manager

	resourceManager resource.Manager

	// Tracks the CPU/disk usage caused by processing
	// messages of each peer.
	resourceTracker tracker.ResourceTracker

	// Specifies how much CPU usage each peer can cause before
	// we rate-limit them.
	cpuTargeter tracker.Targeter

	// Specifies how much disk usage each peer can cause before
	// we rate-limit them.
	diskTargeter tracker.Targeter
}

/*
 ******************************************************************************
 *************************** P2P Networking Section ***************************
 ******************************************************************************
 */

// Initialize the networking layer.
// Assumes [n.CPUTracker] and [n.CPUTargeter] have been initialized.
func (n *Node) initNetworking(primaryNetVdrs validators.Set) error {
	currentIPPort := n.Config.IPPort.IPPort()

	// Providing either loopback address - `::1` for ipv6 and `127.0.0.1` for ipv4 - as the listen
	// host will avoid the need for a firewall exception on recent MacOS:
	//
	//   - MacOS requires a manually-approved firewall exception [1] for each version of a given
	//   binary that wants to bind to all interfaces (i.e. with an address of `:[port]`). Each
	//   compiled version of avalanchego requires a separate exception to be allowed to bind to all
	//   interfaces.
	//
	//   - A firewall exception is not required to bind to a loopback interface, but the only way for
	//   Listen() to bind to loopback for both ipv4 and ipv6 is to bind to all interfaces [2] which
	//   requires an exception.
	//
	//   - Thus, the only way to start a node on MacOS without approving a firewall exception for the
	//   avalanchego binary is to bind to loopback by specifying the host to be `::1` or `127.0.0.1`.
	//
	// 1: https://apple.stackexchange.com/questions/393715/do-you-want-the-application-main-to-accept-incoming-network-connections-pop
	// 2: https://github.com/golang/go/issues/56998
	listenAddress := net.JoinHostPort(n.Config.ListenHost, fmt.Sprintf("%d", currentIPPort.Port))

	listener, err := net.Listen(constants.NetworkType, listenAddress)
	if err != nil {
		return err
	}
	// Wrap listener so it will only accept a certain number of incoming connections per second
	listener = throttling.NewThrottledListener(listener, n.Config.NetworkConfig.ThrottlerConfig.MaxInboundConnsPerSec)

	ipPort, err := ips.ToIPPort(listener.Addr().String())
	if err != nil {
		n.Log.Info("initializing networking",
			zap.Stringer("currentNodeIP", currentIPPort),
		)
	} else {
		ipPort = ips.IPPort{
			IP:   currentIPPort.IP,
			Port: ipPort.Port,
		}
		n.Log.Info("initializing networking",
			zap.Stringer("currentNodeIP", ipPort),
		)
	}

	// Record the bound address to enable inclusion in process context file.
	n.stakingAddress = listener.Addr().String()

	tlsKey, ok := n.Config.StakingTLSCert.PrivateKey.(crypto.Signer)
	if !ok {
		return errInvalidTLSKey
	}

	if n.Config.NetworkConfig.TLSKeyLogFile != "" {
		n.tlsKeyLogWriterCloser, err = perms.Create(n.Config.NetworkConfig.TLSKeyLogFile, perms.ReadWrite)
		if err != nil {
			return err
		}
		n.Log.Warn("TLS key logging is enabled",
			zap.String("filename", n.Config.NetworkConfig.TLSKeyLogFile),
		)
	}

	tlsConfig := peer.TLSConfig(n.Config.StakingTLSCert, n.tlsKeyLogWriterCloser)

	// Configure benchlist
	n.Config.BenchlistConfig.Validators = n.vdrs
	n.Config.BenchlistConfig.Benchable = n.Config.ConsensusRouter
	n.Config.BenchlistConfig.SybilProtectionEnabled = n.Config.SybilProtectionEnabled
	n.benchlistManager = benchlist.NewManager(&n.Config.BenchlistConfig)

	n.uptimeCalculator = uptime.NewLockedCalculator()

	consensusRouter := n.Config.ConsensusRouter
	if !n.Config.SybilProtectionEnabled {
		// Sybil protection is disabled so we don't have a txID that added us as
		// a validator. Because each validator needs a txID associated with it,
		// we hack one together by just padding our nodeID with zeroes.
		dummyTxID := ids.Empty
		copy(dummyTxID[:], n.ID[:])

		err := primaryNetVdrs.Add(
			n.ID,
			bls.PublicFromSecretKey(n.Config.StakingSigningKey),
			dummyTxID,
			n.Config.SybilProtectionDisabledWeight,
		)
		if err != nil {
			return err
		}

		consensusRouter = &insecureValidatorManager{
			Router: consensusRouter,
			vdrs:   primaryNetVdrs,
			weight: n.Config.SybilProtectionDisabledWeight,
		}
	}

	numBootstrappers := n.bootstrappers.Len()
	requiredConns := (3*numBootstrappers + 3) / 4

	if requiredConns > 0 {
		// Set a timer that will fire after a given timeout unless we connect
		// to a sufficient portion of nodes. If the timeout fires, the node will
		// shutdown.
		timer := timer.NewTimer(func() {
			// If the timeout fires and we're already shutting down, nothing to do.
			if !n.shuttingDown.Get() {
				n.Log.Warn("failed to connect to bootstrap nodes",
					zap.Stringer("bootstrappers", n.bootstrappers),
					zap.Duration("duration", n.Config.BootstrapBeaconConnectionTimeout),
				)
			}
		})

		go timer.Dispatch()
		timer.SetTimeoutIn(n.Config.BootstrapBeaconConnectionTimeout)

		consensusRouter = &beaconManager{
			Router:        consensusRouter,
			timer:         timer,
			beacons:       n.bootstrappers,
			requiredConns: int64(requiredConns),
		}
	}

	// initialize gossip tracker
	gossipTracker, err := peer.NewGossipTracker(n.MetricsRegisterer, n.networkNamespace)
	if err != nil {
		return err
	}

	// keep gossip tracker synchronized with the validator set
	primaryNetVdrs.RegisterCallbackListener(&peer.GossipTrackerCallback{
		Log:           n.Log,
		GossipTracker: gossipTracker,
	})

	// add node configs to network config
	n.Config.NetworkConfig.Namespace = n.networkNamespace
	n.Config.NetworkConfig.MyNodeID = n.ID
	n.Config.NetworkConfig.MyIPPort = n.Config.IPPort
	n.Config.NetworkConfig.NetworkID = n.Config.NetworkID
	n.Config.NetworkConfig.Validators = n.vdrs
	n.Config.NetworkConfig.Beacons = n.bootstrappers
	n.Config.NetworkConfig.TLSConfig = tlsConfig
	n.Config.NetworkConfig.TLSKey = tlsKey
	n.Config.NetworkConfig.TrackedSubnets = n.Config.TrackedSubnets
	n.Config.NetworkConfig.UptimeCalculator = n.uptimeCalculator
	n.Config.NetworkConfig.UptimeRequirement = n.Config.UptimeRequirement
	n.Config.NetworkConfig.ResourceTracker = n.resourceTracker
	n.Config.NetworkConfig.CPUTargeter = n.cpuTargeter
	n.Config.NetworkConfig.DiskTargeter = n.diskTargeter
	n.Config.NetworkConfig.GossipTracker = gossipTracker

	n.Net, err = network.NewNetwork(
		&n.Config.NetworkConfig,
		n.msgCreator,
		n.MetricsRegisterer,
		n.Log,
		listener,
		dialer.NewDialer(constants.NetworkType, n.Config.NetworkConfig.DialerConfig, n.Log),
		consensusRouter,
	)

	return err
}

type NodeProcessContext struct {
	// The process id of the node
	PID int `json:"pid"`
	// URI to access the node API
	// Format: [https|http]://[host]:[port]
	URI string `json:"uri"`
	// Address other nodes can use to communicate with this node
	// Format: [host]:[port]
	StakingAddress string `json:"stakingAddress"`
}

// Write process context to the configured path. Supports the use of
// dynamically chosen network ports with local network orchestration.
func (n *Node) writeProcessContext() error {
	n.Log.Info("writing process context", zap.String("path", n.Config.ProcessContextFilePath))

	// Write the process context to disk
	processContext := &NodeProcessContext{
		PID:            os.Getpid(),
		URI:            n.apiURI,
		StakingAddress: n.stakingAddress, // Set by network initialization
	}
	bytes, err := json.MarshalIndent(processContext, "", "  ")
	if err != nil {
		return fmt.Errorf("failed to marshal process context: %w", err)
	}
	if err := os.WriteFile(n.Config.ProcessContextFilePath, bytes, perms.ReadWrite); err != nil {
		return fmt.Errorf("failed to write process context: %w", err)
	}
	return nil
}

// Dispatch starts the node's servers.
// Returns when the node exits.
func (n *Node) Dispatch() error {
	if err := n.writeProcessContext(); err != nil {
		return err
	}

	// Start the HTTP API server
	go n.Log.RecoverAndPanic(func() {
		n.Log.Info("API server listening",
			zap.String("uri", n.apiURI),
		)
		err := n.APIServer.Dispatch()
		// When [n].Shutdown() is called, [n.APIServer].Close() is called.
		// This causes [n.APIServer].Dispatch() to return an error.
		// If that happened, don't log/return an error here.
		if !n.shuttingDown.Get() {
			n.Log.Fatal("API server dispatch failed",
				zap.Error(err),
			)
		}
		// If the API server isn't running, shut down the node.
		// If node is already shutting down, this does nothing.
		n.Shutdown(1)
	})

	// Add state sync nodes to the peer network
	for i, peerIP := range n.Config.StateSyncIPs {
		n.Net.ManuallyTrack(n.Config.StateSyncIDs[i], peerIP)
	}

	// Add bootstrap nodes to the peer network
	for _, bootstrapper := range n.Config.Bootstrappers {
		n.Net.ManuallyTrack(bootstrapper.ID, ips.IPPort(bootstrapper.IP))
	}

	// Start P2P connections
	err := n.Net.Dispatch()

	// If the P2P server isn't running, shut down the node.
	// If node is already shutting down, this does nothing.
	n.Shutdown(1)

	if n.tlsKeyLogWriterCloser != nil {
		err := n.tlsKeyLogWriterCloser.Close()
		if err != nil {
			n.Log.Error("closing TLS key log file failed",
				zap.String("filename", n.Config.NetworkConfig.TLSKeyLogFile),
				zap.Error(err),
			)
		}
	}

	// Wait until the node is done shutting down before returning
	n.DoneShuttingDown.Wait()

	// Remove the process context file to communicate to an orchestrator
	// that the node is no longer running.
	if err := os.Remove(n.Config.ProcessContextFilePath); err != nil && !errors.Is(err, fs.ErrNotExist) {
		n.Log.Error("removal of process context file failed",
			zap.String("path", n.Config.ProcessContextFilePath),
			zap.Error(err),
		)
	}

	return err
}

/*
 ******************************************************************************
 *********************** End P2P Networking Section ***************************
 ******************************************************************************
 */

func (n *Node) initDatabase() error {
	// start the db manager
	var (
		dbManager manager.Manager
		err       error
	)
	switch n.Config.DatabaseConfig.Name {
	case leveldb.Name:
		dbManager, err = manager.NewLevelDB(n.Config.DatabaseConfig.Path, n.Config.DatabaseConfig.Config, n.Log, version.CurrentDatabase, "db_internal", n.MetricsRegisterer)
	case memdb.Name:
		dbManager = manager.NewMemDB(version.CurrentDatabase)
	default:
		err = fmt.Errorf(
			"db-type was %q but should have been one of {%s, %s}",
			n.Config.DatabaseConfig.Name,
			leveldb.Name,
			memdb.Name,
		)
	}
	if err != nil {
		return err
	}

	meterDBManager, err := dbManager.NewMeterDBManager("db", n.MetricsRegisterer)
	if err != nil {
		return err
	}

	n.DBManager = meterDBManager

	currentDB := dbManager.Current()
	n.Log.Info("initializing database",
		zap.Stringer("dbVersion", currentDB.Version),
	)
	n.DB = currentDB.Database

	rawExpectedGenesisHash := hashing.ComputeHash256(n.Config.GenesisBytes)

	rawGenesisHash, err := n.DB.Get(genesisHashKey)
	if err == database.ErrNotFound {
		rawGenesisHash = rawExpectedGenesisHash
		err = n.DB.Put(genesisHashKey, rawGenesisHash)
	}
	if err != nil {
		return err
	}

	genesisHash, err := ids.ToID(rawGenesisHash)
	if err != nil {
		return err
	}
	expectedGenesisHash, err := ids.ToID(rawExpectedGenesisHash)
	if err != nil {
		return err
	}

	if genesisHash != expectedGenesisHash {
		return fmt.Errorf("db contains invalid genesis hash. DB Genesis: %s Generated Genesis: %s", genesisHash, expectedGenesisHash)
	}
	return nil
}

// Set the node IDs of the peers this node should first connect to
func (n *Node) initBootstrappers() error {
	n.bootstrappers = validators.NewSet()
	for _, bootstrapper := range n.Config.Bootstrappers {
		// Note: The beacon connection manager will treat all beaconIDs as
		//       equal.
		// Invariant: We never use the TxID or BLS keys populated here.
		if err := n.bootstrappers.Add(bootstrapper.ID, nil, ids.Empty, 1); err != nil {
			return err
		}
	}
	return nil
}

// Create the EventDispatcher used for hooking events
// into the general process flow.
func (n *Node) initEventDispatchers() {
	n.BlockAcceptorGroup = snow.NewAcceptorGroup(n.Log)
	n.TxAcceptorGroup = snow.NewAcceptorGroup(n.Log)
	n.VertexAcceptorGroup = snow.NewAcceptorGroup(n.Log)
}

func (n *Node) initIPCs() error {
	chainIDs := make([]ids.ID, len(n.Config.IPCDefaultChainIDs))
	for i, chainID := range n.Config.IPCDefaultChainIDs {
		id, err := ids.FromString(chainID)
		if err != nil {
			return err
		}
		chainIDs[i] = id
	}

	var err error
	n.IPCs, err = ipcs.NewChainIPCs(
		n.Log,
		n.Config.IPCPath,
		n.Config.NetworkID,
		n.BlockAcceptorGroup,
		n.TxAcceptorGroup,
		n.VertexAcceptorGroup,
		chainIDs,
	)
	return err
}

// Initialize [n.indexer].
// Should only be called after [n.DB], [n.DecisionAcceptorGroup],
// [n.ConsensusAcceptorGroup], [n.Log], [n.APIServer], [n.chainManager] are
// initialized
func (n *Node) initIndexer() error {
	txIndexerDB := prefixdb.New(indexerDBPrefix, n.DB)
	var err error
	n.indexer, err = indexer.NewIndexer(indexer.Config{
		IndexingEnabled:      n.Config.IndexAPIEnabled,
		AllowIncompleteIndex: n.Config.IndexAllowIncomplete,
		DB:                   txIndexerDB,
		Log:                  n.Log,
		BlockAcceptorGroup:   n.BlockAcceptorGroup,
		TxAcceptorGroup:      n.TxAcceptorGroup,
		VertexAcceptorGroup:  n.VertexAcceptorGroup,
		APIServer:            n.APIServer,
		ShutdownF: func() {
			n.Shutdown(0) // TODO put exit code here
		},
	})
	if err != nil {
		return fmt.Errorf("couldn't create index for txs: %w", err)
	}

	// Chain manager will notify indexer when a chain is created
	n.chainManager.AddRegistrant(n.indexer)

	return nil
}

// Initializes the Platform chain.
// Its genesis data specifies the other chains that should be created.
func (n *Node) initChains(genesisBytes []byte) error {
	n.Log.Info("initializing chains")

	platformChain := chains.ChainParameters{
		ID:            constants.PlatformChainID,
		SubnetID:      constants.PrimaryNetworkID,
		GenesisData:   genesisBytes, // Specifies other chains to create
		VMID:          constants.PlatformVMID,
		CustomBeacons: n.bootstrappers,
	}

	// Start the chain creator with the Platform Chain
	return n.chainManager.StartChainCreator(platformChain)
}

func (n *Node) initMetrics() {
	n.MetricsRegisterer = prometheus.NewRegistry()
	n.MetricsGatherer = metrics.NewMultiGatherer()
}

// initAPIServer initializes the server that handles HTTP calls
func (n *Node) initAPIServer() error {
	n.Log.Info("initializing API server")

	listenAddress := net.JoinHostPort(n.Config.HTTPHost, fmt.Sprintf("%d", n.Config.HTTPPort))
	listener, err := net.Listen("tcp", listenAddress)
	if err != nil {
		return err
	}

	protocol := "http"
	if n.Config.HTTPSEnabled {
		cert, err := tls.X509KeyPair(n.Config.HTTPSCert, n.Config.HTTPSKey)
		if err != nil {
			return err
		}
		config := &tls.Config{
			MinVersion:   tls.VersionTLS12,
			Certificates: []tls.Certificate{cert},
		}
		listener = tls.NewListener(listener, config)

		protocol = "https"
	}
	n.apiURI = fmt.Sprintf("%s://%s", protocol, listener.Addr())

	if !n.Config.APIRequireAuthToken {
		var err error
		n.APIServer, err = server.New(
			n.Log,
			n.LogFactory,
			listener,
			n.Config.HTTPAllowedOrigins,
			n.Config.ShutdownTimeout,
			n.ID,
			n.Config.TraceConfig.Enabled,
			n.tracer,
			"api",
			n.MetricsRegisterer,
			n.Config.HTTPConfig.HTTPConfig,
			n.Config.HTTPAllowedHosts,
		)
		return err
	}

	a, err := auth.New(n.Log, "auth", n.Config.APIAuthPassword)
	if err != nil {
		return err
	}

	n.APIServer, err = server.New(
		n.Log,
		n.LogFactory,
		listener,
		n.Config.HTTPAllowedOrigins,
		n.Config.ShutdownTimeout,
		n.ID,
		n.Config.TraceConfig.Enabled,
		n.tracer,
		"api",
		n.MetricsRegisterer,
		n.Config.HTTPConfig.HTTPConfig,
		n.Config.HTTPAllowedHosts,
		a,
	)
	if err != nil {
		return err
	}

	// only create auth service if token authorization is required
	n.Log.Info("API authorization is enabled. Auth tokens must be passed in the header of API requests, except requests to the auth service.")
	authService, err := a.CreateHandler()
	if err != nil {
		return err
	}
	handler := &common.HTTPHandler{
		LockOptions: common.NoLock,
		Handler:     authService,
	}
	return n.APIServer.AddRoute(handler, &sync.RWMutex{}, "auth", "")
}

// Add the default VM aliases
func (n *Node) addDefaultVMAliases() error {
	n.Log.Info("adding the default VM aliases")
	vmAliases := genesis.GetVMAliases()

	for vmID, aliases := range vmAliases {
		for _, alias := range aliases {
			if err := n.Config.VMAliaser.Alias(vmID, alias); err != nil {
				return err
			}
		}
	}
	return nil
}

// Create the chainManager and register the following VMs:
// AVM, Simple Payments DAG, Simple Payments Chain, and Platform VM
// Assumes n.DBManager, n.vdrs all initialized (non-nil)
func (n *Node) initChainManager(avaxAssetID ids.ID) error {
	createAVMTx, err := genesis.VMGenesis(n.Config.GenesisBytes, constants.AVMID)
	if err != nil {
		return err
	}
	xChainID := createAVMTx.ID()

	createEVMTx, err := genesis.VMGenesis(n.Config.GenesisBytes, constants.EVMID)
	if err != nil {
		return err
	}
	cChainID := createEVMTx.ID()

	// If any of these chains die, the node shuts down
	criticalChains := set.Set[ids.ID]{}
	criticalChains.Add(
		constants.PlatformChainID,
		xChainID,
		cChainID,
	)

	// Manages network timeouts
	timeoutManager, err := timeout.NewManager(
		&n.Config.AdaptiveTimeoutConfig,
		n.benchlistManager,
		"requests",
		n.MetricsRegisterer,
	)
	if err != nil {
		return err
	}
	go n.Log.RecoverAndPanic(timeoutManager.Dispatch)

	// Routes incoming messages from peers to the appropriate chain
	err = n.Config.ConsensusRouter.Initialize(
		n.ID,
		n.Log,
		timeoutManager,
		n.Config.ConsensusShutdownTimeout,
		criticalChains,
		n.Config.SybilProtectionEnabled,
		n.Config.TrackedSubnets,
		n.Shutdown,
		n.Config.RouterHealthConfig,
		"requests",
		n.MetricsRegisterer,
	)
	if err != nil {
		return fmt.Errorf("couldn't initialize chain router: %w", err)
	}

	n.chainManager = chains.New(&chains.ManagerConfig{
		SybilProtectionEnabled:                  n.Config.SybilProtectionEnabled,
		StakingTLSCert:                          n.Config.StakingTLSCert,
		StakingBLSKey:                           n.Config.StakingSigningKey,
		Log:                                     n.Log,
		LogFactory:                              n.LogFactory,
		VMManager:                               n.VMManager,
		BlockAcceptorGroup:                      n.BlockAcceptorGroup,
		TxAcceptorGroup:                         n.TxAcceptorGroup,
		VertexAcceptorGroup:                     n.VertexAcceptorGroup,
		DBManager:                               n.DBManager,
		MsgCreator:                              n.msgCreator,
		Router:                                  n.Config.ConsensusRouter,
		Net:                                     n.Net,
		Validators:                              n.vdrs,
		PartialSyncPrimaryNetwork:               n.Config.PartialSyncPrimaryNetwork,
		NodeID:                                  n.ID,
		NetworkID:                               n.Config.NetworkID,
		Server:                                  n.APIServer,
		Keystore:                                n.keystore,
		AtomicMemory:                            n.sharedMemory,
		AVAXAssetID:                             avaxAssetID,
		XChainID:                                xChainID,
		CChainID:                                cChainID,
		CriticalChains:                          criticalChains,
		TimeoutManager:                          timeoutManager,
		Health:                                  n.health,
		RetryBootstrap:                          n.Config.RetryBootstrap,
		RetryBootstrapWarnFrequency:             n.Config.RetryBootstrapWarnFrequency,
		ShutdownNodeFunc:                        n.Shutdown,
		MeterVMEnabled:                          n.Config.MeterVMEnabled,
		Metrics:                                 n.MetricsGatherer,
		SubnetConfigs:                           n.Config.SubnetConfigs,
		ChainConfigs:                            n.Config.ChainConfigs,
		AcceptedFrontierGossipFrequency:         n.Config.AcceptedFrontierGossipFrequency,
		ConsensusAppConcurrency:                 n.Config.ConsensusAppConcurrency,
		BootstrapMaxTimeGetAncestors:            n.Config.BootstrapMaxTimeGetAncestors,
		BootstrapAncestorsMaxContainersSent:     n.Config.BootstrapAncestorsMaxContainersSent,
		BootstrapAncestorsMaxContainersReceived: n.Config.BootstrapAncestorsMaxContainersReceived,
		ApricotPhase4Time:                       version.GetApricotPhase4Time(n.Config.NetworkID),
		ApricotPhase4MinPChainHeight:            version.GetApricotPhase4MinPChainHeight(n.Config.NetworkID),
		ResourceTracker:                         n.resourceTracker,
		StateSyncBeacons:                        n.Config.StateSyncIDs,
		TracingEnabled:                          n.Config.TraceConfig.Enabled,
		Tracer:                                  n.tracer,
		ChainDataDir:                            n.Config.ChainDataDir,
	})

	// Notify the API server when new chains are created
	n.chainManager.AddRegistrant(n.APIServer)
	return nil
}

// initVMs initializes the VMs Avalanche supports + any additional vms installed as plugins.
func (n *Node) initVMs() error {
	n.Log.Info("initializing VMs")

	vdrs := n.vdrs

	// If sybil protection is disabled, we provide the P-chain its own local
	// validator manager that will not be used by the rest of the node. This
	// allows the node's validator sets to be determined by network connections.
	if !n.Config.SybilProtectionEnabled {
		vdrs = validators.NewManager()
		primaryVdrs := validators.NewSet()
		_ = vdrs.Add(constants.PrimaryNetworkID, primaryVdrs)
	}

	vmRegisterer := registry.NewVMRegisterer(registry.VMRegistererConfig{
		APIServer:    n.APIServer,
		Log:          n.Log,
		VMFactoryLog: n.VMFactoryLog,
		VMManager:    n.VMManager,
	})

	// Register the VMs that Avalanche supports
	errs := wrappers.Errs{}
	errs.Add(
		vmRegisterer.Register(context.TODO(), constants.PlatformVMID, &platformvm.Factory{
			Config: platformconfig.Config{
				Chains:                        n.chainManager,
				Validators:                    vdrs,
				UptimeLockedCalculator:        n.uptimeCalculator,
				SybilProtectionEnabled:        n.Config.SybilProtectionEnabled,
				PartialSyncPrimaryNetwork:     n.Config.PartialSyncPrimaryNetwork,
				TrackedSubnets:                n.Config.TrackedSubnets,
				TxFee:                         n.Config.TxFee,
				CreateAssetTxFee:              n.Config.CreateAssetTxFee,
				CreateSubnetTxFee:             n.Config.CreateSubnetTxFee,
				TransformSubnetTxFee:          n.Config.TransformSubnetTxFee,
				CreateBlockchainTxFee:         n.Config.CreateBlockchainTxFee,
				AddPrimaryNetworkValidatorFee: n.Config.AddPrimaryNetworkValidatorFee,
				AddPrimaryNetworkDelegatorFee: n.Config.AddPrimaryNetworkDelegatorFee,
				AddSubnetValidatorFee:         n.Config.AddSubnetValidatorFee,
				AddSubnetDelegatorFee:         n.Config.AddSubnetDelegatorFee,
				UptimePercentage:              n.Config.UptimeRequirement,
				MinValidatorStake:             n.Config.MinValidatorStake,
				MaxValidatorStake:             n.Config.MaxValidatorStake,
				MinDelegatorStake:             n.Config.MinDelegatorStake,
				MinDelegationFee:              n.Config.MinDelegationFee,
				MinStakeDuration:              n.Config.MinStakeDuration,
				MaxStakeDuration:              n.Config.MaxStakeDuration,
				RewardConfig:                  n.Config.RewardConfig,
				ApricotPhase3Time:             version.GetApricotPhase3Time(n.Config.NetworkID),
				ApricotPhase5Time:             version.GetApricotPhase5Time(n.Config.NetworkID),
				BanffTime:                     version.GetBanffTime(n.Config.NetworkID),
				CortinaTime:                   version.GetCortinaTime(n.Config.NetworkID),
				AthensPhaseTime:               version.GetAthensPhaseTime(n.Config.NetworkID),
				BerlinPhaseTime:               version.GetBerlinPhaseTime(n.Config.NetworkID),
				UseCurrentHeight:              n.Config.UseCurrentHeight,
			},
		}),
		vmRegisterer.Register(context.TODO(), constants.AVMID, &avm.Factory{
			Config: avmconfig.Config{
				TxFee:            n.Config.TxFee,
				CreateAssetTxFee: n.Config.CreateAssetTxFee,
			},
		}),
		vmRegisterer.Register(context.TODO(), constants.EVMID, &coreth.Factory{}),
		n.VMManager.RegisterFactory(context.TODO(), secp256k1fx.ID, &secp256k1fx.Factory{}),
		n.VMManager.RegisterFactory(context.TODO(), nftfx.ID, &nftfx.Factory{}),
		n.VMManager.RegisterFactory(context.TODO(), propertyfx.ID, &propertyfx.Factory{}),
	)
	if errs.Errored() {
		return errs.Err
	}

	// initialize vm runtime manager
	n.runtimeManager = runtime.NewManager()

	// initialize the vm registry
	n.VMRegistry = registry.NewVMRegistry(registry.VMRegistryConfig{
		VMGetter: registry.NewVMGetter(registry.VMGetterConfig{
			FileReader:      filesystem.NewReader(),
			Manager:         n.VMManager,
			PluginDirectory: n.Config.PluginDir,
			CPUTracker:      n.resourceManager,
			RuntimeTracker:  n.runtimeManager,
		}),
		VMRegisterer: vmRegisterer,
	})

	// register any vms that need to be installed as plugins from disk
	_, failedVMs, err := n.VMRegistry.Reload(context.TODO())
	for failedVM, err := range failedVMs {
		n.Log.Error("failed to register VM",
			zap.Stringer("vmID", failedVM),
			zap.Error(err),
		)
	}
	return err
}

// initSharedMemory initializes the shared memory for cross chain interation
func (n *Node) initSharedMemory() {
	n.Log.Info("initializing SharedMemory")
	sharedMemoryDB := prefixdb.New([]byte("shared memory"), n.DB)
	n.sharedMemory = atomic.NewMemory(sharedMemoryDB)
}

// initKeystoreAPI initializes the keystore service, which is an on-node wallet.
// Assumes n.APIServer is already set
func (n *Node) initKeystoreAPI() error {
	n.Log.Info("initializing keystore")
	keystoreDB := n.DBManager.NewPrefixDBManager([]byte("keystore"))
	n.keystore = keystore.New(n.Log, keystoreDB)
	keystoreHandler, err := n.keystore.CreateHandler()
	if err != nil {
		return err
	}
	if !n.Config.KeystoreAPIEnabled {
		n.Log.Info("skipping keystore API initialization because it has been disabled")
		return nil
	}
	n.Log.Warn("initializing deprecated keystore API")
	handler := &common.HTTPHandler{
		LockOptions: common.NoLock,
		Handler:     keystoreHandler,
	}
	return n.APIServer.AddRoute(handler, &sync.RWMutex{}, "keystore", "")
}

// initMetricsAPI initializes the Metrics API
// Assumes n.APIServer is already set
func (n *Node) initMetricsAPI() error {
	if !n.Config.MetricsAPIEnabled {
		n.Log.Info("skipping metrics API initialization because it has been disabled")
		return nil
	}

	if err := n.MetricsGatherer.Register(constants.PlatformName, n.MetricsRegisterer); err != nil {
		return err
	}

	// Current state of process metrics.
	processCollector := collectors.NewProcessCollector(collectors.ProcessCollectorOpts{})
	if err := n.MetricsRegisterer.Register(processCollector); err != nil {
		return err
	}

	// Go process metrics using debug.GCStats.
	goCollector := collectors.NewGoCollector()
	if err := n.MetricsRegisterer.Register(goCollector); err != nil {
		return err
	}

	n.Log.Info("initializing metrics API")

	return n.APIServer.AddRoute(
		&common.HTTPHandler{
			LockOptions: common.NoLock,
			Handler: promhttp.HandlerFor(
				n.MetricsGatherer,
				promhttp.HandlerOpts{},
			),
		},
		&sync.RWMutex{},
		"metrics",
		"",
	)
}

// initAdminAPI initializes the Admin API service
// Assumes n.log, n.chainManager, and n.ValidatorAPI already initialized
func (n *Node) initAdminAPI() error {
	if n.Config.AdminAPIEnabledSecret == "" {
		n.Log.Info("skipping admin API initialization because it has been disabled")
		return nil
	}

	n.Log.Info("initializing admin API")
	service, err := admin.NewService(
		admin.Config{
			Secret:         n.Config.AdminAPIEnabledSecret,
			Log:            n.Log,
			ChainManager:   n.chainManager,
			HTTPServer:     n.APIServer,
			ProfileDir:     n.Config.ProfilerConfig.Dir,
			LogFactory:     n.LogFactory,
			NodeConfig:     n.Config,
			VMManager:      n.VMManager,
			VMRegistry:     n.VMRegistry,
			StakingTLSCert: n.Config.StakingTLSCert,
		},
	)
	if err != nil {
		return err
	}
	return n.APIServer.AddRoute(service, &sync.RWMutex{}, "admin", "")
}

// initProfiler initializes the continuous profiling
func (n *Node) initProfiler() {
	if !n.Config.ProfilerConfig.Enabled {
		n.Log.Info("skipping profiler initialization because it has been disabled")
		return
	}

	n.Log.Info("initializing continuous profiler")
	n.profiler = profiler.NewContinuous(
		filepath.Join(n.Config.ProfilerConfig.Dir, "continuous"),
		n.Config.ProfilerConfig.Freq,
		n.Config.ProfilerConfig.MaxNumFiles,
	)
	go n.Log.RecoverAndPanic(func() {
		err := n.profiler.Dispatch()
		if err != nil {
			n.Log.Fatal("continuous profiler failed",
				zap.Error(err),
			)
		}
		n.Shutdown(1)
	})
}

func (n *Node) initInfoAPI() error {
	if !n.Config.InfoAPIEnabled {
		n.Log.Info("skipping info API initialization because it has been disabled")
		return nil
	}

	n.Log.Info("initializing info API")

	primaryValidators, _ := n.vdrs.Get(constants.PrimaryNetworkID)
	service, err := info.NewService(
		info.Parameters{
			Version:                       version.CurrentApp,
			GitVersion:                    version.GitVersion,
			GitCommit:                     version.GitCommit,
			NodeID:                        n.ID,
			NodePOP:                       signer.NewProofOfPossession(n.Config.StakingSigningKey),
			NetworkID:                     n.Config.NetworkID,
			TxFee:                         n.Config.TxFee,
			CreateAssetTxFee:              n.Config.CreateAssetTxFee,
			CreateSubnetTxFee:             n.Config.CreateSubnetTxFee,
			TransformSubnetTxFee:          n.Config.TransformSubnetTxFee,
			CreateBlockchainTxFee:         n.Config.CreateBlockchainTxFee,
			AddPrimaryNetworkValidatorFee: n.Config.AddPrimaryNetworkValidatorFee,
			AddPrimaryNetworkDelegatorFee: n.Config.AddPrimaryNetworkDelegatorFee,
			AddSubnetValidatorFee:         n.Config.AddSubnetValidatorFee,
			AddSubnetDelegatorFee:         n.Config.AddSubnetDelegatorFee,
			VMManager:                     n.VMManager,
			GenesisBytes:                  n.Config.GenesisBytes,
		},
		n.Log,
		n.chainManager,
		n.VMManager,
		n.Config.NetworkConfig.MyIPPort,
		n.Net,
		primaryValidators,
		n.benchlistManager,
	)
	if err != nil {
		return err
	}
	return n.APIServer.AddRoute(service, &sync.RWMutex{}, "info", "")
}

// initHealthAPI initializes the Health API service
// Assumes n.Log, n.Net, n.APIServer, n.HTTPLog already initialized
func (n *Node) initHealthAPI() error {
	healthChecker, err := health.New(n.Log, n.MetricsRegisterer)
	if err != nil {
		return err
	}
	n.health = healthChecker

	if !n.Config.HealthAPIEnabled {
		n.Log.Info("skipping health API initialization because it has been disabled")
		return nil
	}

	n.Log.Info("initializing Health API")
	err = healthChecker.RegisterHealthCheck("network", n.Net, health.ApplicationTag)
	if err != nil {
		return fmt.Errorf("couldn't register network health check: %w", err)
	}

	err = healthChecker.RegisterHealthCheck("router", n.Config.ConsensusRouter, health.ApplicationTag)
	if err != nil {
		return fmt.Errorf("couldn't register router health check: %w", err)
	}

	// TODO: add database health to liveness check
	err = healthChecker.RegisterHealthCheck("database", n.DB, health.ApplicationTag)
	if err != nil {
		return fmt.Errorf("couldn't register database health check: %w", err)
	}

	diskSpaceCheck := health.CheckerFunc(func(context.Context) (interface{}, error) {
		// confirm that the node has enough disk space to continue operating
		// if there is too little disk space remaining, first report unhealthy and then shutdown the node

		availableDiskBytes := n.resourceTracker.DiskTracker().AvailableDiskBytes()

		var err error
		if availableDiskBytes < n.Config.RequiredAvailableDiskSpace {
			n.Log.Fatal("low on disk space. Shutting down...",
				zap.Uint64("remainingDiskBytes", availableDiskBytes),
			)
			go n.Shutdown(1)
			err = fmt.Errorf("remaining available disk space (%d) is below minimum required available space (%d)", availableDiskBytes, n.Config.RequiredAvailableDiskSpace)
		} else if availableDiskBytes < n.Config.WarningThresholdAvailableDiskSpace {
			err = fmt.Errorf("remaining available disk space (%d) is below the warning threshold of disk space (%d)", availableDiskBytes, n.Config.WarningThresholdAvailableDiskSpace)
		}

		return map[string]interface{}{
			"availableDiskBytes": availableDiskBytes,
		}, err
	})

	err = n.health.RegisterHealthCheck("diskspace", diskSpaceCheck, health.ApplicationTag)
	if err != nil {
		return fmt.Errorf("couldn't register resource health check: %w", err)
	}

	handler, err := health.NewGetAndPostHandler(n.Log, healthChecker)
	if err != nil {
		return err
	}

	err = n.APIServer.AddRoute(
		&common.HTTPHandler{
			LockOptions: common.NoLock,
			Handler:     handler,
		},
		&sync.RWMutex{},
		"health",
		"",
	)
	if err != nil {
		return err
	}

	err = n.APIServer.AddRoute(
		&common.HTTPHandler{
			LockOptions: common.NoLock,
			Handler:     health.NewGetHandler(healthChecker.Readiness),
		},
		&sync.RWMutex{},
		"health",
		"/readiness",
	)
	if err != nil {
		return err
	}

	err = n.APIServer.AddRoute(
		&common.HTTPHandler{
			LockOptions: common.NoLock,
			Handler:     health.NewGetHandler(healthChecker.Health),
		},
		&sync.RWMutex{},
		"health",
		"/health",
	)
	if err != nil {
		return err
	}

	return n.APIServer.AddRoute(
		&common.HTTPHandler{
			LockOptions: common.NoLock,
			Handler:     health.NewGetHandler(healthChecker.Liveness),
		},
		&sync.RWMutex{},
		"health",
		"/liveness",
	)
}

// initIPCAPI initializes the IPC API service
// Assumes n.log and n.chainManager already initialized
func (n *Node) initIPCAPI() error {
	if !n.Config.IPCAPIEnabled {
		n.Log.Info("skipping ipc API initialization because it has been disabled")
		return nil
	}
	n.Log.Warn("initializing deprecated ipc API")
	service, err := ipcsapi.NewService(n.Log, n.chainManager, n.APIServer, n.IPCs)
	if err != nil {
		return err
	}
	return n.APIServer.AddRoute(service, &sync.RWMutex{}, "ipcs", "")
}

// Give chains aliases as specified by the genesis information
func (n *Node) initChainAliases(genesisBytes []byte) error {
	n.Log.Info("initializing chain aliases")
	_, chainAliases, err := genesis.Aliases(genesisBytes)
	if err != nil {
		return err
	}

	for chainID, aliases := range chainAliases {
		for _, alias := range aliases {
			if err := n.chainManager.Alias(chainID, alias); err != nil {
				return err
			}
		}
	}

	for chainID, aliases := range n.Config.ChainAliases {
		for _, alias := range aliases {
			if err := n.chainManager.Alias(chainID, alias); err != nil {
				return err
			}
		}
	}

	return nil
}

// APIs aliases as specified by the genesis information
func (n *Node) initAPIAliases(genesisBytes []byte) error {
	n.Log.Info("initializing API aliases")
	apiAliases, _, err := genesis.Aliases(genesisBytes)
	if err != nil {
		return err
	}

	for url, aliases := range apiAliases {
		if err := n.APIServer.AddAliases(url, aliases...); err != nil {
			return err
		}
	}
	return nil
}

// Initializes [n.vdrs] and returns the Primary Network validator set.
func (n *Node) initVdrs() validators.Set {
	n.vdrs = validators.NewManager()
	vdrSet := validators.NewSet()
	_ = n.vdrs.Add(constants.PrimaryNetworkID, vdrSet)
	return vdrSet
}

// Initialize [n.resourceManager].
func (n *Node) initResourceManager(reg prometheus.Registerer) error {
	resourceManager, err := resource.NewManager(
		n.Log,
		n.Config.DatabaseConfig.Path,
		n.Config.SystemTrackerFrequency,
		n.Config.SystemTrackerCPUHalflife,
		n.Config.SystemTrackerDiskHalflife,
		reg,
	)
	if err != nil {
		return err
	}
	n.resourceManager = resourceManager
	n.resourceManager.TrackProcess(os.Getpid())

	n.resourceTracker, err = tracker.NewResourceTracker(reg, n.resourceManager, &meter.ContinuousFactory{}, n.Config.SystemTrackerProcessingHalflife)
	return err
}

// Initialize [n.cpuTargeter].
// Assumes [n.resourceTracker] is already initialized.
func (n *Node) initCPUTargeter(
	config *tracker.TargeterConfig,
	vdrs validators.Set,
) {
	n.cpuTargeter = tracker.NewTargeter(
		config,
		vdrs,
		n.resourceTracker.CPUTracker(),
	)
}

// Initialize [n.diskTargeter].
// Assumes [n.resourceTracker] is already initialized.
func (n *Node) initDiskTargeter(
	config *tracker.TargeterConfig,
	vdrs validators.Set,
) {
	n.diskTargeter = tracker.NewTargeter(
		config,
		vdrs,
		n.resourceTracker.DiskTracker(),
	)
}

// Initialize this node
func (n *Node) Initialize(
	config *Config,
	logger logging.Logger,
	logFactory logging.Factory,
) error {
	tlsCert := config.StakingTLSCert.Leaf
	stakingCert := staking.CertificateFromX509(tlsCert)
	if err := staking.ValidateCertificate(stakingCert); err != nil {
		return fmt.Errorf("invalid staking certificate: %w", err)
	}

	n.Log = logger
	n.Config = config
<<<<<<< HEAD
	// Get the nodeID from certificate (secp256k1 public key)
	nodeID, err := peer.CertToID(n.Config.StakingTLSCert.Leaf)
	if err != nil {
		return fmt.Errorf("cannot extract nodeID from certificate: %w", err)
	}
	n.ID = nodeID
=======
	n.ID = ids.NodeIDFromCert(stakingCert)
>>>>>>> b820b46e
	n.LogFactory = logFactory
	n.DoneShuttingDown.Add(1)

	pop := signer.NewProofOfPossession(n.Config.StakingSigningKey)
	n.Log.Info("initializing node",
		zap.Stringer("version", version.CurrentApp),
		zap.Stringer("nodeID", n.ID),
		zap.Stringer("stakingKeyType", tlsCert.PublicKeyAlgorithm),
		zap.Reflect("nodePOP", pop),
		zap.Reflect("providedFlags", n.Config.ProvidedFlags),
		zap.Reflect("config", n.Config),
	)

	n.VMFactoryLog, err = logFactory.Make("vm-factory")
	if err != nil {
		return fmt.Errorf("problem creating vm logger: %w", err)
	}

	n.VMManager = vms.NewManager(n.VMFactoryLog, config.VMAliaser)

	if err := n.initBootstrappers(); err != nil { // Configure the bootstrappers
		return fmt.Errorf("problem initializing node beacons: %w", err)
	}

	// Set up tracer
	n.tracer, err = trace.New(n.Config.TraceConfig)
	if err != nil {
		return fmt.Errorf("couldn't initialize tracer: %w", err)
	}

	if n.Config.TraceConfig.Enabled {
		n.Config.ConsensusRouter = router.Trace(n.Config.ConsensusRouter, n.tracer)
	}

	n.initMetrics()

	if err := n.initAPIServer(); err != nil { // Start the API Server
		return fmt.Errorf("couldn't initialize API server: %w", err)
	}

	if err := n.initMetricsAPI(); err != nil { // Start the Metrics API
		return fmt.Errorf("couldn't initialize metrics API: %w", err)
	}

	if err := n.initDatabase(); err != nil { // Set up the node's database
		return fmt.Errorf("problem initializing database: %w", err)
	}

	if err := n.initKeystoreAPI(); err != nil { // Start the Keystore API
		return fmt.Errorf("couldn't initialize keystore API: %w", err)
	}

	n.initSharedMemory() // Initialize shared memory

	// message.Creator is shared between networking, chainManager and the engine.
	// It must be initiated before networking (initNetworking), chain manager (initChainManager)
	// and the engine (initChains) but after the metrics (initMetricsAPI)
	// message.Creator currently record metrics under network namespace
	n.networkNamespace = "network"
	n.msgCreator, err = message.NewCreator(
		n.Log,
		n.MetricsRegisterer,
		n.networkNamespace,
		n.Config.NetworkConfig.CompressionType,
		n.Config.NetworkConfig.MaximumInboundMessageTimeout,
	)
	if err != nil {
		return fmt.Errorf("problem initializing message creator: %w", err)
	}

	primaryNetVdrs := n.initVdrs()
	if err := n.initResourceManager(n.MetricsRegisterer); err != nil {
		return fmt.Errorf("problem initializing resource manager: %w", err)
	}
	n.initCPUTargeter(&config.CPUTargeterConfig, primaryNetVdrs)
	n.initDiskTargeter(&config.DiskTargeterConfig, primaryNetVdrs)
	if err := n.initNetworking(primaryNetVdrs); err != nil { // Set up networking layer.
		return fmt.Errorf("problem initializing networking: %w", err)
	}

	n.initEventDispatchers()

	// Start the Health API
	// Has to be initialized before chain manager
	// [n.Net] must already be set
	if err := n.initHealthAPI(); err != nil {
		return fmt.Errorf("couldn't initialize health API: %w", err)
	}
	if err := n.addDefaultVMAliases(); err != nil {
		return fmt.Errorf("couldn't initialize API aliases: %w", err)
	}
	if err := n.initChainManager(n.Config.AvaxAssetID); err != nil { // Set up the chain manager
		return fmt.Errorf("couldn't initialize chain manager: %w", err)
	}
	if err := n.initVMs(); err != nil { // Initialize the VM registry.
		return fmt.Errorf("couldn't initialize VM registry: %w", err)
	}
	if err := n.initAdminAPI(); err != nil { // Start the Admin API
		return fmt.Errorf("couldn't initialize admin API: %w", err)
	}
	if err := n.initInfoAPI(); err != nil { // Start the Info API
		return fmt.Errorf("couldn't initialize info API: %w", err)
	}
	if err := n.initIPCs(); err != nil { // Start the IPCs
		return fmt.Errorf("couldn't initialize IPCs: %w", err)
	}
	if err := n.initIPCAPI(); err != nil { // Start the IPC API
		return fmt.Errorf("couldn't initialize the IPC API: %w", err)
	}
	if err := n.initChainAliases(n.Config.GenesisBytes); err != nil {
		return fmt.Errorf("couldn't initialize chain aliases: %w", err)
	}
	if err := n.initAPIAliases(n.Config.GenesisBytes); err != nil {
		return fmt.Errorf("couldn't initialize API aliases: %w", err)
	}
	if err := n.initIndexer(); err != nil {
		return fmt.Errorf("couldn't initialize indexer: %w", err)
	}

	n.health.Start(context.TODO(), n.Config.HealthCheckFreq)
	n.initProfiler()

	// Start the Platform chain
	if err := n.initChains(n.Config.GenesisBytes); err != nil {
		return fmt.Errorf("couldn't initialize chains: %w", err)
	}
	return nil
}

// Shutdown this node
// May be called multiple times
func (n *Node) Shutdown(exitCode int) {
	if !n.shuttingDown.Get() { // only set the exit code once
		n.shuttingDownExitCode.Set(exitCode)
	}
	n.shuttingDown.Set(true)
	n.shutdownOnce.Do(n.shutdown)
}

func (n *Node) shutdown() {
	n.Log.Info("shutting down node",
		zap.Int("exitCode", n.ExitCode()),
	)

	if n.health != nil {
		// Passes if the node is not shutting down
		shuttingDownCheck := health.CheckerFunc(func(context.Context) (interface{}, error) {
			return map[string]interface{}{
				"isShuttingDown": true,
			}, errShuttingDown
		})

		err := n.health.RegisterHealthCheck("shuttingDown", shuttingDownCheck, health.ApplicationTag)
		if err != nil {
			n.Log.Debug("couldn't register shuttingDown health check",
				zap.Error(err),
			)
		}

		time.Sleep(n.Config.ShutdownWait)
	}

	if n.resourceManager != nil {
		n.resourceManager.Shutdown()
	}
	if n.IPCs != nil {
		if err := n.IPCs.Shutdown(); err != nil {
			n.Log.Debug("error during IPC shutdown",
				zap.Error(err),
			)
		}
	}
	if n.chainManager != nil {
		n.chainManager.Shutdown()
	}
	if n.profiler != nil {
		n.profiler.Shutdown()
	}
	if n.Net != nil {
		n.Net.StartClose()
	}
	if err := n.APIServer.Shutdown(); err != nil {
		n.Log.Debug("error during API shutdown",
			zap.Error(err),
		)
	}
	if err := n.indexer.Close(); err != nil {
		n.Log.Debug("error closing tx indexer",
			zap.Error(err),
		)
	}

	// Ensure all runtimes are shutdown
	n.Log.Info("cleaning up plugin runtimes")
	n.runtimeManager.Stop(context.TODO())

	if n.DBManager != nil {
		if err := n.DBManager.Close(); err != nil {
			n.Log.Warn("error during DB shutdown",
				zap.Error(err),
			)
		}
	}

	if n.Config.TraceConfig.Enabled {
		n.Log.Info("shutting down tracing")
	}

	if err := n.tracer.Close(); err != nil {
		n.Log.Warn("error during tracer shutdown",
			zap.Error(err),
		)
	}

	n.DoneShuttingDown.Done()
	n.Log.Info("finished node shutdown")
}

func (n *Node) ExitCode() int {
	return n.shuttingDownExitCode.Get()
}<|MERGE_RESOLUTION|>--- conflicted
+++ resolved
@@ -1371,16 +1371,12 @@
 
 	n.Log = logger
 	n.Config = config
-<<<<<<< HEAD
 	// Get the nodeID from certificate (secp256k1 public key)
-	nodeID, err := peer.CertToID(n.Config.StakingTLSCert.Leaf)
+	nodeID, err := peer.CertToID(tlsCert)
 	if err != nil {
 		return fmt.Errorf("cannot extract nodeID from certificate: %w", err)
 	}
 	n.ID = nodeID
-=======
-	n.ID = ids.NodeIDFromCert(stakingCert)
->>>>>>> b820b46e
 	n.LogFactory = logFactory
 	n.DoneShuttingDown.Add(1)
 
