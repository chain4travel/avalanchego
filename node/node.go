<<<<<<< HEAD
// Copyright (C) 2023, Chain4Travel AG. All rights reserved.
//
// This file is a derived work, based on ava-labs code whose
// original notices appear below.
//
// It is distributed under the same license conditions as the
// original code from which it is derived.
//
// Much love to the original authors for their work.
// **********************************************************
// Copyright (C) 2019-2023, Ava Labs, Inc. All rights reserved.
=======
// Copyright (C) 2019-2024, Ava Labs, Inc. All rights reserved.
>>>>>>> 20452c35
// See the file LICENSE for licensing terms.

package node

import (
	"context"
	"crypto"
	"crypto/tls"
	"encoding/json"
	"errors"
	"fmt"
	"io"
	"io/fs"
	"net"
	"os"
	"path/filepath"
	"strconv"
	"sync"
	"time"

	"github.com/prometheus/client_golang/prometheus"
	"github.com/prometheus/client_golang/prometheus/collectors"
	"github.com/prometheus/client_golang/prometheus/promhttp"

	"go.uber.org/zap"

	coreth "github.com/ava-labs/coreth/plugin/evm"

	"github.com/ava-labs/avalanchego/api/admin"
	"github.com/ava-labs/avalanchego/api/auth"
	"github.com/ava-labs/avalanchego/api/health"
	"github.com/ava-labs/avalanchego/api/info"
	"github.com/ava-labs/avalanchego/api/keystore"
	"github.com/ava-labs/avalanchego/api/metrics"
	"github.com/ava-labs/avalanchego/api/server"
	"github.com/ava-labs/avalanchego/chains"
	"github.com/ava-labs/avalanchego/chains/atomic"
	"github.com/ava-labs/avalanchego/database"
	"github.com/ava-labs/avalanchego/database/leveldb"
	"github.com/ava-labs/avalanchego/database/memdb"
	"github.com/ava-labs/avalanchego/database/meterdb"
	"github.com/ava-labs/avalanchego/database/pebble"
	"github.com/ava-labs/avalanchego/database/prefixdb"
	"github.com/ava-labs/avalanchego/database/versiondb"
	"github.com/ava-labs/avalanchego/genesis"
	"github.com/ava-labs/avalanchego/ids"
	"github.com/ava-labs/avalanchego/indexer"
	"github.com/ava-labs/avalanchego/ipcs"
	"github.com/ava-labs/avalanchego/message"
	"github.com/ava-labs/avalanchego/nat"
	"github.com/ava-labs/avalanchego/network"
	"github.com/ava-labs/avalanchego/network/dialer"
	"github.com/ava-labs/avalanchego/network/peer"
	"github.com/ava-labs/avalanchego/network/throttling"
	"github.com/ava-labs/avalanchego/snow"
	"github.com/ava-labs/avalanchego/snow/networking/benchlist"
	"github.com/ava-labs/avalanchego/snow/networking/router"
	"github.com/ava-labs/avalanchego/snow/networking/timeout"
	"github.com/ava-labs/avalanchego/snow/networking/tracker"
	"github.com/ava-labs/avalanchego/snow/uptime"
	"github.com/ava-labs/avalanchego/snow/validators"
	"github.com/ava-labs/avalanchego/staking"
	"github.com/ava-labs/avalanchego/trace"
	"github.com/ava-labs/avalanchego/utils"
	"github.com/ava-labs/avalanchego/utils/constants"
	"github.com/ava-labs/avalanchego/utils/crypto/bls"
	"github.com/ava-labs/avalanchego/utils/dynamicip"
	"github.com/ava-labs/avalanchego/utils/filesystem"
	"github.com/ava-labs/avalanchego/utils/hashing"
	"github.com/ava-labs/avalanchego/utils/ips"
	"github.com/ava-labs/avalanchego/utils/logging"
	"github.com/ava-labs/avalanchego/utils/math/meter"
	"github.com/ava-labs/avalanchego/utils/perms"
	"github.com/ava-labs/avalanchego/utils/profiler"
	"github.com/ava-labs/avalanchego/utils/resource"
	"github.com/ava-labs/avalanchego/utils/set"
	"github.com/ava-labs/avalanchego/version"
	"github.com/ava-labs/avalanchego/vms"
	"github.com/ava-labs/avalanchego/vms/avm"
	"github.com/ava-labs/avalanchego/vms/nftfx"
	"github.com/ava-labs/avalanchego/vms/platformvm"
	"github.com/ava-labs/avalanchego/vms/platformvm/block"
	"github.com/ava-labs/avalanchego/vms/platformvm/signer"
	"github.com/ava-labs/avalanchego/vms/platformvm/txs"
	"github.com/ava-labs/avalanchego/vms/propertyfx"
	"github.com/ava-labs/avalanchego/vms/registry"
	"github.com/ava-labs/avalanchego/vms/rpcchainvm/runtime"
	"github.com/ava-labs/avalanchego/vms/secp256k1fx"

	ipcsapi "github.com/ava-labs/avalanchego/api/ipcs"
	avmconfig "github.com/ava-labs/avalanchego/vms/avm/config"
	platformconfig "github.com/ava-labs/avalanchego/vms/platformvm/config"
)

const (
	stakingPortName = constants.AppName + "-staking"
	httpPortName    = constants.AppName + "-http"

	ipResolutionTimeout = 30 * time.Second
)

var (
	genesisHashKey     = []byte("genesisID")
	ungracefulShutdown = []byte("ungracefulShutdown")

	indexerDBPrefix  = []byte{0x00}
	keystoreDBPrefix = []byte("keystore")

	errInvalidTLSKey = errors.New("invalid TLS key")
	errShuttingDown  = errors.New("server shutting down")
)

// New returns an instance of Node
func New(
	config *Config,
	logFactory logging.Factory,
	logger logging.Logger,
) (*Node, error) {
	tlsCert := config.StakingTLSCert.Leaf
	stakingCert := staking.CertificateFromX509(tlsCert)
	if err := staking.ValidateCertificate(stakingCert); err != nil {
		return nil, fmt.Errorf("invalid staking certificate: %w", err)
	}

	// Get the nodeID from certificate (secp256k1 public key)
	nodeID, err := peer.CertToID(tlsCert)
	if err != nil {
		return nil, fmt.Errorf("cannot extract nodeID from certificate: %w", err)
	}

	n := &Node{
		Log:        logger,
		LogFactory: logFactory,
		ID:         nodeID,
		Config:     config,
	}

	n.DoneShuttingDown.Add(1)

	pop := signer.NewProofOfPossession(n.Config.StakingSigningKey)
	logger.Info("initializing node",
		zap.Stringer("version", version.CurrentApp),
		zap.Stringer("nodeID", n.ID),
		zap.Stringer("stakingKeyType", tlsCert.PublicKeyAlgorithm),
		zap.Reflect("nodePOP", pop),
		zap.Reflect("providedFlags", n.Config.ProvidedFlags),
		zap.Reflect("config", n.Config),
	)

	n.VMFactoryLog, err = logFactory.Make("vm-factory")
	if err != nil {
		return nil, fmt.Errorf("problem creating vm logger: %w", err)
	}

	n.VMManager = vms.NewManager(n.VMFactoryLog, config.VMAliaser)

	if err := n.initBootstrappers(); err != nil { // Configure the bootstrappers
		return nil, fmt.Errorf("problem initializing node beacons: %w", err)
	}

	// Set up tracer
	n.tracer, err = trace.New(n.Config.TraceConfig)
	if err != nil {
		return nil, fmt.Errorf("couldn't initialize tracer: %w", err)
	}

	if n.Config.TraceConfig.Enabled {
		n.Config.ConsensusRouter = router.Trace(n.Config.ConsensusRouter, n.tracer)
	}

	n.initMetrics()
	n.initNAT()
	if err := n.initAPIServer(); err != nil { // Start the API Server
		return nil, fmt.Errorf("couldn't initialize API server: %w", err)
	}

	if err := n.initMetricsAPI(); err != nil { // Start the Metrics API
		return nil, fmt.Errorf("couldn't initialize metrics API: %w", err)
	}

	if err := n.initDatabase(); err != nil { // Set up the node's database
		return nil, fmt.Errorf("problem initializing database: %w", err)
	}

	if err := n.initKeystoreAPI(); err != nil { // Start the Keystore API
		return nil, fmt.Errorf("couldn't initialize keystore API: %w", err)
	}

	n.initSharedMemory() // Initialize shared memory

	// message.Creator is shared between networking, chainManager and the engine.
	// It must be initiated before networking (initNetworking), chain manager (initChainManager)
	// and the engine (initChains) but after the metrics (initMetricsAPI)
	// message.Creator currently record metrics under network namespace
	n.networkNamespace = "network"
	n.msgCreator, err = message.NewCreator(
		n.Log,
		n.MetricsRegisterer,
		n.networkNamespace,
		n.Config.NetworkConfig.CompressionType,
		n.Config.NetworkConfig.MaximumInboundMessageTimeout,
	)
	if err != nil {
		return nil, fmt.Errorf("problem initializing message creator: %w", err)
	}

	n.vdrs = validators.NewManager()
	if !n.Config.SybilProtectionEnabled {
		logger.Warn("sybil control is not enforced")
		n.vdrs = newOverriddenManager(constants.PrimaryNetworkID, n.vdrs)
	}
	if err := n.initResourceManager(n.MetricsRegisterer); err != nil {
		return nil, fmt.Errorf("problem initializing resource manager: %w", err)
	}
	n.initCPUTargeter(&config.CPUTargeterConfig)
	n.initDiskTargeter(&config.DiskTargeterConfig)
	if err := n.initNetworking(); err != nil { // Set up networking layer.
		return nil, fmt.Errorf("problem initializing networking: %w", err)
	}

	n.initEventDispatchers()

	// Start the Health API
	// Has to be initialized before chain manager
	// [n.Net] must already be set
	if err := n.initHealthAPI(); err != nil {
		return nil, fmt.Errorf("couldn't initialize health API: %w", err)
	}
	if err := n.addDefaultVMAliases(); err != nil {
		return nil, fmt.Errorf("couldn't initialize API aliases: %w", err)
	}
	if err := n.initChainManager(n.Config.AvaxAssetID); err != nil { // Set up the chain manager
		return nil, fmt.Errorf("couldn't initialize chain manager: %w", err)
	}
	if err := n.initVMs(); err != nil { // Initialize the VM registry.
		return nil, fmt.Errorf("couldn't initialize VM registry: %w", err)
	}
	if err := n.initAdminAPI(); err != nil { // Start the Admin API
		return nil, fmt.Errorf("couldn't initialize admin API: %w", err)
	}
	if err := n.initInfoAPI(); err != nil { // Start the Info API
		return nil, fmt.Errorf("couldn't initialize info API: %w", err)
	}
	if err := n.initIPCs(); err != nil { // Start the IPCs
		return nil, fmt.Errorf("couldn't initialize IPCs: %w", err)
	}
	if err := n.initIPCAPI(); err != nil { // Start the IPC API
		return nil, fmt.Errorf("couldn't initialize the IPC API: %w", err)
	}
	if err := n.initChainAliases(n.Config.GenesisBytes); err != nil {
		return nil, fmt.Errorf("couldn't initialize chain aliases: %w", err)
	}
	if err := n.initAPIAliases(n.Config.GenesisBytes); err != nil {
		return nil, fmt.Errorf("couldn't initialize API aliases: %w", err)
	}
	if err := n.initIndexer(); err != nil {
		return nil, fmt.Errorf("couldn't initialize indexer: %w", err)
	}

	n.health.Start(context.TODO(), n.Config.HealthCheckFreq)
	n.initProfiler()

	// Start the Platform chain
	if err := n.initChains(n.Config.GenesisBytes); err != nil {
		return nil, fmt.Errorf("couldn't initialize chains: %w", err)
	}
	return n, nil
}

// Node is an instance of an Avalanche node.
type Node struct {
	Log          logging.Logger
	VMFactoryLog logging.Logger
	LogFactory   logging.Factory

	// This node's unique ID used when communicating with other nodes
	// (in consensus, for example)
	ID ids.NodeID

	// Storage for this node
	DB database.Database

	router     nat.Router
	portMapper *nat.Mapper
	ipUpdater  dynamicip.Updater

	// Profiles the process. Nil if continuous profiling is disabled.
	profiler profiler.ContinuousProfiler

	// Indexes blocks, transactions and blocks
	indexer indexer.Indexer

	// Handles calls to Keystore API
	keystore keystore.Keystore

	// Manages shared memory
	sharedMemory *atomic.Memory

	// Monitors node health and runs health checks
	health health.Health

	// Build and parse messages, for both network layer and chain manager
	msgCreator message.Creator

	// Manages network timeouts
	timeoutManager timeout.Manager

	// Manages creation of blockchains and routing messages to them
	chainManager chains.Manager

	// Manages validator benching
	benchlistManager benchlist.Manager

	uptimeCalculator uptime.LockedCalculator

	// dispatcher for events as they happen in consensus
	BlockAcceptorGroup  snow.AcceptorGroup
	TxAcceptorGroup     snow.AcceptorGroup
	VertexAcceptorGroup snow.AcceptorGroup

	IPCs *ipcs.ChainIPCs

	// Net runs the networking stack
	networkNamespace string
	Net              network.Network

	// The staking address will optionally be written to a process context
	// file to enable other nodes to be configured to use this node as a
	// beacon.
	stakingAddress string

	// tlsKeyLogWriterCloser is a debug file handle that writes all the TLS
	// session keys. This value should only be non-nil during debugging.
	tlsKeyLogWriterCloser io.WriteCloser

	// this node's initial connections to the network
	bootstrappers validators.Manager

	// current validators of the network
	vdrs validators.Manager

	apiURI string

	// Handles HTTP API calls
	APIServer server.Server

	// This node's configuration
	Config *Config

	tracer trace.Tracer

	// ensures that we only close the node once.
	shutdownOnce sync.Once

	// True if node is shutting down or is done shutting down
	shuttingDown utils.Atomic[bool]

	// Sets the exit code
	shuttingDownExitCode utils.Atomic[int]

	// Incremented only once on initialization.
	// Decremented when node is done shutting down.
	DoneShuttingDown sync.WaitGroup

	// Metrics Registerer
	MetricsRegisterer *prometheus.Registry
	MetricsGatherer   metrics.MultiGatherer

	VMManager vms.Manager

	// VM endpoint registry
	VMRegistry registry.VMRegistry

	// Manages shutdown of a VM process
	runtimeManager runtime.Manager

	resourceManager resource.Manager

	// Tracks the CPU/disk usage caused by processing
	// messages of each peer.
	resourceTracker tracker.ResourceTracker

	// Specifies how much CPU usage each peer can cause before
	// we rate-limit them.
	cpuTargeter tracker.Targeter

	// Specifies how much disk usage each peer can cause before
	// we rate-limit them.
	diskTargeter tracker.Targeter
}

/*
 ******************************************************************************
 *************************** P2P Networking Section ***************************
 ******************************************************************************
 */

// Initialize the networking layer.
// Assumes [n.vdrs], [n.CPUTracker], and [n.CPUTargeter] have been initialized.
func (n *Node) initNetworking() error {
	// Providing either loopback address - `::1` for ipv6 and `127.0.0.1` for ipv4 - as the listen
	// host will avoid the need for a firewall exception on recent MacOS:
	//
	//   - MacOS requires a manually-approved firewall exception [1] for each version of a given
	//   binary that wants to bind to all interfaces (i.e. with an address of `:[port]`). Each
	//   compiled version of avalanchego requires a separate exception to be allowed to bind to all
	//   interfaces.
	//
	//   - A firewall exception is not required to bind to a loopback interface, but the only way for
	//   Listen() to bind to loopback for both ipv4 and ipv6 is to bind to all interfaces [2] which
	//   requires an exception.
	//
	//   - Thus, the only way to start a node on MacOS without approving a firewall exception for the
	//   avalanchego binary is to bind to loopback by specifying the host to be `::1` or `127.0.0.1`.
	//
	// 1: https://apple.stackexchange.com/questions/393715/do-you-want-the-application-main-to-accept-incoming-network-connections-pop
	// 2: https://github.com/golang/go/issues/56998
	listenAddress := net.JoinHostPort(n.Config.ListenHost, strconv.FormatUint(uint64(n.Config.ListenPort), 10))
	listener, err := net.Listen(constants.NetworkType, listenAddress)
	if err != nil {
		return err
	}
	// Wrap listener so it will only accept a certain number of incoming connections per second
	listener = throttling.NewThrottledListener(listener, n.Config.NetworkConfig.ThrottlerConfig.MaxInboundConnsPerSec)

	// Record the bound address to enable inclusion in process context file.
	n.stakingAddress = listener.Addr().String()
	ipPort, err := ips.ToIPPort(n.stakingAddress)
	if err != nil {
		return err
	}

	var dynamicIP ips.DynamicIPPort
	switch {
	case n.Config.PublicIP != "":
		// Use the specified public IP.
		ipPort.IP = net.ParseIP(n.Config.PublicIP)
		if ipPort.IP == nil {
			return fmt.Errorf("invalid IP Address: %s", n.Config.PublicIP)
		}
		dynamicIP = ips.NewDynamicIPPort(ipPort.IP, ipPort.Port)
		n.ipUpdater = dynamicip.NewNoUpdater()
	case n.Config.PublicIPResolutionService != "":
		// Use dynamic IP resolution.
		resolver, err := dynamicip.NewResolver(n.Config.PublicIPResolutionService)
		if err != nil {
			return fmt.Errorf("couldn't create IP resolver: %w", err)
		}

		// Use that to resolve our public IP.
		ctx, cancel := context.WithTimeout(context.Background(), ipResolutionTimeout)
		ipPort.IP, err = resolver.Resolve(ctx)
		cancel()
		if err != nil {
			return fmt.Errorf("couldn't resolve public IP: %w", err)
		}
		dynamicIP = ips.NewDynamicIPPort(ipPort.IP, ipPort.Port)
		n.ipUpdater = dynamicip.NewUpdater(dynamicIP, resolver, n.Config.PublicIPResolutionFreq)
	default:
		ipPort.IP, err = n.router.ExternalIP()
		if err != nil {
			return fmt.Errorf("public IP / IP resolution service not given and failed to resolve IP with NAT: %w", err)
		}
		dynamicIP = ips.NewDynamicIPPort(ipPort.IP, ipPort.Port)
		n.ipUpdater = dynamicip.NewNoUpdater()
	}

	if ipPort.IP.IsLoopback() || ipPort.IP.IsPrivate() {
		n.Log.Warn("P2P IP is private, you will not be publicly discoverable",
			zap.Stringer("ip", ipPort),
		)
	}

	// Regularly update our public IP and port mappings.
	n.portMapper.Map(
		ipPort.Port,
		ipPort.Port,
		stakingPortName,
		dynamicIP,
		n.Config.PublicIPResolutionFreq,
	)
	go n.ipUpdater.Dispatch(n.Log)

	n.Log.Info("initializing networking",
		zap.Stringer("ip", ipPort),
	)

	tlsKey, ok := n.Config.StakingTLSCert.PrivateKey.(crypto.Signer)
	if !ok {
		return errInvalidTLSKey
	}

	if n.Config.NetworkConfig.TLSKeyLogFile != "" {
		n.tlsKeyLogWriterCloser, err = perms.Create(n.Config.NetworkConfig.TLSKeyLogFile, perms.ReadWrite)
		if err != nil {
			return err
		}
		n.Log.Warn("TLS key logging is enabled",
			zap.String("filename", n.Config.NetworkConfig.TLSKeyLogFile),
		)
	}

	// We allow nodes to gossip unknown ACPs in case the current ACPs constant
	// becomes out of date.
	var unknownACPs set.Set[uint32]
	for acp := range n.Config.NetworkConfig.SupportedACPs {
		if !constants.CurrentACPs.Contains(acp) {
			unknownACPs.Add(acp)
		}
	}
	for acp := range n.Config.NetworkConfig.ObjectedACPs {
		if !constants.CurrentACPs.Contains(acp) {
			unknownACPs.Add(acp)
		}
	}
	if unknownACPs.Len() > 0 {
		n.Log.Warn("gossipping unknown ACPs",
			zap.Reflect("acps", unknownACPs),
		)
	}

	tlsConfig := peer.TLSConfig(n.Config.StakingTLSCert, n.tlsKeyLogWriterCloser)

	// Configure benchlist
	n.Config.BenchlistConfig.Validators = n.vdrs
	n.Config.BenchlistConfig.Benchable = n.Config.ConsensusRouter
	n.benchlistManager = benchlist.NewManager(&n.Config.BenchlistConfig)

	n.uptimeCalculator = uptime.NewLockedCalculator()

	consensusRouter := n.Config.ConsensusRouter
	if !n.Config.SybilProtectionEnabled {
		// Sybil protection is disabled so we don't have a txID that added us as
		// a validator. Because each validator needs a txID associated with it,
		// we hack one together by just padding our nodeID with zeroes.
		dummyTxID := ids.Empty
		copy(dummyTxID[:], n.ID.Bytes())

		err := n.vdrs.AddStaker(
			constants.PrimaryNetworkID,
			n.ID,
			bls.PublicFromSecretKey(n.Config.StakingSigningKey),
			dummyTxID,
			n.Config.SybilProtectionDisabledWeight,
		)
		if err != nil {
			return err
		}

		consensusRouter = &insecureValidatorManager{
			log:    n.Log,
			Router: consensusRouter,
			vdrs:   n.vdrs,
			weight: n.Config.SybilProtectionDisabledWeight,
		}
	}

	numBootstrappers := n.bootstrappers.Count(constants.PrimaryNetworkID)
	requiredConns := (3*numBootstrappers + 3) / 4

	if requiredConns > 0 {
		onSufficientlyConnected := make(chan struct{})
		consensusRouter = &beaconManager{
			Router:                  consensusRouter,
			beacons:                 n.bootstrappers,
			requiredConns:           int64(requiredConns),
			onSufficientlyConnected: onSufficientlyConnected,
		}

		// Log a warning if we aren't able to connect to a sufficient portion of
		// nodes.
		go func() {
			timer := time.NewTimer(n.Config.BootstrapBeaconConnectionTimeout)
			defer timer.Stop()

			select {
			case <-timer.C:
				if n.shuttingDown.Get() {
					return
				}
				n.Log.Warn("failed to connect to bootstrap nodes",
					zap.Stringer("bootstrappers", n.bootstrappers),
					zap.Duration("duration", n.Config.BootstrapBeaconConnectionTimeout),
				)
			case <-onSufficientlyConnected:
			}
		}()
	}

	// add node configs to network config
	n.Config.NetworkConfig.Namespace = n.networkNamespace
	n.Config.NetworkConfig.MyNodeID = n.ID
	n.Config.NetworkConfig.MyIPPort = dynamicIP
	n.Config.NetworkConfig.NetworkID = n.Config.NetworkID
	n.Config.NetworkConfig.Validators = n.vdrs
	n.Config.NetworkConfig.Beacons = n.bootstrappers
	n.Config.NetworkConfig.TLSConfig = tlsConfig
	n.Config.NetworkConfig.TLSKey = tlsKey
	n.Config.NetworkConfig.TrackedSubnets = n.Config.TrackedSubnets
	n.Config.NetworkConfig.UptimeCalculator = n.uptimeCalculator
	n.Config.NetworkConfig.UptimeRequirement = n.Config.UptimeRequirement
	n.Config.NetworkConfig.ResourceTracker = n.resourceTracker
	n.Config.NetworkConfig.CPUTargeter = n.cpuTargeter
	n.Config.NetworkConfig.DiskTargeter = n.diskTargeter

	n.Net, err = network.NewNetwork(
		&n.Config.NetworkConfig,
		n.msgCreator,
		n.MetricsRegisterer,
		n.Log,
		listener,
		dialer.NewDialer(constants.NetworkType, n.Config.NetworkConfig.DialerConfig, n.Log),
		consensusRouter,
	)

	return err
}

type NodeProcessContext struct {
	// The process id of the node
	PID int `json:"pid"`
	// URI to access the node API
	// Format: [https|http]://[host]:[port]
	URI string `json:"uri"`
	// Address other nodes can use to communicate with this node
	// Format: [host]:[port]
	StakingAddress string `json:"stakingAddress"`
}

// Write process context to the configured path. Supports the use of
// dynamically chosen network ports with local network orchestration.
func (n *Node) writeProcessContext() error {
	n.Log.Info("writing process context", zap.String("path", n.Config.ProcessContextFilePath))

	// Write the process context to disk
	processContext := &NodeProcessContext{
		PID:            os.Getpid(),
		URI:            n.apiURI,
		StakingAddress: n.stakingAddress, // Set by network initialization
	}
	bytes, err := json.MarshalIndent(processContext, "", "  ")
	if err != nil {
		return fmt.Errorf("failed to marshal process context: %w", err)
	}
	if err := perms.WriteFile(n.Config.ProcessContextFilePath, bytes, perms.ReadWrite); err != nil {
		return fmt.Errorf("failed to write process context: %w", err)
	}
	return nil
}

// Dispatch starts the node's servers.
// Returns when the node exits.
func (n *Node) Dispatch() error {
	if err := n.writeProcessContext(); err != nil {
		return err
	}

	// Start the HTTP API server
	go n.Log.RecoverAndPanic(func() {
		n.Log.Info("API server listening",
			zap.String("uri", n.apiURI),
		)
		err := n.APIServer.Dispatch()
		// When [n].Shutdown() is called, [n.APIServer].Close() is called.
		// This causes [n.APIServer].Dispatch() to return an error.
		// If that happened, don't log/return an error here.
		if !n.shuttingDown.Get() {
			n.Log.Fatal("API server dispatch failed",
				zap.Error(err),
			)
		}
		// If the API server isn't running, shut down the node.
		// If node is already shutting down, this does nothing.
		n.Shutdown(1)
	})

	// Add state sync nodes to the peer network
	for i, peerIP := range n.Config.StateSyncIPs {
		n.Net.ManuallyTrack(n.Config.StateSyncIDs[i], peerIP)
	}

	// Add bootstrap nodes to the peer network
	for _, bootstrapper := range n.Config.Bootstrappers {
		n.Net.ManuallyTrack(bootstrapper.ID, ips.IPPort(bootstrapper.IP))
	}

	// Start P2P connections
	err := n.Net.Dispatch()

	// If the P2P server isn't running, shut down the node.
	// If node is already shutting down, this does nothing.
	n.Shutdown(1)

	if n.tlsKeyLogWriterCloser != nil {
		err := n.tlsKeyLogWriterCloser.Close()
		if err != nil {
			n.Log.Error("closing TLS key log file failed",
				zap.String("filename", n.Config.NetworkConfig.TLSKeyLogFile),
				zap.Error(err),
			)
		}
	}

	// Wait until the node is done shutting down before returning
	n.DoneShuttingDown.Wait()

	// Remove the process context file to communicate to an orchestrator
	// that the node is no longer running.
	if err := os.Remove(n.Config.ProcessContextFilePath); err != nil && !errors.Is(err, fs.ErrNotExist) {
		n.Log.Error("removal of process context file failed",
			zap.String("path", n.Config.ProcessContextFilePath),
			zap.Error(err),
		)
	}

	return err
}

/*
 ******************************************************************************
 *********************** End P2P Networking Section ***************************
 ******************************************************************************
 */

func (n *Node) initDatabase() error {
	// start the db
	switch n.Config.DatabaseConfig.Name {
	case leveldb.Name:
		// Prior to v1.10.15, the only on-disk database was leveldb, and its
		// files went to [dbPath]/[networkID]/v1.4.5.
		dbPath := filepath.Join(n.Config.DatabaseConfig.Path, version.CurrentDatabase.String())
		var err error
		n.DB, err = leveldb.New(dbPath, n.Config.DatabaseConfig.Config, n.Log, "db_internal", n.MetricsRegisterer)
		if err != nil {
			return fmt.Errorf("couldn't create leveldb at %s: %w", dbPath, err)
		}
	case memdb.Name:
		n.DB = memdb.New()
	case pebble.Name:
		dbPath := filepath.Join(n.Config.DatabaseConfig.Path, pebble.Name)
		var err error
		n.DB, err = pebble.New(dbPath, n.Config.DatabaseConfig.Config, n.Log, "db_internal", n.MetricsRegisterer)
		if err != nil {
			return fmt.Errorf("couldn't create pebbledb at %s: %w", dbPath, err)
		}
	default:
		return fmt.Errorf(
			"db-type was %q but should have been one of {%s, %s, %s}",
			n.Config.DatabaseConfig.Name,
			leveldb.Name,
			memdb.Name,
			pebble.Name,
		)
	}

	if n.Config.ReadOnly && n.Config.DatabaseConfig.Name != memdb.Name {
		n.DB = versiondb.New(n.DB)
	}

	var err error
	n.DB, err = meterdb.New("db", n.MetricsRegisterer, n.DB)
	if err != nil {
		return err
	}

	rawExpectedGenesisHash := hashing.ComputeHash256(n.Config.GenesisBytes)

	rawGenesisHash, err := n.DB.Get(genesisHashKey)
	if err == database.ErrNotFound {
		rawGenesisHash = rawExpectedGenesisHash
		err = n.DB.Put(genesisHashKey, rawGenesisHash)
	}
	if err != nil {
		return err
	}

	genesisHash, err := ids.ToID(rawGenesisHash)
	if err != nil {
		return err
	}
	expectedGenesisHash, err := ids.ToID(rawExpectedGenesisHash)
	if err != nil {
		return err
	}

	if genesisHash != expectedGenesisHash {
		return fmt.Errorf("db contains invalid genesis hash. DB Genesis: %s Generated Genesis: %s", genesisHash, expectedGenesisHash)
	}

	n.Log.Info("initializing database",
		zap.Stringer("genesisHash", genesisHash),
	)

	ok, err := n.DB.Has(ungracefulShutdown)
	if err != nil {
		return fmt.Errorf("failed to read ungraceful shutdown key: %w", err)
	}

	if ok {
		n.Log.Warn("detected previous ungraceful shutdown")
	}

	if err := n.DB.Put(ungracefulShutdown, nil); err != nil {
		return fmt.Errorf(
			"failed to write ungraceful shutdown key at: %w",
			err,
		)
	}

	return nil
}

// Set the node IDs of the peers this node should first connect to
func (n *Node) initBootstrappers() error {
	n.bootstrappers = validators.NewManager()
	for _, bootstrapper := range n.Config.Bootstrappers {
		// Note: The beacon connection manager will treat all beaconIDs as
		//       equal.
		// Invariant: We never use the TxID or BLS keys populated here.
		if err := n.bootstrappers.AddStaker(constants.PrimaryNetworkID, bootstrapper.ID, nil, ids.Empty, 1); err != nil {
			return err
		}
	}
	return nil
}

// Create the EventDispatcher used for hooking events
// into the general process flow.
func (n *Node) initEventDispatchers() {
	n.BlockAcceptorGroup = snow.NewAcceptorGroup(n.Log)
	n.TxAcceptorGroup = snow.NewAcceptorGroup(n.Log)
	n.VertexAcceptorGroup = snow.NewAcceptorGroup(n.Log)
}

func (n *Node) initIPCs() error {
	chainIDs := make([]ids.ID, len(n.Config.IPCDefaultChainIDs))
	for i, chainID := range n.Config.IPCDefaultChainIDs {
		id, err := ids.FromString(chainID)
		if err != nil {
			return err
		}
		chainIDs[i] = id
	}

	var err error
	n.IPCs, err = ipcs.NewChainIPCs(
		n.Log,
		n.Config.IPCPath,
		n.Config.NetworkID,
		n.BlockAcceptorGroup,
		n.TxAcceptorGroup,
		n.VertexAcceptorGroup,
		chainIDs,
	)
	return err
}

// Initialize [n.indexer].
// Should only be called after [n.DB], [n.DecisionAcceptorGroup],
// [n.ConsensusAcceptorGroup], [n.Log], [n.APIServer], [n.chainManager] are
// initialized
func (n *Node) initIndexer() error {
	txIndexerDB := prefixdb.New(indexerDBPrefix, n.DB)
	var err error
	n.indexer, err = indexer.NewIndexer(indexer.Config{
		IndexingEnabled:      n.Config.IndexAPIEnabled,
		AllowIncompleteIndex: n.Config.IndexAllowIncomplete,
		DB:                   txIndexerDB,
		Log:                  n.Log,
		BlockAcceptorGroup:   n.BlockAcceptorGroup,
		TxAcceptorGroup:      n.TxAcceptorGroup,
		VertexAcceptorGroup:  n.VertexAcceptorGroup,
		APIServer:            n.APIServer,
		ShutdownF: func() {
			n.Shutdown(0) // TODO put exit code here
		},
	})
	if err != nil {
		return fmt.Errorf("couldn't create index for txs: %w", err)
	}

	// Chain manager will notify indexer when a chain is created
	n.chainManager.AddRegistrant(n.indexer)

	return nil
}

// Initializes the Platform chain.
// Its genesis data specifies the other chains that should be created.
func (n *Node) initChains(genesisBytes []byte) error {
	n.Log.Info("initializing chains")

	platformChain := chains.ChainParameters{
		ID:            constants.PlatformChainID,
		SubnetID:      constants.PrimaryNetworkID,
		GenesisData:   genesisBytes, // Specifies other chains to create
		VMID:          constants.PlatformVMID,
		CustomBeacons: n.bootstrappers,
	}

	// Start the chain creator with the Platform Chain
	return n.chainManager.StartChainCreator(platformChain)
}

func (n *Node) initMetrics() {
	n.MetricsRegisterer = prometheus.NewRegistry()
	n.MetricsGatherer = metrics.NewMultiGatherer()
}

func (n *Node) initNAT() {
	n.Log.Info("initializing NAT")

	if n.Config.PublicIP == "" && n.Config.PublicIPResolutionService == "" {
		n.router = nat.GetRouter()
		if !n.router.SupportsNAT() {
			n.Log.Warn("UPnP and NAT-PMP router attach failed, " +
				"you may not be listening publicly. " +
				"Please confirm the settings in your router")
		}
	} else {
		n.router = nat.NewNoRouter()
	}

	n.portMapper = nat.NewPortMapper(n.Log, n.router)
}

// initAPIServer initializes the server that handles HTTP calls
func (n *Node) initAPIServer() error {
	n.Log.Info("initializing API server")

	// An empty host is treated as a wildcard to match all addresses, so it is
	// considered public.
	hostIsPublic := n.Config.HTTPHost == ""
	if !hostIsPublic {
		ip, err := ips.Lookup(n.Config.HTTPHost)
		if err != nil {
			n.Log.Fatal("failed to lookup HTTP host",
				zap.String("host", n.Config.HTTPHost),
				zap.Error(err),
			)
			return err
		}
		hostIsPublic = !ip.IsLoopback() && !ip.IsPrivate()

		n.Log.Debug("finished HTTP host lookup",
			zap.String("host", n.Config.HTTPHost),
			zap.Stringer("ip", ip),
			zap.Bool("isPublic", hostIsPublic),
		)
	}

	listenAddress := net.JoinHostPort(n.Config.HTTPHost, strconv.FormatUint(uint64(n.Config.HTTPPort), 10))
	listener, err := net.Listen("tcp", listenAddress)
	if err != nil {
		return err
	}

	addr := listener.Addr().String()
	ipPort, err := ips.ToIPPort(addr)
	if err != nil {
		return err
	}

	// Don't open the HTTP port if the HTTP server is private
	if hostIsPublic {
		n.Log.Warn("HTTP server is binding to a potentially public host. "+
			"You may be vulnerable to a DoS attack if your HTTP port is publicly accessible",
			zap.String("host", n.Config.HTTPHost),
		)

		n.portMapper.Map(
			ipPort.Port,
			ipPort.Port,
			httpPortName,
			nil,
			n.Config.PublicIPResolutionFreq,
		)
	}

	protocol := "http"
	if n.Config.HTTPSEnabled {
		cert, err := tls.X509KeyPair(n.Config.HTTPSCert, n.Config.HTTPSKey)
		if err != nil {
			return err
		}
		config := &tls.Config{
			MinVersion:   tls.VersionTLS12,
			Certificates: []tls.Certificate{cert},
		}
		listener = tls.NewListener(listener, config)

		protocol = "https"
	}
	n.apiURI = fmt.Sprintf("%s://%s", protocol, listener.Addr())

	if !n.Config.APIRequireAuthToken {
		var err error
		n.APIServer, err = server.New(
			n.Log,
			n.LogFactory,
			listener,
			n.Config.HTTPAllowedOrigins,
			n.Config.ShutdownTimeout,
			n.ID,
			n.Config.TraceConfig.Enabled,
			n.tracer,
			"api",
			n.MetricsRegisterer,
			n.Config.HTTPConfig.HTTPConfig,
			n.Config.HTTPAllowedHosts,
		)
		return err
	}

	a, err := auth.New(n.Log, "auth", n.Config.APIAuthPassword)
	if err != nil {
		return err
	}

	n.APIServer, err = server.New(
		n.Log,
		n.LogFactory,
		listener,
		n.Config.HTTPAllowedOrigins,
		n.Config.ShutdownTimeout,
		n.ID,
		n.Config.TraceConfig.Enabled,
		n.tracer,
		"api",
		n.MetricsRegisterer,
		n.Config.HTTPConfig.HTTPConfig,
		n.Config.HTTPAllowedHosts,
		a,
	)
	if err != nil {
		return err
	}

	// only create auth service if token authorization is required
	n.Log.Info("API authorization is enabled. Auth tokens must be passed in the header of API requests, except requests to the auth service.")
	handler, err := a.CreateHandler()
	if err != nil {
		return err
	}
	return n.APIServer.AddRoute(handler, "auth", "")
}

// Add the default VM aliases
func (n *Node) addDefaultVMAliases() error {
	n.Log.Info("adding the default VM aliases")
	vmAliases := genesis.GetVMAliases()

	for vmID, aliases := range vmAliases {
		for _, alias := range aliases {
			if err := n.Config.VMAliaser.Alias(vmID, alias); err != nil {
				return err
			}
		}
	}
	return nil
}

// Create the chainManager and register the following VMs:
// AVM, Simple Payments DAG, Simple Payments Chain, and Platform VM
// Assumes n.DBManager, n.vdrs all initialized (non-nil)
func (n *Node) initChainManager(avaxAssetID ids.ID) error {
	createAVMTx, err := genesis.VMGenesis(n.Config.GenesisBytes, constants.AVMID)
	if err != nil {
		return err
	}
	xChainID := createAVMTx.ID()

	createEVMTx, err := genesis.VMGenesis(n.Config.GenesisBytes, constants.EVMID)
	if err != nil {
		return err
	}
	cChainID := createEVMTx.ID()

	// If any of these chains die, the node shuts down
	criticalChains := set.Of(
		constants.PlatformChainID,
		xChainID,
		cChainID,
	)

	n.timeoutManager, err = timeout.NewManager(
		&n.Config.AdaptiveTimeoutConfig,
		n.benchlistManager,
		"requests",
		n.MetricsRegisterer,
	)
	if err != nil {
		return err
	}
	go n.Log.RecoverAndPanic(n.timeoutManager.Dispatch)

	// Routes incoming messages from peers to the appropriate chain
	err = n.Config.ConsensusRouter.Initialize(
		n.ID,
		n.Log,
		n.timeoutManager,
		n.Config.ConsensusShutdownTimeout,
		criticalChains,
		n.Config.SybilProtectionEnabled,
		n.Config.TrackedSubnets,
		n.Shutdown,
		n.Config.RouterHealthConfig,
		"requests",
		n.MetricsRegisterer,
	)
	if err != nil {
		return fmt.Errorf("couldn't initialize chain router: %w", err)
	}

	n.chainManager = chains.New(&chains.ManagerConfig{
		SybilProtectionEnabled:                  n.Config.SybilProtectionEnabled,
		StakingTLSCert:                          n.Config.StakingTLSCert,
		StakingBLSKey:                           n.Config.StakingSigningKey,
		Log:                                     n.Log,
		LogFactory:                              n.LogFactory,
		VMManager:                               n.VMManager,
		BlockAcceptorGroup:                      n.BlockAcceptorGroup,
		TxAcceptorGroup:                         n.TxAcceptorGroup,
		VertexAcceptorGroup:                     n.VertexAcceptorGroup,
		DB:                                      n.DB,
		MsgCreator:                              n.msgCreator,
		Router:                                  n.Config.ConsensusRouter,
		Net:                                     n.Net,
		Validators:                              n.vdrs,
		PartialSyncPrimaryNetwork:               n.Config.PartialSyncPrimaryNetwork,
		NodeID:                                  n.ID,
		NetworkID:                               n.Config.NetworkID,
		Server:                                  n.APIServer,
		Keystore:                                n.keystore,
		AtomicMemory:                            n.sharedMemory,
		AVAXAssetID:                             avaxAssetID,
		XChainID:                                xChainID,
		CChainID:                                cChainID,
		CriticalChains:                          criticalChains,
		TimeoutManager:                          n.timeoutManager,
		Health:                                  n.health,
		ShutdownNodeFunc:                        n.Shutdown,
		MeterVMEnabled:                          n.Config.MeterVMEnabled,
		Metrics:                                 n.MetricsGatherer,
		SubnetConfigs:                           n.Config.SubnetConfigs,
		ChainConfigs:                            n.Config.ChainConfigs,
		FrontierPollFrequency:                   n.Config.FrontierPollFrequency,
		ConsensusAppConcurrency:                 n.Config.ConsensusAppConcurrency,
		BootstrapMaxTimeGetAncestors:            n.Config.BootstrapMaxTimeGetAncestors,
		BootstrapAncestorsMaxContainersSent:     n.Config.BootstrapAncestorsMaxContainersSent,
		BootstrapAncestorsMaxContainersReceived: n.Config.BootstrapAncestorsMaxContainersReceived,
		ApricotPhase4Time:                       version.GetApricotPhase4Time(n.Config.NetworkID),
		ApricotPhase4MinPChainHeight:            version.ApricotPhase4MinPChainHeight[n.Config.NetworkID],
		ResourceTracker:                         n.resourceTracker,
		StateSyncBeacons:                        n.Config.StateSyncIDs,
		TracingEnabled:                          n.Config.TraceConfig.Enabled,
		Tracer:                                  n.tracer,
		ChainDataDir:                            n.Config.ChainDataDir,
	})

	// Notify the API server when new chains are created
	n.chainManager.AddRegistrant(n.APIServer)
	return nil
}

// initVMs initializes the VMs Avalanche supports + any additional vms installed as plugins.
func (n *Node) initVMs() error {
	n.Log.Info("initializing VMs")

	vdrs := n.vdrs

	// If sybil protection is disabled, we provide the P-chain its own local
	// validator manager that will not be used by the rest of the node. This
	// allows the node's validator sets to be determined by network connections.
	if !n.Config.SybilProtectionEnabled {
		vdrs = validators.NewManager()
	}

	durangoTime := version.GetDurangoTime(n.Config.NetworkID)
	if err := txs.InitCodec(durangoTime); err != nil {
		return err
	}
	if err := block.InitCodec(durangoTime); err != nil {
		return err
	}
	if err := coreth.InitCodec(durangoTime); err != nil {
		return err
	}

	// Register the VMs that Avalanche supports
	err := utils.Err(
		n.VMManager.RegisterFactory(context.TODO(), constants.PlatformVMID, &platformvm.Factory{
			Config: platformconfig.Config{
				Chains:                        n.chainManager,
				Validators:                    vdrs,
				UptimeLockedCalculator:        n.uptimeCalculator,
				SybilProtectionEnabled:        n.Config.SybilProtectionEnabled,
				PartialSyncPrimaryNetwork:     n.Config.PartialSyncPrimaryNetwork,
				TrackedSubnets:                n.Config.TrackedSubnets,
				TxFee:                         n.Config.TxFee,
				CreateAssetTxFee:              n.Config.CreateAssetTxFee,
				CreateSubnetTxFee:             n.Config.CreateSubnetTxFee,
				TransformSubnetTxFee:          n.Config.TransformSubnetTxFee,
				CreateBlockchainTxFee:         n.Config.CreateBlockchainTxFee,
				AddPrimaryNetworkValidatorFee: n.Config.AddPrimaryNetworkValidatorFee,
				AddPrimaryNetworkDelegatorFee: n.Config.AddPrimaryNetworkDelegatorFee,
				AddSubnetValidatorFee:         n.Config.AddSubnetValidatorFee,
				AddSubnetDelegatorFee:         n.Config.AddSubnetDelegatorFee,
				UptimePercentage:              n.Config.UptimeRequirement,
				MinValidatorStake:             n.Config.MinValidatorStake,
				MaxValidatorStake:             n.Config.MaxValidatorStake,
				MinDelegatorStake:             n.Config.MinDelegatorStake,
				MinDelegationFee:              n.Config.MinDelegationFee,
				MinStakeDuration:              n.Config.MinStakeDuration,
				MaxStakeDuration:              n.Config.MaxStakeDuration,
				RewardConfig:                  n.Config.RewardConfig,
				ApricotPhase3Time:             version.GetApricotPhase3Time(n.Config.NetworkID),
				ApricotPhase5Time:             version.GetApricotPhase5Time(n.Config.NetworkID),
				BanffTime:                     version.GetBanffTime(n.Config.NetworkID),
				CortinaTime:                   version.GetCortinaTime(n.Config.NetworkID),
<<<<<<< HEAD
				DurangoTime:                   version.GetDurangoTime(n.Config.NetworkID),
				AthensPhaseTime:               version.GetAthensPhaseTime(n.Config.NetworkID),
				BerlinPhaseTime:               version.GetBerlinPhaseTime(n.Config.NetworkID),
=======
				DurangoTime:                   durangoTime,
>>>>>>> 20452c35
				UseCurrentHeight:              n.Config.UseCurrentHeight,
			},
		}),
		n.VMManager.RegisterFactory(context.TODO(), constants.AVMID, &avm.Factory{
			Config: avmconfig.Config{
				TxFee:            n.Config.TxFee,
				CreateAssetTxFee: n.Config.CreateAssetTxFee,
				DurangoTime:      durangoTime,
			},
		}),
		n.VMManager.RegisterFactory(context.TODO(), constants.EVMID, &coreth.Factory{}),
		n.VMManager.RegisterFactory(context.TODO(), secp256k1fx.ID, &secp256k1fx.Factory{}),
		n.VMManager.RegisterFactory(context.TODO(), nftfx.ID, &nftfx.Factory{}),
		n.VMManager.RegisterFactory(context.TODO(), propertyfx.ID, &propertyfx.Factory{}),
	)
	if err != nil {
		return err
	}

	// initialize vm runtime manager
	n.runtimeManager = runtime.NewManager()

	// initialize the vm registry
	n.VMRegistry = registry.NewVMRegistry(registry.VMRegistryConfig{
		VMGetter: registry.NewVMGetter(registry.VMGetterConfig{
			FileReader:      filesystem.NewReader(),
			Manager:         n.VMManager,
			PluginDirectory: n.Config.PluginDir,
			CPUTracker:      n.resourceManager,
			RuntimeTracker:  n.runtimeManager,
		}),
		VMManager: n.VMManager,
	})

	// register any vms that need to be installed as plugins from disk
	_, failedVMs, err := n.VMRegistry.Reload(context.TODO())
	for failedVM, err := range failedVMs {
		n.Log.Error("failed to register VM",
			zap.Stringer("vmID", failedVM),
			zap.Error(err),
		)
	}
	return err
}

// initSharedMemory initializes the shared memory for cross chain interation
func (n *Node) initSharedMemory() {
	n.Log.Info("initializing SharedMemory")
	sharedMemoryDB := prefixdb.New([]byte("shared memory"), n.DB)
	n.sharedMemory = atomic.NewMemory(sharedMemoryDB)
}

// initKeystoreAPI initializes the keystore service, which is an on-node wallet.
// Assumes n.APIServer is already set
func (n *Node) initKeystoreAPI() error {
	n.Log.Info("initializing keystore")
	n.keystore = keystore.New(n.Log, prefixdb.New(keystoreDBPrefix, n.DB))
	handler, err := n.keystore.CreateHandler()
	if err != nil {
		return err
	}
	if !n.Config.KeystoreAPIEnabled {
		n.Log.Info("skipping keystore API initialization because it has been disabled")
		return nil
	}
	n.Log.Warn("initializing deprecated keystore API")
	return n.APIServer.AddRoute(handler, "keystore", "")
}

// initMetricsAPI initializes the Metrics API
// Assumes n.APIServer is already set
func (n *Node) initMetricsAPI() error {
	if !n.Config.MetricsAPIEnabled {
		n.Log.Info("skipping metrics API initialization because it has been disabled")
		return nil
	}

	if err := n.MetricsGatherer.Register(constants.PlatformName, n.MetricsRegisterer); err != nil {
		return err
	}

	// Current state of process metrics.
	processCollector := collectors.NewProcessCollector(collectors.ProcessCollectorOpts{})
	if err := n.MetricsRegisterer.Register(processCollector); err != nil {
		return err
	}

	// Go process metrics using debug.GCStats.
	goCollector := collectors.NewGoCollector()
	if err := n.MetricsRegisterer.Register(goCollector); err != nil {
		return err
	}

	n.Log.Info("initializing metrics API")

	return n.APIServer.AddRoute(
		promhttp.HandlerFor(
			n.MetricsGatherer,
			promhttp.HandlerOpts{},
		),
		"metrics",
		"",
	)
}

// initAdminAPI initializes the Admin API service
// Assumes n.log, n.chainManager, and n.ValidatorAPI already initialized
func (n *Node) initAdminAPI() error {
	if n.Config.AdminAPIEnabledSecret == "" {
		n.Log.Info("skipping admin API initialization because it has been disabled")
		return nil
	}

	n.Log.Info("initializing admin API")
	service, err := admin.NewService(
		admin.Config{
			Secret:         n.Config.AdminAPIEnabledSecret,
			Log:            n.Log,
			ChainManager:   n.chainManager,
			HTTPServer:     n.APIServer,
			ProfileDir:     n.Config.ProfilerConfig.Dir,
			LogFactory:     n.LogFactory,
			NodeConfig:     n.Config,
			VMManager:      n.VMManager,
			VMRegistry:     n.VMRegistry,
			StakingTLSCert: n.Config.StakingTLSCert,
		},
	)
	if err != nil {
		return err
	}
	return n.APIServer.AddRoute(
		service,
		"admin",
		"",
	)
}

// initProfiler initializes the continuous profiling
func (n *Node) initProfiler() {
	if !n.Config.ProfilerConfig.Enabled {
		n.Log.Info("skipping profiler initialization because it has been disabled")
		return
	}

	n.Log.Info("initializing continuous profiler")
	n.profiler = profiler.NewContinuous(
		filepath.Join(n.Config.ProfilerConfig.Dir, "continuous"),
		n.Config.ProfilerConfig.Freq,
		n.Config.ProfilerConfig.MaxNumFiles,
	)
	go n.Log.RecoverAndPanic(func() {
		err := n.profiler.Dispatch()
		if err != nil {
			n.Log.Fatal("continuous profiler failed",
				zap.Error(err),
			)
		}
		n.Shutdown(1)
	})
}

func (n *Node) initInfoAPI() error {
	if !n.Config.InfoAPIEnabled {
		n.Log.Info("skipping info API initialization because it has been disabled")
		return nil
	}

	n.Log.Info("initializing info API")

	service, err := info.NewService(
		info.Parameters{
			Version:                       version.CurrentApp,
			GitVersion:                    version.GitVersion,
			GitCommit:                     version.GitCommit,
			NodeID:                        n.ID,
			NodePOP:                       signer.NewProofOfPossession(n.Config.StakingSigningKey),
			NetworkID:                     n.Config.NetworkID,
			TxFee:                         n.Config.TxFee,
			CreateAssetTxFee:              n.Config.CreateAssetTxFee,
			CreateSubnetTxFee:             n.Config.CreateSubnetTxFee,
			TransformSubnetTxFee:          n.Config.TransformSubnetTxFee,
			CreateBlockchainTxFee:         n.Config.CreateBlockchainTxFee,
			AddPrimaryNetworkValidatorFee: n.Config.AddPrimaryNetworkValidatorFee,
			AddPrimaryNetworkDelegatorFee: n.Config.AddPrimaryNetworkDelegatorFee,
			AddSubnetValidatorFee:         n.Config.AddSubnetValidatorFee,
			AddSubnetDelegatorFee:         n.Config.AddSubnetDelegatorFee,
			VMManager:                     n.VMManager,
			GenesisBytes:                  n.Config.GenesisBytes,
		},
		n.Log,
		n.vdrs,
		n.chainManager,
		n.VMManager,
		n.Config.NetworkConfig.MyIPPort,
		n.Net,
		n.benchlistManager,
	)
	if err != nil {
		return err
	}
	return n.APIServer.AddRoute(
		service,
		"info",
		"",
	)
}

// initHealthAPI initializes the Health API service
// Assumes n.Log, n.Net, n.APIServer, n.HTTPLog already initialized
func (n *Node) initHealthAPI() error {
	healthChecker, err := health.New(n.Log, n.MetricsRegisterer)
	if err != nil {
		return err
	}
	n.health = healthChecker

	if !n.Config.HealthAPIEnabled {
		n.Log.Info("skipping health API initialization because it has been disabled")
		return nil
	}

	n.Log.Info("initializing Health API")
	err = healthChecker.RegisterHealthCheck("network", n.Net, health.ApplicationTag)
	if err != nil {
		return fmt.Errorf("couldn't register network health check: %w", err)
	}

	err = healthChecker.RegisterHealthCheck("router", n.Config.ConsensusRouter, health.ApplicationTag)
	if err != nil {
		return fmt.Errorf("couldn't register router health check: %w", err)
	}

	// TODO: add database health to liveness check
	err = healthChecker.RegisterHealthCheck("database", n.DB, health.ApplicationTag)
	if err != nil {
		return fmt.Errorf("couldn't register database health check: %w", err)
	}

	diskSpaceCheck := health.CheckerFunc(func(context.Context) (interface{}, error) {
		// confirm that the node has enough disk space to continue operating
		// if there is too little disk space remaining, first report unhealthy and then shutdown the node

		availableDiskBytes := n.resourceTracker.DiskTracker().AvailableDiskBytes()

		var err error
		if availableDiskBytes < n.Config.RequiredAvailableDiskSpace {
			n.Log.Fatal("low on disk space. Shutting down...",
				zap.Uint64("remainingDiskBytes", availableDiskBytes),
			)
			go n.Shutdown(1)
			err = fmt.Errorf("remaining available disk space (%d) is below minimum required available space (%d)", availableDiskBytes, n.Config.RequiredAvailableDiskSpace)
		} else if availableDiskBytes < n.Config.WarningThresholdAvailableDiskSpace {
			err = fmt.Errorf("remaining available disk space (%d) is below the warning threshold of disk space (%d)", availableDiskBytes, n.Config.WarningThresholdAvailableDiskSpace)
		}

		return map[string]interface{}{
			"availableDiskBytes": availableDiskBytes,
		}, err
	})

	err = n.health.RegisterHealthCheck("diskspace", diskSpaceCheck, health.ApplicationTag)
	if err != nil {
		return fmt.Errorf("couldn't register resource health check: %w", err)
	}

	handler, err := health.NewGetAndPostHandler(n.Log, healthChecker)
	if err != nil {
		return err
	}

	err = n.APIServer.AddRoute(
		handler,
		"health",
		"",
	)
	if err != nil {
		return err
	}

	err = n.APIServer.AddRoute(
		health.NewGetHandler(healthChecker.Readiness),
		"health",
		"/readiness",
	)
	if err != nil {
		return err
	}

	err = n.APIServer.AddRoute(
		health.NewGetHandler(healthChecker.Health),
		"health",
		"/health",
	)
	if err != nil {
		return err
	}

	return n.APIServer.AddRoute(
		health.NewGetHandler(healthChecker.Liveness),
		"health",
		"/liveness",
	)
}

// initIPCAPI initializes the IPC API service
// Assumes n.log and n.chainManager already initialized
func (n *Node) initIPCAPI() error {
	if !n.Config.IPCAPIEnabled {
		n.Log.Info("skipping ipc API initialization because it has been disabled")
		return nil
	}
	n.Log.Warn("initializing deprecated ipc API")
	service, err := ipcsapi.NewService(n.Log, n.chainManager, n.IPCs)
	if err != nil {
		return err
	}
	return n.APIServer.AddRoute(
		service,
		"ipcs",
		"",
	)
}

// Give chains aliases as specified by the genesis information
func (n *Node) initChainAliases(genesisBytes []byte) error {
	n.Log.Info("initializing chain aliases")
	_, chainAliases, err := genesis.Aliases(genesisBytes)
	if err != nil {
		return err
	}

	for chainID, aliases := range chainAliases {
		for _, alias := range aliases {
			if err := n.chainManager.Alias(chainID, alias); err != nil {
				return err
			}
		}
	}

	for chainID, aliases := range n.Config.ChainAliases {
		for _, alias := range aliases {
			if err := n.chainManager.Alias(chainID, alias); err != nil {
				return err
			}
		}
	}

	return nil
}

// APIs aliases as specified by the genesis information
func (n *Node) initAPIAliases(genesisBytes []byte) error {
	n.Log.Info("initializing API aliases")
	apiAliases, _, err := genesis.Aliases(genesisBytes)
	if err != nil {
		return err
	}

	for url, aliases := range apiAliases {
		if err := n.APIServer.AddAliases(url, aliases...); err != nil {
			return err
		}
	}
	return nil
}

// Initialize [n.resourceManager].
func (n *Node) initResourceManager(reg prometheus.Registerer) error {
	resourceManager, err := resource.NewManager(
		n.Log,
		n.Config.DatabaseConfig.Path,
		n.Config.SystemTrackerFrequency,
		n.Config.SystemTrackerCPUHalflife,
		n.Config.SystemTrackerDiskHalflife,
		reg,
	)
	if err != nil {
		return err
	}
	n.resourceManager = resourceManager
	n.resourceManager.TrackProcess(os.Getpid())

	n.resourceTracker, err = tracker.NewResourceTracker(reg, n.resourceManager, &meter.ContinuousFactory{}, n.Config.SystemTrackerProcessingHalflife)
	return err
}

// Initialize [n.cpuTargeter].
// Assumes [n.resourceTracker] is already initialized.
func (n *Node) initCPUTargeter(
	config *tracker.TargeterConfig,
) {
	n.cpuTargeter = tracker.NewTargeter(
		n.Log,
		config,
		n.vdrs,
		n.resourceTracker.CPUTracker(),
	)
}

// Initialize [n.diskTargeter].
// Assumes [n.resourceTracker] is already initialized.
func (n *Node) initDiskTargeter(
	config *tracker.TargeterConfig,
) {
	n.diskTargeter = tracker.NewTargeter(
		n.Log,
		config,
		n.vdrs,
		n.resourceTracker.DiskTracker(),
	)
}

// Shutdown this node
// May be called multiple times
func (n *Node) Shutdown(exitCode int) {
	if !n.shuttingDown.Get() { // only set the exit code once
		n.shuttingDownExitCode.Set(exitCode)
	}
	n.shuttingDown.Set(true)
	n.shutdownOnce.Do(n.shutdown)
}

func (n *Node) shutdown() {
	n.Log.Info("shutting down node",
		zap.Int("exitCode", n.ExitCode()),
	)

	if n.health != nil {
		// Passes if the node is not shutting down
		shuttingDownCheck := health.CheckerFunc(func(context.Context) (interface{}, error) {
			return map[string]interface{}{
				"isShuttingDown": true,
			}, errShuttingDown
		})

		err := n.health.RegisterHealthCheck("shuttingDown", shuttingDownCheck, health.ApplicationTag)
		if err != nil {
			n.Log.Debug("couldn't register shuttingDown health check",
				zap.Error(err),
			)
		}

		time.Sleep(n.Config.ShutdownWait)
	}

	if n.resourceManager != nil {
		n.resourceManager.Shutdown()
	}
	if n.IPCs != nil {
		if err := n.IPCs.Shutdown(); err != nil {
			n.Log.Debug("error during IPC shutdown",
				zap.Error(err),
			)
		}
	}
	n.timeoutManager.Stop()
	if n.chainManager != nil {
		n.chainManager.Shutdown()
	}
	if n.profiler != nil {
		n.profiler.Shutdown()
	}
	if n.Net != nil {
		n.Net.StartClose()
	}
	if err := n.APIServer.Shutdown(); err != nil {
		n.Log.Debug("error during API shutdown",
			zap.Error(err),
		)
	}
	n.portMapper.UnmapAllPorts()
	n.ipUpdater.Stop()
	if err := n.indexer.Close(); err != nil {
		n.Log.Debug("error closing tx indexer",
			zap.Error(err),
		)
	}

	// Ensure all runtimes are shutdown
	n.Log.Info("cleaning up plugin runtimes")
	n.runtimeManager.Stop(context.TODO())

	if n.DB != nil {
		if err := n.DB.Delete(ungracefulShutdown); err != nil {
			n.Log.Error(
				"failed to delete ungraceful shutdown key",
				zap.Error(err),
			)
		}

		if err := n.DB.Close(); err != nil {
			n.Log.Warn("error during DB shutdown",
				zap.Error(err),
			)
		}
	}

	if n.Config.TraceConfig.Enabled {
		n.Log.Info("shutting down tracing")
	}

	if err := n.tracer.Close(); err != nil {
		n.Log.Warn("error during tracer shutdown",
			zap.Error(err),
		)
	}

	n.DoneShuttingDown.Done()
	n.Log.Info("finished node shutdown")
}

func (n *Node) ExitCode() int {
	return n.shuttingDownExitCode.Get()
}<|MERGE_RESOLUTION|>--- conflicted
+++ resolved
@@ -1,5 +1,4 @@
-<<<<<<< HEAD
-// Copyright (C) 2023, Chain4Travel AG. All rights reserved.
+// Copyright (C) 2022-2024, Chain4Travel AG. All rights reserved.
 //
 // This file is a derived work, based on ava-labs code whose
 // original notices appear below.
@@ -9,10 +8,7 @@
 //
 // Much love to the original authors for their work.
 // **********************************************************
-// Copyright (C) 2019-2023, Ava Labs, Inc. All rights reserved.
-=======
 // Copyright (C) 2019-2024, Ava Labs, Inc. All rights reserved.
->>>>>>> 20452c35
 // See the file LICENSE for licensing terms.
 
 package node
@@ -1233,13 +1229,9 @@
 				ApricotPhase5Time:             version.GetApricotPhase5Time(n.Config.NetworkID),
 				BanffTime:                     version.GetBanffTime(n.Config.NetworkID),
 				CortinaTime:                   version.GetCortinaTime(n.Config.NetworkID),
-<<<<<<< HEAD
-				DurangoTime:                   version.GetDurangoTime(n.Config.NetworkID),
+				DurangoTime:                   durangoTime,
 				AthensPhaseTime:               version.GetAthensPhaseTime(n.Config.NetworkID),
 				BerlinPhaseTime:               version.GetBerlinPhaseTime(n.Config.NetworkID),
-=======
-				DurangoTime:                   durangoTime,
->>>>>>> 20452c35
 				UseCurrentHeight:              n.Config.UseCurrentHeight,
 			},
 		}),
