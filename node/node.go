--- conflicted
+++ resolved
@@ -1,4 +1,4 @@
-// Copyright (C) 2022-2024, Chain4Travel AG. All rights reserved.
+// Copyright (C) 2023, Chain4Travel AG. All rights reserved.
 //
 // This file is a derived work, based on ava-labs code whose
 // original notices appear below.
@@ -122,11 +122,17 @@
 	if err := staking.ValidateCertificate(stakingCert); err != nil {
 		return nil, fmt.Errorf("invalid staking certificate: %w", err)
 	}
+	
+	// Get the nodeID from certificate (secp256k1 public key)
+	nodeID, err := peer.CertToID(tlsCert)
+	if err != nil {
+		return fmt.Errorf("cannot extract nodeID from certificate: %w", err)
+	}
 
 	n := &Node{
 		Log:        logger,
 		LogFactory: logFactory,
-		ID:         ids.NodeIDFromCert(stakingCert),
+		ID:         nodeID,
 		Config:     config,
 	}
 
@@ -142,7 +148,6 @@
 		zap.Reflect("config", n.Config),
 	)
 
-	var err error
 	n.VMFactoryLog, err = logFactory.Make("vm-factory")
 	if err != nil {
 		return nil, fmt.Errorf("problem creating vm logger: %w", err)
@@ -1508,161 +1513,6 @@
 	)
 }
 
-<<<<<<< HEAD
-// Initialize this node
-func (n *Node) Initialize(
-	config *Config,
-	logger logging.Logger,
-	logFactory logging.Factory,
-) error {
-	tlsCert := config.StakingTLSCert.Leaf
-	stakingCert := staking.CertificateFromX509(tlsCert)
-	if err := staking.ValidateCertificate(stakingCert); err != nil {
-		return fmt.Errorf("invalid staking certificate: %w", err)
-	}
-
-	n.Log = logger
-	n.Config = config
-	// Get the nodeID from certificate (secp256k1 public key)
-	nodeID, err := peer.CertToID(tlsCert)
-	if err != nil {
-		return fmt.Errorf("cannot extract nodeID from certificate: %w", err)
-	}
-	n.ID = nodeID
-	n.LogFactory = logFactory
-	n.DoneShuttingDown.Add(1)
-
-	pop := signer.NewProofOfPossession(n.Config.StakingSigningKey)
-	n.Log.Info("initializing node",
-		zap.Stringer("version", version.CurrentApp),
-		zap.Stringer("nodeID", n.ID),
-		zap.Stringer("stakingKeyType", tlsCert.PublicKeyAlgorithm),
-		zap.Reflect("nodePOP", pop),
-		zap.Reflect("providedFlags", n.Config.ProvidedFlags),
-		zap.Reflect("config", n.Config),
-	)
-
-	n.VMFactoryLog, err = logFactory.Make("vm-factory")
-	if err != nil {
-		return fmt.Errorf("problem creating vm logger: %w", err)
-	}
-
-	n.VMManager = vms.NewManager(n.VMFactoryLog, config.VMAliaser)
-
-	if err := n.initBootstrappers(); err != nil { // Configure the bootstrappers
-		return fmt.Errorf("problem initializing node beacons: %w", err)
-	}
-
-	// Set up tracer
-	n.tracer, err = trace.New(n.Config.TraceConfig)
-	if err != nil {
-		return fmt.Errorf("couldn't initialize tracer: %w", err)
-	}
-
-	if n.Config.TraceConfig.Enabled {
-		n.Config.ConsensusRouter = router.Trace(n.Config.ConsensusRouter, n.tracer)
-	}
-
-	n.initMetrics()
-
-	if err := n.initAPIServer(); err != nil { // Start the API Server
-		return fmt.Errorf("couldn't initialize API server: %w", err)
-	}
-
-	if err := n.initMetricsAPI(); err != nil { // Start the Metrics API
-		return fmt.Errorf("couldn't initialize metrics API: %w", err)
-	}
-
-	if err := n.initDatabase(); err != nil { // Set up the node's database
-		return fmt.Errorf("problem initializing database: %w", err)
-	}
-
-	if err := n.initKeystoreAPI(); err != nil { // Start the Keystore API
-		return fmt.Errorf("couldn't initialize keystore API: %w", err)
-	}
-
-	n.initSharedMemory() // Initialize shared memory
-
-	// message.Creator is shared between networking, chainManager and the engine.
-	// It must be initiated before networking (initNetworking), chain manager (initChainManager)
-	// and the engine (initChains) but after the metrics (initMetricsAPI)
-	// message.Creator currently record metrics under network namespace
-	n.networkNamespace = "network"
-	n.msgCreator, err = message.NewCreator(
-		n.Log,
-		n.MetricsRegisterer,
-		n.networkNamespace,
-		n.Config.NetworkConfig.CompressionType,
-		n.Config.NetworkConfig.MaximumInboundMessageTimeout,
-	)
-	if err != nil {
-		return fmt.Errorf("problem initializing message creator: %w", err)
-	}
-
-	n.vdrs = validators.NewManager()
-	if !n.Config.SybilProtectionEnabled {
-		n.vdrs = newOverriddenManager(constants.PrimaryNetworkID, n.vdrs)
-	}
-	if err := n.initResourceManager(n.MetricsRegisterer); err != nil {
-		return fmt.Errorf("problem initializing resource manager: %w", err)
-	}
-	n.initCPUTargeter(&config.CPUTargeterConfig)
-	n.initDiskTargeter(&config.DiskTargeterConfig)
-	if err := n.initNetworking(); err != nil { // Set up networking layer.
-		return fmt.Errorf("problem initializing networking: %w", err)
-	}
-
-	n.initEventDispatchers()
-
-	// Start the Health API
-	// Has to be initialized before chain manager
-	// [n.Net] must already be set
-	if err := n.initHealthAPI(); err != nil {
-		return fmt.Errorf("couldn't initialize health API: %w", err)
-	}
-	if err := n.addDefaultVMAliases(); err != nil {
-		return fmt.Errorf("couldn't initialize API aliases: %w", err)
-	}
-	if err := n.initChainManager(n.Config.AvaxAssetID); err != nil { // Set up the chain manager
-		return fmt.Errorf("couldn't initialize chain manager: %w", err)
-	}
-	if err := n.initVMs(); err != nil { // Initialize the VM registry.
-		return fmt.Errorf("couldn't initialize VM registry: %w", err)
-	}
-	if err := n.initAdminAPI(); err != nil { // Start the Admin API
-		return fmt.Errorf("couldn't initialize admin API: %w", err)
-	}
-	if err := n.initInfoAPI(); err != nil { // Start the Info API
-		return fmt.Errorf("couldn't initialize info API: %w", err)
-	}
-	if err := n.initIPCs(); err != nil { // Start the IPCs
-		return fmt.Errorf("couldn't initialize IPCs: %w", err)
-	}
-	if err := n.initIPCAPI(); err != nil { // Start the IPC API
-		return fmt.Errorf("couldn't initialize the IPC API: %w", err)
-	}
-	if err := n.initChainAliases(n.Config.GenesisBytes); err != nil {
-		return fmt.Errorf("couldn't initialize chain aliases: %w", err)
-	}
-	if err := n.initAPIAliases(n.Config.GenesisBytes); err != nil {
-		return fmt.Errorf("couldn't initialize API aliases: %w", err)
-	}
-	if err := n.initIndexer(); err != nil {
-		return fmt.Errorf("couldn't initialize indexer: %w", err)
-	}
-
-	n.health.Start(context.TODO(), n.Config.HealthCheckFreq)
-	n.initProfiler()
-
-	// Start the Platform chain
-	if err := n.initChains(n.Config.GenesisBytes); err != nil {
-		return fmt.Errorf("couldn't initialize chains: %w", err)
-	}
-	return nil
-}
-
-=======
->>>>>>> 62df19c3
 // Shutdown this node
 // May be called multiple times
 func (n *Node) Shutdown(exitCode int) {
