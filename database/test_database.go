--- conflicted
+++ resolved
@@ -11,39 +11,10 @@
 	"github.com/stretchr/testify/assert"
 )
 
-<<<<<<< HEAD
-var (
-	// Tests is a list of all database tests
-	Tests = []func(t *testing.T, db Database){
-		TestSimpleKeyValue,
-		TestKeyEmptyValue,
-		TestSimpleKeyValueClosed,
-		TestBatchPut,
-		TestBatchDelete,
-		TestBatchReset,
-		TestBatchReuse,
-		TestBatchRewrite,
-		TestBatchReplay,
-		TestBatchInner,
-		TestBatchLargeSize,
-		TestIterator,
-		TestIteratorStart,
-		TestIteratorPrefix,
-		TestIteratorStartPrefix,
-		TestIteratorMemorySafety,
-		TestIteratorClosed,
-		TestIteratorError,
-		TestIteratorErrorAfterRelease,
-		TestStatNoPanic,
-		TestCompactNoPanic,
-		TestMemorySafetyDatabase,
-		TestMemorySafetyBatch,
-	}
-)
-=======
 // Tests is a list of all database tests
 var Tests = []func(t *testing.T, db Database){
 	TestSimpleKeyValue,
+	TestKeyEmptyValue,
 	TestSimpleKeyValueClosed,
 	TestBatchPut,
 	TestBatchDelete,
@@ -66,7 +37,6 @@
 	TestMemorySafetyDatabase,
 	TestMemorySafetyBatch,
 }
->>>>>>> 8c8786d7
 
 // TestSimpleKeyValue tests to make sure that simple Put + Get + Delete + Has
 // calls return the expected values.
