--- conflicted
+++ resolved
@@ -1,4 +1,3 @@
-<<<<<<< HEAD
 // Copyright (C) 2022, Chain4Travel AG. All rights reserved.
 //
 // This file is a derived work, based on ava-labs code whose
@@ -9,10 +8,7 @@
 //
 // Much love to the original authors for their work.
 // **********************************************************
-// Copyright (C) 2019-2023, Ava Labs, Inc. All rights reserved.
-=======
 // Copyright (C) 2019-2024, Ava Labs, Inc. All rights reserved.
->>>>>>> 20452c35
 // See the file LICENSE for licensing terms.
 
 package network
@@ -824,64 +820,6 @@
 	n.metrics.markDisconnected(peer)
 }
 
-<<<<<<< HEAD
-// ipAuth is a helper struct used to convey information about an
-// [*ips.ClaimedIPPort].
-type ipAuth struct {
-	nodeID   ids.NodeID
-	verified bool
-}
-
-func (n *network) authenticateIPs(ips []*ips.ClaimedIPPort) ([]*ipAuth, error) {
-	ipAuths := make([]*ipAuth, len(ips))
-	for i, ip := range ips {
-		nodeID, err := peer.StakingCertToID(ip.Cert)
-		if err != nil {
-			n.peerConfig.Log.Debug("failed to create nodeID from certificate: %s",
-				zap.Stringer("nodeID", nodeID),
-				zap.Error(err),
-			)
-			return nil, err
-		}
-		n.peersLock.RLock()
-		_, _, shouldUpdateOurIP, shouldDial := n.peerIPStatus(nodeID, ip)
-		n.peersLock.RUnlock()
-		if !shouldUpdateOurIP && !shouldDial {
-			ipAuths[i] = &ipAuth{
-				nodeID: nodeID,
-			}
-			continue
-		}
-
-		// Verify signature if needed
-		signedIP := peer.SignedIP{
-			UnsignedIP: peer.UnsignedIP{
-				IPPort:    ip.IPPort,
-				Timestamp: ip.Timestamp,
-			},
-			Signature: ip.Signature,
-		}
-		if err := signedIP.Verify(ip.Cert); err != nil {
-			return nil, err
-		}
-		ipAuths[i] = &ipAuth{
-			nodeID:   nodeID,
-			verified: true,
-		}
-	}
-	return ipAuths, nil
-}
-
-// peerIPStatus assumes the caller holds [peersLock]
-func (n *network) peerIPStatus(nodeID ids.NodeID, ip *ips.ClaimedIPPort) (*ips.ClaimedIPPort, bool, bool, bool) {
-	prevIP, previouslyTracked := n.peerIPs[nodeID]
-	shouldUpdateOurIP := previouslyTracked && prevIP.Timestamp < ip.Timestamp
-	shouldDial := !previouslyTracked && n.WantsConnection(nodeID)
-	return prevIP, previouslyTracked, shouldUpdateOurIP, shouldDial
-}
-
-=======
->>>>>>> 20452c35
 // dial will spin up a new goroutine and attempt to establish a connection with
 // [nodeID] at [ip].
 //
