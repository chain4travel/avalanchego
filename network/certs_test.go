// Copyright (C) 2022, Chain4Travel AG. All rights reserved.
//
// This file is a derived work, based on ava-labs code whose
// original notices appear below.
//
// It is distributed under the same license conditions as the
// original code from which it is derived.
//
// Much love to the original authors for their work.
// **********************************************************
// Copyright (C) 2019-2023, Ava Labs, Inc. All rights reserved.
// See the file LICENSE for licensing terms.

package network

import (
	"crypto/tls"
	"sync"
	"testing"

	"github.com/stretchr/testify/require"

	"github.com/ava-labs/avalanchego/ids"
	"github.com/ava-labs/avalanchego/network/peer"
	"github.com/ava-labs/avalanchego/staking"
)

var (
	certLock   sync.Mutex
	tlsCerts   []*tls.Certificate
	tlsConfigs []*tls.Config
)

func getTLS(t *testing.T, index int) (ids.NodeID, *tls.Certificate, *tls.Config) {
	certLock.Lock()
	defer certLock.Unlock()

	for len(tlsCerts) <= index {
		cert, err := staking.NewTLSCert()
		require.NoError(t, err)
		tlsConfig := peer.TLSConfig(*cert, nil)

		tlsCerts = append(tlsCerts, cert)
		tlsConfigs = append(tlsConfigs, tlsConfig)
	}

<<<<<<< HEAD
	cert := tlsCerts[index]
	nodeID, err := peer.CertToID(cert.Leaf)
	require.NoError(t, err)

	return nodeID, cert, tlsConfigs[index]
=======
	tlsCert := tlsCerts[index]
	cert := staking.CertificateFromX509(tlsCert.Leaf)
	nodeID := ids.NodeIDFromCert(cert)
	return nodeID, tlsCert, tlsConfigs[index]
>>>>>>> b820b46e
}<|MERGE_RESOLUTION|>--- conflicted
+++ resolved
@@ -44,16 +44,9 @@
 		tlsConfigs = append(tlsConfigs, tlsConfig)
 	}
 
-<<<<<<< HEAD
-	cert := tlsCerts[index]
-	nodeID, err := peer.CertToID(cert.Leaf)
+	tlsCert := tlsCerts[index]
+	nodeID, err := peer.CertToID(tlsCert.Leaf)
 	require.NoError(t, err)
 
-	return nodeID, cert, tlsConfigs[index]
-=======
-	tlsCert := tlsCerts[index]
-	cert := staking.CertificateFromX509(tlsCert.Leaf)
-	nodeID := ids.NodeIDFromCert(cert)
 	return nodeID, tlsCert, tlsConfigs[index]
->>>>>>> b820b46e
 }