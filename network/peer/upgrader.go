// Copyright (C) 2022, Chain4Travel AG. All rights reserved.
//
// This file is a derived work, based on ava-labs code whose
// original notices appear below.
//
// It is distributed under the same license conditions as the
// original code from which it is derived.
//
// Much love to the original authors for their work.
// **********************************************************
// Copyright (C) 2019-2023, Ava Labs, Inc. All rights reserved.
// See the file LICENSE for licensing terms.

package peer

import (
	"crypto/tls"
	"errors"
	"net"

	"github.com/prometheus/client_golang/prometheus"

	"github.com/ava-labs/avalanchego/ids"
<<<<<<< HEAD
	"github.com/ava-labs/avalanchego/utils/crypto/secp256k1"
=======
	"github.com/ava-labs/avalanchego/staking"
>>>>>>> b820b46e
)

var (
	errNoCert = errors.New("tls handshake finished with no peer certificate")

	_ Upgrader = (*tlsServerUpgrader)(nil)
	_ Upgrader = (*tlsClientUpgrader)(nil)
)

type Upgrader interface {
	// Must be thread safe
	Upgrade(net.Conn) (ids.NodeID, net.Conn, *staking.Certificate, error)
}

type tlsServerUpgrader struct {
	config       *tls.Config
	invalidCerts prometheus.Counter
}

func NewTLSServerUpgrader(config *tls.Config, invalidCerts prometheus.Counter) Upgrader {
	return &tlsServerUpgrader{
		config:       config,
		invalidCerts: invalidCerts,
	}
}

func (t *tlsServerUpgrader) Upgrade(conn net.Conn) (ids.NodeID, net.Conn, *staking.Certificate, error) {
	return connToIDAndCert(tls.Server(conn, t.config), t.invalidCerts)
}

type tlsClientUpgrader struct {
	config       *tls.Config
	invalidCerts prometheus.Counter
}

func NewTLSClientUpgrader(config *tls.Config, invalidCerts prometheus.Counter) Upgrader {
	return &tlsClientUpgrader{
		config:       config,
		invalidCerts: invalidCerts,
	}
}

func (t *tlsClientUpgrader) Upgrade(conn net.Conn) (ids.NodeID, net.Conn, *staking.Certificate, error) {
	return connToIDAndCert(tls.Client(conn, t.config), t.invalidCerts)
}

func connToIDAndCert(conn *tls.Conn, invalidCerts prometheus.Counter) (ids.NodeID, net.Conn, *staking.Certificate, error) {
	if err := conn.Handshake(); err != nil {
		return ids.NodeID{}, nil, nil, err
	}

	state := conn.ConnectionState()
	if len(state.PeerCertificates) == 0 {
		return ids.NodeID{}, nil, nil, errNoCert
	}
<<<<<<< HEAD
	peerCert := state.PeerCertificates[0]

	nodeID, err := CertToID(peerCert)
	return nodeID, conn, peerCert, err
}

func CertToID(cert *x509.Certificate) (ids.NodeID, error) {
	pubKeyBytes, err := secp256k1.RecoverSecp256PublicKey(cert)
	if err != nil {
		return ids.EmptyNodeID, err
	}
	return ids.ToNodeID(pubKeyBytes)
=======

	tlsCert := state.PeerCertificates[0]
	// Invariant: ParseCertificate is used rather than CertificateFromX509 to
	// ensure that signature verification can assume the certificate was
	// parseable according the staking package's parser.
	peerCert, err := staking.ParseCertificate(tlsCert.Raw)
	if err != nil {
		invalidCerts.Inc()
		return ids.NodeID{}, nil, nil, err
	}

	// We validate the certificate here to attempt to make the validity of the
	// peer certificate as clear as possible. Specifically, a node running a
	// prior version using an invalid certificate should not be able to report
	// healthy.
	if err := staking.ValidateCertificate(peerCert); err != nil {
		invalidCerts.Inc()
		return ids.NodeID{}, nil, nil, err
	}

	nodeID := ids.NodeIDFromCert(peerCert)
	return nodeID, conn, peerCert, nil
>>>>>>> b820b46e
}<|MERGE_RESOLUTION|>--- conflicted
+++ resolved
@@ -15,17 +15,15 @@
 
 import (
 	"crypto/tls"
+	"crypto/x509"
 	"errors"
 	"net"
 
 	"github.com/prometheus/client_golang/prometheus"
 
 	"github.com/ava-labs/avalanchego/ids"
-<<<<<<< HEAD
+	"github.com/ava-labs/avalanchego/staking"
 	"github.com/ava-labs/avalanchego/utils/crypto/secp256k1"
-=======
-	"github.com/ava-labs/avalanchego/staking"
->>>>>>> b820b46e
 )
 
 var (
@@ -81,22 +79,8 @@
 	if len(state.PeerCertificates) == 0 {
 		return ids.NodeID{}, nil, nil, errNoCert
 	}
-<<<<<<< HEAD
-	peerCert := state.PeerCertificates[0]
+	tlsCert := state.PeerCertificates[0]
 
-	nodeID, err := CertToID(peerCert)
-	return nodeID, conn, peerCert, err
-}
-
-func CertToID(cert *x509.Certificate) (ids.NodeID, error) {
-	pubKeyBytes, err := secp256k1.RecoverSecp256PublicKey(cert)
-	if err != nil {
-		return ids.EmptyNodeID, err
-	}
-	return ids.ToNodeID(pubKeyBytes)
-=======
-
-	tlsCert := state.PeerCertificates[0]
 	// Invariant: ParseCertificate is used rather than CertificateFromX509 to
 	// ensure that signature verification can assume the certificate was
 	// parseable according the staking package's parser.
@@ -115,7 +99,14 @@
 		return ids.NodeID{}, nil, nil, err
 	}
 
-	nodeID := ids.NodeIDFromCert(peerCert)
-	return nodeID, conn, peerCert, nil
->>>>>>> b820b46e
+	nodeID, err := CertToID(tlsCert)
+	return nodeID, conn, peerCert, err
+}
+
+func CertToID(cert *x509.Certificate) (ids.NodeID, error) {
+	pubKeyBytes, err := secp256k1.RecoverSecp256PublicKey(cert)
+	if err != nil {
+		return ids.EmptyNodeID, err
+	}
+	return ids.ToNodeID(pubKeyBytes)
 }