// Copyright (C) 2022, Chain4Travel AG. All rights reserved.
//
// This file is a derived work, based on ava-labs code whose
// original notices appear below.
//
// It is distributed under the same license conditions as the
// original code from which it is derived.
//
// Much love to the original authors for their work.
// **********************************************************
// Copyright (C) 2019-2023, Ava Labs, Inc. All rights reserved.
// See the file LICENSE for licensing terms.

package peer

import (
	"context"
	"crypto"
	"net"
	"testing"
	"time"

	"github.com/prometheus/client_golang/prometheus"

	"github.com/stretchr/testify/require"

	"github.com/ava-labs/avalanchego/ids"
	"github.com/ava-labs/avalanchego/message"
	"github.com/ava-labs/avalanchego/network/throttling"
	"github.com/ava-labs/avalanchego/proto/pb/p2p"
	"github.com/ava-labs/avalanchego/snow/networking/router"
	"github.com/ava-labs/avalanchego/snow/networking/tracker"
	"github.com/ava-labs/avalanchego/snow/uptime"
	"github.com/ava-labs/avalanchego/snow/validators"
	"github.com/ava-labs/avalanchego/staking"
	"github.com/ava-labs/avalanchego/utils/constants"
	"github.com/ava-labs/avalanchego/utils/ips"
	"github.com/ava-labs/avalanchego/utils/logging"
	"github.com/ava-labs/avalanchego/utils/math/meter"
	"github.com/ava-labs/avalanchego/utils/resource"
	"github.com/ava-labs/avalanchego/utils/set"
	"github.com/ava-labs/avalanchego/version"
)

type testPeer struct {
	Peer
	inboundMsgChan <-chan message.InboundMessage
}

type rawTestPeer struct {
	config         *Config
	conn           net.Conn
	cert           *staking.Certificate
	nodeID         ids.NodeID
	inboundMsgChan <-chan message.InboundMessage
}

func newMessageCreator(t *testing.T) message.Creator {
	t.Helper()

	mc, err := message.NewCreator(
		logging.NoLog{},
		prometheus.NewRegistry(),
		"",
		constants.DefaultNetworkCompressionType,
		10*time.Second,
	)
	require.NoError(t, err)

	return mc
}

func makeRawTestPeers(t *testing.T, trackedSubnets set.Set[ids.ID]) (*rawTestPeer, *rawTestPeer) {
	t.Helper()
	require := require.New(t)

	conn0, conn1 := net.Pipe()

	tlsCert0, err := staking.NewTLSCert()
	require.NoError(err)
	cert0 := staking.CertificateFromX509(tlsCert0.Leaf)

	tlsCert1, err := staking.NewTLSCert()
	require.NoError(err)
	cert1 := staking.CertificateFromX509(tlsCert1.Leaf)

<<<<<<< HEAD
	nodeID0, err := CertToID(tlsCert0.Leaf)
	require.NoError(err)
	nodeID1, err := CertToID(tlsCert1.Leaf)
	require.NoError(err)
=======
	nodeID0 := ids.NodeIDFromCert(cert0)
	nodeID1 := ids.NodeIDFromCert(cert1)
>>>>>>> b820b46e

	mc := newMessageCreator(t)

	metrics, err := NewMetrics(
		logging.NoLog{},
		"",
		prometheus.NewRegistry(),
	)
	require.NoError(err)

	resourceTracker, err := tracker.NewResourceTracker(
		prometheus.NewRegistry(),
		resource.NoUsage,
		meter.ContinuousFactory{},
		10*time.Second,
	)
	require.NoError(err)

	sharedConfig := Config{
		Metrics:              metrics,
		MessageCreator:       mc,
		Log:                  logging.NoLog{},
		InboundMsgThrottler:  throttling.NewNoInboundThrottler(),
		VersionCompatibility: version.GetCompatibility(constants.LocalID),
		MySubnets:            trackedSubnets,
		UptimeCalculator:     uptime.NoOpCalculator,
		Beacons:              validators.NewSet(),
		NetworkID:            constants.LocalID,
		PingFrequency:        constants.DefaultPingFrequency,
		PongTimeout:          constants.DefaultPingPongTimeout,
		MaxClockDifference:   time.Minute,
		ResourceTracker:      resourceTracker,
	}
	peerConfig0 := sharedConfig
	peerConfig1 := sharedConfig

	ip0 := ips.NewDynamicIPPort(net.IPv6loopback, 0)
	tls0 := tlsCert0.PrivateKey.(crypto.Signer)
	peerConfig0.IPSigner = NewIPSigner(ip0, tls0)

	peerConfig0.Network = TestNetwork
	inboundMsgChan0 := make(chan message.InboundMessage)
	peerConfig0.Router = router.InboundHandlerFunc(func(_ context.Context, msg message.InboundMessage) {
		inboundMsgChan0 <- msg
	})

	ip1 := ips.NewDynamicIPPort(net.IPv6loopback, 1)
	tls1 := tlsCert1.PrivateKey.(crypto.Signer)
	peerConfig1.IPSigner = NewIPSigner(ip1, tls1)

	peerConfig1.Network = TestNetwork
	inboundMsgChan1 := make(chan message.InboundMessage)
	peerConfig1.Router = router.InboundHandlerFunc(func(_ context.Context, msg message.InboundMessage) {
		inboundMsgChan1 <- msg
	})

	peer0 := &rawTestPeer{
		config:         &peerConfig0,
		conn:           conn0,
		cert:           cert0,
		nodeID:         nodeID0,
		inboundMsgChan: inboundMsgChan0,
	}
	peer1 := &rawTestPeer{
		config:         &peerConfig1,
		conn:           conn1,
		cert:           cert1,
		nodeID:         nodeID1,
		inboundMsgChan: inboundMsgChan1,
	}
	return peer0, peer1
}

func makeTestPeers(t *testing.T, trackedSubnets set.Set[ids.ID]) (*testPeer, *testPeer) {
	rawPeer0, rawPeer1 := makeRawTestPeers(t, trackedSubnets)

	peer0 := &testPeer{
		Peer: Start(
			rawPeer0.config,
			rawPeer0.conn,
			rawPeer1.cert,
			rawPeer1.nodeID,
			NewThrottledMessageQueue(
				rawPeer0.config.Metrics,
				rawPeer1.nodeID,
				logging.NoLog{},
				throttling.NewNoOutboundThrottler(),
			),
		),
		inboundMsgChan: rawPeer0.inboundMsgChan,
	}
	peer1 := &testPeer{
		Peer: Start(
			rawPeer1.config,
			rawPeer1.conn,
			rawPeer0.cert,
			rawPeer0.nodeID,
			NewThrottledMessageQueue(
				rawPeer1.config.Metrics,
				rawPeer0.nodeID,
				logging.NoLog{},
				throttling.NewNoOutboundThrottler(),
			),
		),
		inboundMsgChan: rawPeer1.inboundMsgChan,
	}
	return peer0, peer1
}

func makeReadyTestPeers(t *testing.T, trackedSubnets set.Set[ids.ID]) (*testPeer, *testPeer) {
	t.Helper()
	require := require.New(t)

	peer0, peer1 := makeTestPeers(t, trackedSubnets)

	require.NoError(peer0.AwaitReady(context.Background()))
	require.True(peer0.Ready())

	require.NoError(peer1.AwaitReady(context.Background()))
	require.True(peer1.Ready())

	return peer0, peer1
}

func TestReady(t *testing.T) {
	require := require.New(t)

	rawPeer0, rawPeer1 := makeRawTestPeers(t, set.Set[ids.ID]{})
	peer0 := Start(
		rawPeer0.config,
		rawPeer0.conn,
		rawPeer1.cert,
		rawPeer1.nodeID,
		NewThrottledMessageQueue(
			rawPeer0.config.Metrics,
			rawPeer1.nodeID,
			logging.NoLog{},
			throttling.NewNoOutboundThrottler(),
		),
	)

	require.False(peer0.Ready())

	peer1 := Start(
		rawPeer1.config,
		rawPeer1.conn,
		rawPeer0.cert,
		rawPeer0.nodeID,
		NewThrottledMessageQueue(
			rawPeer1.config.Metrics,
			rawPeer0.nodeID,
			logging.NoLog{},
			throttling.NewNoOutboundThrottler(),
		),
	)

	require.NoError(peer0.AwaitReady(context.Background()))
	require.True(peer0.Ready())

	require.NoError(peer1.AwaitReady(context.Background()))
	require.True(peer1.Ready())

	peer0.StartClose()
	require.NoError(peer0.AwaitClosed(context.Background()))
	require.NoError(peer1.AwaitClosed(context.Background()))
}

func TestSend(t *testing.T) {
	require := require.New(t)

	peer0, peer1 := makeReadyTestPeers(t, set.Set[ids.ID]{})
	mc := newMessageCreator(t)

	outboundGetMsg, err := mc.Get(ids.Empty, 1, time.Second, ids.Empty, p2p.EngineType_ENGINE_TYPE_SNOWMAN)
	require.NoError(err)

	require.True(peer0.Send(context.Background(), outboundGetMsg))

	inboundGetMsg := <-peer1.inboundMsgChan
	require.Equal(message.GetOp, inboundGetMsg.Op())

	peer1.StartClose()
	require.NoError(peer0.AwaitClosed(context.Background()))
	require.NoError(peer1.AwaitClosed(context.Background()))
}

func TestPingUptimes(t *testing.T) {
	trackedSubnetID := ids.GenerateTestID()
	untrackedSubnetID := ids.GenerateTestID()

	trackedSubnets := set.Of(trackedSubnetID)

	mc := newMessageCreator(t)

	testCases := []struct {
		name        string
		msg         message.OutboundMessage
		shouldClose bool
		assertFn    func(*require.Assertions, *testPeer)
	}{
		{
			name: "primary network only",
			msg: func() message.OutboundMessage {
				pingMsg, err := mc.Ping(1, nil)
				require.NoError(t, err)
				return pingMsg
			}(),
			assertFn: func(require *require.Assertions, peer *testPeer) {
				uptime, ok := peer.ObservedUptime(constants.PrimaryNetworkID)
				require.True(ok)
				require.Equal(uint32(1), uptime)

				uptime, ok = peer.ObservedUptime(trackedSubnetID)
				require.False(ok)
				require.Zero(uptime)
			},
		},
		{
			name: "primary network and subnet",
			msg: func() message.OutboundMessage {
				pingMsg, err := mc.Ping(
					1,
					[]*p2p.SubnetUptime{
						{
							SubnetId: trackedSubnetID[:],
							Uptime:   1,
						},
					},
				)
				require.NoError(t, err)
				return pingMsg
			}(),
			assertFn: func(require *require.Assertions, peer *testPeer) {
				uptime, ok := peer.ObservedUptime(constants.PrimaryNetworkID)
				require.True(ok)
				require.Equal(uint32(1), uptime)

				uptime, ok = peer.ObservedUptime(trackedSubnetID)
				require.True(ok)
				require.Equal(uint32(1), uptime)
			},
		},
		{
			name: "primary network and non tracked subnet",
			msg: func() message.OutboundMessage {
				pingMsg, err := mc.Ping(
					1,
					[]*p2p.SubnetUptime{
						{
							// Providing the untrackedSubnetID here should cause
							// the remote peer to disconnect from us.
							SubnetId: untrackedSubnetID[:],
							Uptime:   1,
						},
						{
							SubnetId: trackedSubnetID[:],
							Uptime:   1,
						},
					},
				)
				require.NoError(t, err)
				return pingMsg
			}(),
			shouldClose: true,
		},
	}

	// Note: we reuse peers across tests because makeReadyTestPeers takes awhile
	// to run.
	peer0, peer1 := makeReadyTestPeers(t, trackedSubnets)
	defer func() {
		peer1.StartClose()
		peer0.StartClose()
		require.NoError(t, peer0.AwaitClosed(context.Background()))
		require.NoError(t, peer1.AwaitClosed(context.Background()))
	}()

	for _, tc := range testCases {
		t.Run(tc.name, func(t *testing.T) {
			require := require.New(t)

			require.True(peer0.Send(context.Background(), tc.msg))

			// Note: shouldClose can only be `true` for the last test because
			// we reuse peers across tests.
			if tc.shouldClose {
				require.NoError(peer1.AwaitClosed(context.Background()))
				return
			}

			// we send Get message after ping to ensure Ping is handled by the
			// time Get is handled. This is because Get is routed to the handler
			// whereas Ping is handled by the peer directly. We have no way to
			// know when the peer has handled the Ping message.
			sendAndFlush(t, peer0, peer1)

			tc.assertFn(require, peer1)
		})
	}
}

// Helper to send a message from sender to receiver and assert that the
// receiver receives the message. This can be used to test a prior message
// was handled by the peer.
func sendAndFlush(t *testing.T, sender *testPeer, receiver *testPeer) {
	t.Helper()
	mc := newMessageCreator(t)
	outboundGetMsg, err := mc.Get(ids.Empty, 1, time.Second, ids.Empty, p2p.EngineType_ENGINE_TYPE_SNOWMAN)
	require.NoError(t, err)
	require.True(t, sender.Send(context.Background(), outboundGetMsg))
	inboundGetMsg := <-receiver.inboundMsgChan
	require.Equal(t, message.GetOp, inboundGetMsg.Op())
}<|MERGE_RESOLUTION|>--- conflicted
+++ resolved
@@ -84,15 +84,10 @@
 	require.NoError(err)
 	cert1 := staking.CertificateFromX509(tlsCert1.Leaf)
 
-<<<<<<< HEAD
 	nodeID0, err := CertToID(tlsCert0.Leaf)
 	require.NoError(err)
 	nodeID1, err := CertToID(tlsCert1.Leaf)
 	require.NoError(err)
-=======
-	nodeID0 := ids.NodeIDFromCert(cert0)
-	nodeID1 := ids.NodeIDFromCert(cert1)
->>>>>>> b820b46e
 
 	mc := newMessageCreator(t)
 
