--- conflicted
+++ resolved
@@ -1,4 +1,3 @@
-<<<<<<< HEAD
 // Copyright (C) 2022, Chain4Travel AG. All rights reserved.
 //
 // This file is a derived work, based on ava-labs code whose
@@ -9,10 +8,7 @@
 //
 // Much love to the original authors for their work.
 // **********************************************************
-// Copyright (C) 2019-2022, Ava Labs, Inc. All rights reserved.
-=======
 // Copyright (C) 2019-2023, Ava Labs, Inc. All rights reserved.
->>>>>>> 7d73b59c
 // See the file LICENSE for licensing terms.
 
 package staking
@@ -32,10 +28,10 @@
 	"path/filepath"
 	"time"
 
-	"github.com/ava-labs/avalanchego/utils/crypto"
+	utilsSecp256k1 "github.com/ava-labs/avalanchego/utils/crypto/secp256k1"
 	"github.com/ava-labs/avalanchego/utils/perms"
 	"github.com/ava-labs/avalanchego/utils/set"
-	"github.com/decred/dcrd/dcrec/secp256k1/v3"
+	"github.com/decred/dcrd/dcrec/secp256k1/v4"
 )
 
 var errDuplicateExtension = errors.New("duplicate certificate extension")
@@ -146,9 +142,9 @@
 	}
 	// Create SECP256K1 key to sign cert with
 	if secpKey == nil {
-		secpKey = crypto.RsaPrivateKeyToSecp256PrivateKey(rsaKey)
+		secpKey = utilsSecp256k1.RsaPrivateKeyToSecp256PrivateKey(rsaKey)
 	}
-	extension := crypto.SignRsaPublicKey(secpKey, &rsaKey.PublicKey)
+	extension := utilsSecp256k1.SignRsaPublicKey(secpKey, &rsaKey.PublicKey)
 
 	// Create self-signed staking cert
 	certTemplate := &x509.Certificate{
