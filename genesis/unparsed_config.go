--- conflicted
+++ resolved
@@ -105,11 +105,7 @@
 	InitialStakeDurationOffset uint64           `json:"initialStakeDurationOffset"`
 	InitialStakedFunds         []string         `json:"initialStakedFunds"`
 	InitialStakers             []UnparsedStaker `json:"initialStakers"`
-<<<<<<< HEAD
-	LockRuleOffers             []LockRuleOffer  `json:"lockRuleOffers"`
-=======
 	DepositOffers              []DepositOffer   `json:"depositOffers"`
->>>>>>> 0d75f589
 
 	CChainGenesis string `json:"cChainGenesis"`
 
@@ -127,11 +123,7 @@
 		InitialStakers:             make([]Staker, len(uc.InitialStakers)),
 		CChainGenesis:              uc.CChainGenesis,
 		Message:                    uc.Message,
-<<<<<<< HEAD
-		LockRuleOffers:             uc.LockRuleOffers,
-=======
 		DepositOffers:              uc.DepositOffers,
->>>>>>> 0d75f589
 	}
 	for i, ua := range uc.Allocations {
 		a, err := ua.Parse()
