--- conflicted
+++ resolved
@@ -51,46 +51,30 @@
 		config      *Config
 		expectedErr error
 	}{
-<<<<<<< HEAD
 		"camino": {
 			networkID: 1000,
 			config:    &CaminoConfig,
+			expectedErr: nil,
 		},
 		"columbus": {
 			networkID: 1001,
 			config:    &ColumbusConfig,
+			expectedErr: nil,
 		},
 		"kopernikus": {
 			networkID: 1002,
 			config:    &KopernikusConfig,
-=======
-		"mainnet": {
-			networkID:   1,
-			config:      &MainnetConfig,
 			expectedErr: nil,
-		},
-		"fuji": {
-			networkID:   5,
-			config:      &FujiConfig,
-			expectedErr: nil,
->>>>>>> ef6a2a2f
 		},
 		"local": {
 			networkID:   12345,
 			config:      &LocalConfig,
 			expectedErr: nil,
 		},
-<<<<<<< HEAD
 		"camino (networkID mismatch)": {
 			networkID: 999,
 			config:    &CaminoConfig,
-			err:       "networkID 999 specified but genesis config contains networkID 1000",
-=======
-		"mainnet (networkID mismatch)": {
-			networkID:   2,
-			config:      &MainnetConfig,
 			expectedErr: errConflictingNetworkIDs,
->>>>>>> ef6a2a2f
 		},
 		"invalid start time": {
 			networkID: 12345,
@@ -214,29 +198,17 @@
 		"camino": {
 			networkID:    constants.CaminoID,
 			customConfig: customGenesisConfigJSON,
-<<<<<<< HEAD
-			err:          "cannot override genesis config for standard network camino (1000)",
-=======
 			expectedErr:  errOverridesStandardNetworkConfig,
->>>>>>> ef6a2a2f
 		},
 		"columbus": {
 			networkID:    constants.ColumbusID,
 			customConfig: customGenesisConfigJSON,
-<<<<<<< HEAD
-			err:          "cannot override genesis config for standard network columbus (1001)",
-=======
 			expectedErr:  errOverridesStandardNetworkConfig,
->>>>>>> ef6a2a2f
 		},
 		"columbus (with custom specified)": {
 			networkID:    constants.ColumbusID,
 			customConfig: localGenesisConfigJSON, // won't load
-<<<<<<< HEAD
-			err:          "cannot override genesis config for standard network columbus (1001)",
-=======
 			expectedErr:  errOverridesStandardNetworkConfig,
->>>>>>> ef6a2a2f
 		},
 		"local": {
 			networkID:    constants.LocalID,
@@ -251,12 +223,8 @@
 		"custom": {
 			networkID:    9999,
 			customConfig: customGenesisConfigJSON,
-<<<<<<< HEAD
+			expectedErr:  nil,
 			expected:     "515619ced6ead0ebbdf4b565df264575915f63565701dbf7552d4061039babc8",
-=======
-			expectedErr:  nil,
-			expectedHash: "a1d1838586db85fe94ab1143560c3356df9ba2445794b796bba050be89f4fcb4",
->>>>>>> ef6a2a2f
 		},
 		"custom (networkID mismatch)": {
 			networkID:    9999,
@@ -310,27 +278,17 @@
 		expectedErr  error
 		expectedHash string
 	}{
-<<<<<<< HEAD
 		"camino": {
 			networkID: constants.CaminoID,
-			err:       "cannot override genesis config for standard network camino (1000)",
+			expectedErr: errOverridesStandardNetworkConfig,
 		},
 		"columbus": {
 			networkID: constants.ColumbusID,
-			err:       "cannot override genesis config for standard network columbus (1001)",
+			expectedErr: errOverridesStandardNetworkConfig,
 		},
 		"kopernikus": {
 			networkID: constants.KopernikusID,
-			err:       "cannot override genesis config for standard network kopernikus (1002)",
-=======
-		"mainnet": {
-			networkID:   constants.MainnetID,
 			expectedErr: errOverridesStandardNetworkConfig,
-		},
-		"fuji": {
-			networkID:   constants.FujiID,
-			expectedErr: errOverridesStandardNetworkConfig,
->>>>>>> ef6a2a2f
 		},
 		"local": {
 			networkID:   constants.LocalID,
@@ -344,12 +302,8 @@
 		"custom": {
 			networkID:    9999,
 			customConfig: customGenesisConfigJSON,
-<<<<<<< HEAD
+			expectedErr:  nil,
 			expected:     "515619ced6ead0ebbdf4b565df264575915f63565701dbf7552d4061039babc8",
-=======
-			expectedErr:  nil,
-			expectedHash: "a1d1838586db85fe94ab1143560c3356df9ba2445794b796bba050be89f4fcb4",
->>>>>>> ef6a2a2f
 		},
 		"custom (networkID mismatch)": {
 			networkID:    9999,
