// Copyright (C) 2022, Chain4Travel AG. All rights reserved.
//
// This file is a derived work, based on ava-labs code whose
// original notices appear below.
//
// It is distributed under the same license conditions as the
// original code from which it is derived.
//
// Much love to the original authors for their work.
// **********************************************************
// Copyright (C) 2019-2021, Ava Labs, Inc. All rights reserved.
// See the file LICENSE for licensing terms.

package genesis

import (
	"encoding/base64"
	"encoding/hex"
	"encoding/json"
	"fmt"
	"os"
	"path/filepath"

	"github.com/chain4travel/caminogo/ids"
	"github.com/chain4travel/caminogo/utils/constants"
	"github.com/chain4travel/caminogo/utils/formatting"
	"github.com/chain4travel/caminogo/utils/wrappers"

	safemath "github.com/chain4travel/caminogo/utils/math"
)

type LockedAmount struct {
	Amount   uint64 `json:"amount"`
	Locktime uint64 `json:"locktime"`
}

type Allocation struct {
	ETHAddr        ids.ShortID    `json:"ethAddr"`
	AVAXAddr       ids.ShortID    `json:"avaxAddr"`
	InitialAmount  uint64         `json:"initialAmount"`
	UnlockSchedule []LockedAmount `json:"unlockSchedule"`
}

func (a Allocation) Unparse(networkID uint32) (UnparsedAllocation, error) {
	ua := UnparsedAllocation{
		InitialAmount:  a.InitialAmount,
		UnlockSchedule: a.UnlockSchedule,
		ETHAddr:        "0x" + hex.EncodeToString(a.ETHAddr.Bytes()),
	}
	avaxAddr, err := formatting.FormatAddress(
		"X",
		constants.GetHRP(networkID),
		a.AVAXAddr.Bytes(),
	)
	ua.AVAXAddr = avaxAddr
	return ua, err
}

type Staker struct {
	NodeID        ids.ShortID `json:"nodeID"`
	RewardAddress ids.ShortID `json:"rewardAddress"`
	DelegationFee uint32      `json:"delegationFee"`
}

func (s Staker) Unparse(networkID uint32) (UnparsedStaker, error) {
	avaxAddr, err := formatting.FormatAddress(
		"X",
		constants.GetHRP(networkID),
		s.RewardAddress.Bytes(),
	)
	return UnparsedStaker{
		NodeID:        s.NodeID.PrefixedString(constants.NodeIDPrefix),
		RewardAddress: avaxAddr,
		DelegationFee: s.DelegationFee,
	}, err
}

<<<<<<< HEAD
type LockRuleOffer struct {
	InterestRate float64 `json:"interestRate"`
	Start        uint64  `json:"start"`
	End          uint64  `json:"end"`
	MinAmount    uint64  `json:"minAmount"`
	Duration     uint64  `json:"duration"`
=======
type DepositOffer struct {
	InterestRate    float64 `json:"interestRate"`
	Start           uint64  `json:"start"`
	End             uint64  `json:"end"`
	MinAmount       uint64  `json:"minAmount"`
	DepositDuration uint64  `json:"depositDuration"`
>>>>>>> 0d75f589
}

// Config contains the genesis addresses used to construct a genesis
type Config struct {
	NetworkID uint32 `json:"networkID"`

	Allocations []Allocation `json:"allocations"`

<<<<<<< HEAD
	StartTime                  uint64          `json:"startTime"`
	InitialStakeDuration       uint64          `json:"initialStakeDuration"`
	InitialStakeDurationOffset uint64          `json:"initialStakeDurationOffset"`
	InitialStakedFunds         []ids.ShortID   `json:"initialStakedFunds"`
	InitialStakers             []Staker        `json:"initialStakers"`
	LockRuleOffers             []LockRuleOffer `json:"lockRuleOffers"`
=======
	StartTime                  uint64         `json:"startTime"`
	InitialStakeDuration       uint64         `json:"initialStakeDuration"`
	InitialStakeDurationOffset uint64         `json:"initialStakeDurationOffset"`
	InitialStakedFunds         []ids.ShortID  `json:"initialStakedFunds"`
	InitialStakers             []Staker       `json:"initialStakers"`
	DepositOffers              []DepositOffer `json:"depositOffers"`
>>>>>>> 0d75f589

	CChainGenesis string `json:"cChainGenesis"`

	Message string `json:"message"`
}

func (c Config) Unparse() (UnparsedConfig, error) {
	uc := UnparsedConfig{
		NetworkID:                  c.NetworkID,
		Allocations:                make([]UnparsedAllocation, len(c.Allocations)),
		StartTime:                  c.StartTime,
		InitialStakeDuration:       c.InitialStakeDuration,
		InitialStakeDurationOffset: c.InitialStakeDurationOffset,
		InitialStakedFunds:         make([]string, len(c.InitialStakedFunds)),
		InitialStakers:             make([]UnparsedStaker, len(c.InitialStakers)),
		CChainGenesis:              c.CChainGenesis,
		Message:                    c.Message,
<<<<<<< HEAD
		LockRuleOffers:             c.LockRuleOffers,
=======
		DepositOffers:              c.DepositOffers,
>>>>>>> 0d75f589
	}
	for i, a := range c.Allocations {
		ua, err := a.Unparse(uc.NetworkID)
		if err != nil {
			return uc, err
		}
		uc.Allocations[i] = ua
	}
	for i, isa := range c.InitialStakedFunds {
		avaxAddr, err := formatting.FormatAddress(
			"X",
			constants.GetHRP(uc.NetworkID),
			isa.Bytes(),
		)
		if err != nil {
			return uc, err
		}
		uc.InitialStakedFunds[i] = avaxAddr
	}
	for i, is := range c.InitialStakers {
		uis, err := is.Unparse(c.NetworkID)
		if err != nil {
			return uc, err
		}
		uc.InitialStakers[i] = uis
	}

	return uc, nil
}

func (c *Config) InitialSupply() (uint64, error) {
	initialSupply := uint64(0)
	for _, allocation := range c.Allocations {
		newInitialSupply, err := safemath.Add64(initialSupply, allocation.InitialAmount)
		if err != nil {
			return 0, err
		}
		for _, unlock := range allocation.UnlockSchedule {
			newInitialSupply, err = safemath.Add64(newInitialSupply, unlock.Amount)
			if err != nil {
				return 0, err
			}
		}
		initialSupply = newInitialSupply
	}
	return initialSupply, nil
}

var (
	// CaminoConfig is the config that should be used to generate the camino
	// mainnet genesis.
	CaminoConfig Config

	// ColumbusConfig is the config that should be used to generate the columbus
	// genesis.
	ColumbusConfig Config

	// LocalConfig is the config that should be used to generate a local
	// genesis.
	LocalConfig Config
)

func init() {
	unparsedCaminoConfig := UnparsedConfig{}
	unparsedColumbusConfig := UnparsedConfig{}
	unparsedLocalConfig := UnparsedConfig{}

	errs := wrappers.Errs{}
	errs.Add(
		json.Unmarshal([]byte(caminoGenesisConfigJSON), &unparsedCaminoConfig),
		json.Unmarshal([]byte(columbusGenesisConfigJSON), &unparsedColumbusConfig),
		json.Unmarshal([]byte(localGenesisConfigJSON), &unparsedLocalConfig),
	)
	if errs.Errored() {
		panic(errs.Err)
	}

	caminoConfig, err := unparsedCaminoConfig.Parse()
	errs.Add(err)
	CaminoConfig = caminoConfig

	columbusConfig, err := unparsedColumbusConfig.Parse()
	errs.Add(err)
	ColumbusConfig = columbusConfig

	localConfig, err := unparsedLocalConfig.Parse()
	errs.Add(err)
	LocalConfig = localConfig

	if errs.Errored() {
		panic(errs.Err)
	}
}

func GetConfig(networkID uint32) *Config {
	switch networkID {
	case constants.CaminoID:
		return &CaminoConfig
	case constants.ColumbusID:
		return &ColumbusConfig
	case constants.LocalID:
		return &LocalConfig
	default:
		tempConfig := LocalConfig
		tempConfig.NetworkID = networkID
		return &tempConfig
	}
}

// GetConfigFile loads a *Config from a provided filepath.
func GetConfigFile(fp string) (*Config, error) {
	bytes, err := os.ReadFile(filepath.Clean(fp))
	if err != nil {
		return nil, fmt.Errorf("unable to load file %s: %w", fp, err)
	}
	return parseGenesisJSONBytesToConfig(bytes)
}

// GetConfigContent loads a *Config from a provided environment variable
func GetConfigContent(genesisContent string) (*Config, error) {
	bytes, err := base64.StdEncoding.DecodeString(genesisContent)
	if err != nil {
		return nil, fmt.Errorf("unable to decode base64 content: %w", err)
	}
	return parseGenesisJSONBytesToConfig(bytes)
}

func parseGenesisJSONBytesToConfig(bytes []byte) (*Config, error) {
	var unparsedConfig UnparsedConfig
	if err := json.Unmarshal(bytes, &unparsedConfig); err != nil {
		return nil, fmt.Errorf("could not unmarshal JSON: %w", err)
	}

	config, err := unparsedConfig.Parse()
	if err != nil {
		return nil, fmt.Errorf("unable to parse config: %w", err)
	}
	return &config, nil
}<|MERGE_RESOLUTION|>--- conflicted
+++ resolved
@@ -75,21 +75,12 @@
 	}, err
 }
 
-<<<<<<< HEAD
-type LockRuleOffer struct {
-	InterestRate float64 `json:"interestRate"`
-	Start        uint64  `json:"start"`
-	End          uint64  `json:"end"`
-	MinAmount    uint64  `json:"minAmount"`
-	Duration     uint64  `json:"duration"`
-=======
 type DepositOffer struct {
 	InterestRate    float64 `json:"interestRate"`
 	Start           uint64  `json:"start"`
 	End             uint64  `json:"end"`
 	MinAmount       uint64  `json:"minAmount"`
 	DepositDuration uint64  `json:"depositDuration"`
->>>>>>> 0d75f589
 }
 
 // Config contains the genesis addresses used to construct a genesis
@@ -98,21 +89,12 @@
 
 	Allocations []Allocation `json:"allocations"`
 
-<<<<<<< HEAD
-	StartTime                  uint64          `json:"startTime"`
-	InitialStakeDuration       uint64          `json:"initialStakeDuration"`
-	InitialStakeDurationOffset uint64          `json:"initialStakeDurationOffset"`
-	InitialStakedFunds         []ids.ShortID   `json:"initialStakedFunds"`
-	InitialStakers             []Staker        `json:"initialStakers"`
-	LockRuleOffers             []LockRuleOffer `json:"lockRuleOffers"`
-=======
 	StartTime                  uint64         `json:"startTime"`
 	InitialStakeDuration       uint64         `json:"initialStakeDuration"`
 	InitialStakeDurationOffset uint64         `json:"initialStakeDurationOffset"`
 	InitialStakedFunds         []ids.ShortID  `json:"initialStakedFunds"`
 	InitialStakers             []Staker       `json:"initialStakers"`
 	DepositOffers              []DepositOffer `json:"depositOffers"`
->>>>>>> 0d75f589
 
 	CChainGenesis string `json:"cChainGenesis"`
 
@@ -130,11 +112,7 @@
 		InitialStakers:             make([]UnparsedStaker, len(c.InitialStakers)),
 		CChainGenesis:              c.CChainGenesis,
 		Message:                    c.Message,
-<<<<<<< HEAD
-		LockRuleOffers:             c.LockRuleOffers,
-=======
 		DepositOffers:              c.DepositOffers,
->>>>>>> 0d75f589
 	}
 	for i, a := range c.Allocations {
 		ua, err := a.Unparse(uc.NetworkID)
