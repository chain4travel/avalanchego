--- conflicted
+++ resolved
@@ -207,43 +207,27 @@
 	unparsedKopernikusConfig := UnparsedConfig{}
 	unparsedLocalConfig := UnparsedConfig{}
 
-<<<<<<< HEAD
-	errs := wrappers.Errs{}
-	errs.Add(
+	err := utils.Err(
 		json.Unmarshal(caminoGenesisConfigJSON, &unparsedCaminoConfig),
 		json.Unmarshal(columbusGenesisConfigJSON, &unparsedColumbusConfig),
 		json.Unmarshal(kopernikusGenesisConfigJSON, &unparsedKopernikusConfig),
-=======
-	err := utils.Err(
-		json.Unmarshal(mainnetGenesisConfigJSON, &unparsedMainnetConfig),
-		json.Unmarshal(fujiGenesisConfigJSON, &unparsedFujiConfig),
->>>>>>> 20f3580b
 		json.Unmarshal(localGenesisConfigJSON, &unparsedLocalConfig),
 	)
 	if err != nil {
 		panic(err)
 	}
 
-<<<<<<< HEAD
-	caminoConfig, err := unparsedCaminoConfig.Parse()
-	errs.Add(err)
-	CaminoConfig = caminoConfig
-
-	columbusConfig, err := unparsedColumbusConfig.Parse()
-	errs.Add(err)
-	ColumbusConfig = columbusConfig
-
-	kopernikusConfig, err := unparsedKopernikusConfig.Parse()
-	errs.Add(err)
-	KopernikusConfig = kopernikusConfig
-=======
-	MainnetConfig, err = unparsedMainnetConfig.Parse()
-	if err != nil {
-		panic(err)
-	}
->>>>>>> 20f3580b
-
-	FujiConfig, err = unparsedFujiConfig.Parse()
+	CaminoConfig, err = unparsedCaminoConfig.Parse()
+	if err != nil {
+		panic(err)
+	}
+
+	ColumbusConfig, err = unparsedColumbusConfig.Parse()
+	if err != nil {
+		panic(err)
+	}
+
+	KopernikusConfig, err = unparsedKopernikusConfig.Parse()
 	if err != nil {
 		panic(err)
 	}
