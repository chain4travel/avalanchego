--- conflicted
+++ resolved
@@ -1,12 +1,7 @@
 module github.com/ava-labs/avalanchego
 
 // Changes to the minimum golang version must also be replicated in
-<<<<<<< HEAD
 // scripts/build_camino.sh
-// scripts/local.Dockerfile
-=======
-// scripts/build_avalanche.sh
->>>>>>> b820b46e
 // Dockerfile
 // README.md
 // go.mod (here, only major.minor can be specified)
