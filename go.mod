module github.com/ava-labs/avalanchego

// Changes to the minimum golang version must also be replicated in
// scripts/build_camino.sh
// scripts/local.Dockerfile
// Dockerfile
// README.md
// go.mod (here, only major.minor can be specified)
go 1.19

require (
	github.com/DataDog/zstd v1.5.2
	github.com/Microsoft/go-winio v0.5.2
	github.com/NYTimes/gziphandler v1.1.1
	github.com/ava-labs/avalanche-network-runner-sdk v0.3.0
	github.com/ava-labs/coreth v0.12.2-rc.0
	github.com/ava-labs/ledger-avalanche/go v0.0.0-20230105152938-00a24d05a8c7
	github.com/btcsuite/btcd/btcutil v1.1.3
	github.com/decred/dcrd/dcrec/secp256k1/v4 v4.1.0
	github.com/ethereum/go-ethereum v1.10.26
	github.com/golang-jwt/jwt/v4 v4.3.0
	github.com/golang/mock v1.6.0
	github.com/google/btree v1.1.2
	github.com/gorilla/mux v1.8.0
	github.com/gorilla/rpc v1.2.0
	github.com/gorilla/websocket v1.4.2
	github.com/grpc-ecosystem/go-grpc-prometheus v1.2.0
	github.com/holiman/bloomfilter/v2 v2.0.3
	github.com/huin/goupnp v1.0.3
	github.com/jackpal/gateway v1.0.6
	github.com/jackpal/go-nat-pmp v1.0.2
	github.com/mr-tron/base58 v1.2.0
	github.com/nbutton23/zxcvbn-go v0.0.0-20180912185939-ae427f1e4c1d
	github.com/onsi/ginkgo/v2 v2.4.0
	github.com/onsi/gomega v1.24.0
	github.com/pires/go-proxyproto v0.6.2
	github.com/prometheus/client_golang v1.13.0
	github.com/prometheus/client_model v0.2.0
	github.com/rs/cors v1.7.0
	github.com/shirou/gopsutil v3.21.11+incompatible
	github.com/spaolacci/murmur3 v1.1.0
	github.com/spf13/pflag v1.0.5
	github.com/spf13/viper v1.12.0
	github.com/stretchr/testify v1.8.1
	github.com/supranational/blst v0.3.11-0.20220920110316-f72618070295
	github.com/syndtr/goleveldb v1.0.1-0.20220614013038-64ee5596c38a
	github.com/thepudds/fzgen v0.4.2
	github.com/xuri/excelize/v2 v2.8.0
	go.opentelemetry.io/otel v1.11.0
	go.opentelemetry.io/otel/exporters/otlp/otlptrace v1.11.0
	go.opentelemetry.io/otel/exporters/otlp/otlptrace/otlptracegrpc v1.11.0
	go.opentelemetry.io/otel/exporters/otlp/otlptrace/otlptracehttp v1.11.0
	go.opentelemetry.io/otel/sdk v1.11.0
	go.opentelemetry.io/otel/trace v1.11.0
	go.uber.org/zap v1.24.0
	golang.org/x/crypto v0.12.0
	golang.org/x/exp v0.0.0-20220426173459-3bcf042a4bf5
	golang.org/x/sync v0.1.0
<<<<<<< HEAD
	golang.org/x/term v0.11.0
=======
	golang.org/x/term v0.7.0
>>>>>>> f7307d5f
	golang.org/x/time v0.0.0-20210723032227-1f47c861a9ac
	gonum.org/v1/gonum v0.11.0
	google.golang.org/genproto v0.0.0-20221027153422-115e99e71e1c
	google.golang.org/grpc v1.50.1
	google.golang.org/protobuf v1.28.1
	gopkg.in/natefinch/lumberjack.v2 v2.0.0
)

require (
	github.com/VictoriaMetrics/fastcache v1.10.0 // indirect
	github.com/benbjohnson/clock v1.3.0 // indirect
	github.com/beorn7/perks v1.0.1 // indirect
	github.com/btcsuite/btcd/btcec/v2 v2.3.2 // indirect
	github.com/cenkalti/backoff/v4 v4.1.3 // indirect
	github.com/cespare/xxhash/v2 v2.1.2 // indirect
	github.com/davecgh/go-spew v1.1.1 // indirect
	github.com/deckarep/golang-set v1.8.0 // indirect
	github.com/dlclark/regexp2 v1.4.1-0.20201116162257-a2a8dda75c91 // indirect
	github.com/dop251/goja v0.0.0-20220405120441-9037c2b61cbf // indirect
	github.com/fjl/memsize v0.0.0-20190710130421-bcb5799ab5e5 // indirect
	github.com/fsnotify/fsnotify v1.6.0 // indirect
	github.com/gballet/go-libpcsclite v0.0.0-20191108122812-4678299bea08 // indirect
	github.com/go-logr/logr v1.2.3 // indirect
	github.com/go-logr/stdr v1.2.2 // indirect
	github.com/go-ole/go-ole v1.2.6 // indirect
	github.com/go-sourcemap/sourcemap v2.1.3+incompatible // indirect
	github.com/go-stack/stack v1.8.0 // indirect
	github.com/golang/protobuf v1.5.2 // indirect
	github.com/golang/snappy v0.0.4 // indirect
	github.com/google/go-cmp v0.5.9 // indirect
	github.com/google/uuid v1.2.0 // indirect
	github.com/grpc-ecosystem/grpc-gateway/v2 v2.12.0 // indirect
	github.com/hashicorp/go-bexpr v0.1.10 // indirect
	github.com/hashicorp/golang-lru v0.5.5-0.20210104140557-80c98217689d // indirect
	github.com/hashicorp/hcl v1.0.0 // indirect
	github.com/holiman/big v0.0.0-20221017200358-a027dc42d04e // indirect
	github.com/holiman/uint256 v1.2.0 // indirect
	github.com/magiconair/properties v1.8.6 // indirect
	github.com/mattn/go-colorable v0.1.12 // indirect
	github.com/mattn/go-isatty v0.0.14 // indirect
	github.com/mattn/go-runewidth v0.0.9 // indirect
	github.com/matttproud/golang_protobuf_extensions v1.0.2-0.20181231171920-c182affec369 // indirect
	github.com/mitchellh/mapstructure v1.5.0 // indirect
	github.com/mitchellh/pointerstructure v1.2.0 // indirect
	github.com/mohae/deepcopy v0.0.0-20170929034955-c48cc78d4826 // indirect
	github.com/olekukonko/tablewriter v0.0.5 // indirect
	github.com/pelletier/go-toml v1.9.5 // indirect
	github.com/pelletier/go-toml/v2 v2.0.1 // indirect
	github.com/pkg/errors v0.9.1 // indirect
	github.com/pmezard/go-difflib v1.0.0 // indirect
	github.com/prometheus/common v0.37.0 // indirect
	github.com/prometheus/procfs v0.8.0 // indirect
	github.com/richardlehane/mscfb v1.0.4 // indirect
	github.com/richardlehane/msoleps v1.0.3 // indirect
	github.com/rjeczalik/notify v0.9.3 // indirect
	github.com/sanity-io/litter v1.5.1 // indirect
	github.com/spf13/afero v1.8.2 // indirect
	github.com/spf13/cast v1.5.0 // indirect
	github.com/spf13/jwalterweatherman v1.1.0 // indirect
	github.com/status-im/keycard-go v0.0.0-20200402102358-957c09536969 // indirect
	github.com/subosito/gotenv v1.3.0 // indirect
	github.com/tklauser/go-sysconf v0.3.5 // indirect
	github.com/tklauser/numcpus v0.2.2 // indirect
	github.com/tyler-smith/go-bip39 v1.0.2 // indirect
	github.com/xuri/efp v0.0.0-20230802181842-ad255f2331ca // indirect
	github.com/xuri/nfp v0.0.0-20230819163627-dc951e3ffe1a // indirect
	github.com/yusufpapurcu/wmi v1.2.2 // indirect
	github.com/zondax/hid v0.9.1 // indirect
	github.com/zondax/ledger-go v0.14.1 // indirect
	go.opentelemetry.io/otel/exporters/otlp/internal/retry v1.11.0 // indirect
	go.opentelemetry.io/proto/otlp v0.19.0 // indirect
	go.uber.org/atomic v1.10.0 // indirect
	go.uber.org/multierr v1.8.0 // indirect
<<<<<<< HEAD
	golang.org/x/net v0.14.0 // indirect
	golang.org/x/sys v0.11.0 // indirect
	golang.org/x/text v0.12.0 // indirect
=======
	golang.org/x/net v0.7.0 // indirect
	golang.org/x/sys v0.7.0 // indirect
	golang.org/x/text v0.7.0 // indirect
>>>>>>> f7307d5f
	gopkg.in/ini.v1 v1.66.4 // indirect
	gopkg.in/urfave/cli.v1 v1.20.0 // indirect
	gopkg.in/yaml.v2 v2.4.0 // indirect
	gopkg.in/yaml.v3 v3.0.1 // indirect
)

replace github.com/ava-labs/avalanche-ledger-go => github.com/chain4travel/camino-ledger-go v0.0.13-c4t

replace github.com/ava-labs/coreth => github.com/chain4travel/caminoethvm v1.1.1-rc0<|MERGE_RESOLUTION|>--- conflicted
+++ resolved
@@ -56,11 +56,7 @@
 	golang.org/x/crypto v0.12.0
 	golang.org/x/exp v0.0.0-20220426173459-3bcf042a4bf5
 	golang.org/x/sync v0.1.0
-<<<<<<< HEAD
 	golang.org/x/term v0.11.0
-=======
-	golang.org/x/term v0.7.0
->>>>>>> f7307d5f
 	golang.org/x/time v0.0.0-20210723032227-1f47c861a9ac
 	gonum.org/v1/gonum v0.11.0
 	google.golang.org/genproto v0.0.0-20221027153422-115e99e71e1c
@@ -134,15 +130,9 @@
 	go.opentelemetry.io/proto/otlp v0.19.0 // indirect
 	go.uber.org/atomic v1.10.0 // indirect
 	go.uber.org/multierr v1.8.0 // indirect
-<<<<<<< HEAD
 	golang.org/x/net v0.14.0 // indirect
 	golang.org/x/sys v0.11.0 // indirect
 	golang.org/x/text v0.12.0 // indirect
-=======
-	golang.org/x/net v0.7.0 // indirect
-	golang.org/x/sys v0.7.0 // indirect
-	golang.org/x/text v0.7.0 // indirect
->>>>>>> f7307d5f
 	gopkg.in/ini.v1 v1.66.4 // indirect
 	gopkg.in/urfave/cli.v1 v1.20.0 // indirect
 	gopkg.in/yaml.v2 v2.4.0 // indirect
