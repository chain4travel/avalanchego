module github.com/ava-labs/avalanchego

// Changes to the minimum golang version must also be replicated in
// scripts/build_camino.sh
// scripts/local.Dockerfile
// Dockerfile
// README.md
// go.mod (here, only major.minor can be specified)
go 1.19

require (
	github.com/DataDog/zstd v1.5.2
	github.com/Microsoft/go-winio v0.5.2
	github.com/NYTimes/gziphandler v1.1.1
	github.com/ava-labs/avalanche-network-runner-sdk v0.3.0
	github.com/ava-labs/coreth v0.12.4-rc.0
	github.com/ava-labs/ledger-avalanche/go v0.0.0-20230105152938-00a24d05a8c7
	github.com/btcsuite/btcd/btcutil v1.1.3
	github.com/decred/dcrd/dcrec/secp256k1/v4 v4.1.0
	github.com/ethereum/go-ethereum v1.11.4
	github.com/golang-jwt/jwt/v4 v4.3.0
	github.com/golang/mock v1.6.0
	github.com/google/btree v1.1.2
	github.com/gorilla/mux v1.8.0
	github.com/gorilla/rpc v1.2.0
	github.com/gorilla/websocket v1.4.2
	github.com/grpc-ecosystem/go-grpc-prometheus v1.2.0
	github.com/holiman/bloomfilter/v2 v2.0.3
	github.com/huin/goupnp v1.0.3
	github.com/jackpal/gateway v1.0.6
	github.com/jackpal/go-nat-pmp v1.0.2
	github.com/leanovate/gopter v0.2.9
	github.com/mr-tron/base58 v1.2.0
	github.com/nbutton23/zxcvbn-go v0.0.0-20180912185939-ae427f1e4c1d
	github.com/onsi/ginkgo/v2 v2.4.0
	github.com/onsi/gomega v1.24.0
	github.com/pires/go-proxyproto v0.6.2
	github.com/prometheus/client_golang v1.14.0
	github.com/prometheus/client_model v0.3.0
	github.com/rs/cors v1.7.0
	github.com/shirou/gopsutil v3.21.11+incompatible
	github.com/spaolacci/murmur3 v1.1.0
	github.com/spf13/pflag v1.0.5
	github.com/spf13/viper v1.12.0
	github.com/stretchr/testify v1.8.1
	github.com/supranational/blst v0.3.11-0.20220920110316-f72618070295
	github.com/syndtr/goleveldb v1.0.1-0.20220614013038-64ee5596c38a
	github.com/thepudds/fzgen v0.4.2
	github.com/xuri/excelize/v2 v2.8.0
	go.opentelemetry.io/otel v1.11.0
	go.opentelemetry.io/otel/exporters/otlp/otlptrace v1.11.0
	go.opentelemetry.io/otel/exporters/otlp/otlptrace/otlptracegrpc v1.11.0
	go.opentelemetry.io/otel/exporters/otlp/otlptrace/otlptracehttp v1.11.0
	go.opentelemetry.io/otel/sdk v1.11.0
	go.opentelemetry.io/otel/trace v1.11.0
	go.uber.org/zap v1.24.0
	golang.org/x/crypto v0.12.0
	golang.org/x/exp v0.0.0-20230206171751-46f607a40771
	golang.org/x/sync v0.1.0
	golang.org/x/term v0.11.0
	golang.org/x/time v0.0.0-20220922220347-f3bd1da661af
	gonum.org/v1/gonum v0.11.0
	google.golang.org/genproto v0.0.0-20230306155012-7f2fa6fef1f4
	google.golang.org/grpc v1.55.0
	google.golang.org/protobuf v1.30.0
	gopkg.in/natefinch/lumberjack.v2 v2.0.0
)

require (
	github.com/VictoriaMetrics/fastcache v1.10.0 // indirect
	github.com/benbjohnson/clock v1.3.0 // indirect
	github.com/beorn7/perks v1.0.1 // indirect
	github.com/btcsuite/btcd/btcec/v2 v2.3.2 // indirect
	github.com/cenkalti/backoff/v4 v4.1.3 // indirect
	github.com/cespare/xxhash/v2 v2.2.0 // indirect
	github.com/cockroachdb/errors v1.9.1 // indirect
	github.com/cockroachdb/logtags v0.0.0-20230118201751-21c54148d20b // indirect
	github.com/cockroachdb/pebble v0.0.0-20230209160836-829675f94811 // indirect
	github.com/cockroachdb/redact v1.1.3 // indirect
	github.com/cpuguy83/go-md2man/v2 v2.0.2 // indirect
	github.com/davecgh/go-spew v1.1.1 // indirect
	github.com/deckarep/golang-set/v2 v2.1.0 // indirect
	github.com/dlclark/regexp2 v1.7.0 // indirect
	github.com/dop251/goja v0.0.0-20230122112309-96b1610dd4f7 // indirect
	github.com/fjl/memsize v0.0.0-20190710130421-bcb5799ab5e5 // indirect
	github.com/fsnotify/fsnotify v1.6.0 // indirect
	github.com/gballet/go-libpcsclite v0.0.0-20191108122812-4678299bea08 // indirect
	github.com/getsentry/sentry-go v0.18.0 // indirect
	github.com/go-logr/logr v1.2.3 // indirect
	github.com/go-logr/stdr v1.2.2 // indirect
	github.com/go-ole/go-ole v1.2.6 // indirect
	github.com/go-sourcemap/sourcemap v2.1.3+incompatible // indirect
	github.com/go-stack/stack v1.8.1 // indirect
	github.com/gogo/protobuf v1.3.2 // indirect
	github.com/golang/protobuf v1.5.3 // indirect
	github.com/golang/snappy v0.0.4 // indirect
	github.com/google/go-cmp v0.5.9 // indirect
	github.com/google/uuid v1.3.0 // indirect
	github.com/grpc-ecosystem/grpc-gateway/v2 v2.12.0 // indirect
	github.com/hashicorp/go-bexpr v0.1.10 // indirect
	github.com/hashicorp/golang-lru v0.5.5-0.20210104140557-80c98217689d // indirect
	github.com/hashicorp/hcl v1.0.0 // indirect
	github.com/holiman/big v0.0.0-20221017200358-a027dc42d04e // indirect
	github.com/holiman/uint256 v1.2.0 // indirect
	github.com/klauspost/compress v1.15.15 // indirect
	github.com/kr/pretty v0.3.1 // indirect
	github.com/kr/text v0.2.0 // indirect
	github.com/magiconair/properties v1.8.6 // indirect
	github.com/mattn/go-colorable v0.1.13 // indirect
	github.com/mattn/go-isatty v0.0.16 // indirect
	github.com/mattn/go-runewidth v0.0.9 // indirect
	github.com/matttproud/golang_protobuf_extensions v1.0.4 // indirect
	github.com/mitchellh/mapstructure v1.5.0 // indirect
	github.com/mitchellh/pointerstructure v1.2.0 // indirect
	github.com/mohae/deepcopy v0.0.0-20170929034955-c48cc78d4826 // indirect
	github.com/olekukonko/tablewriter v0.0.5 // indirect
	github.com/pelletier/go-toml v1.9.5 // indirect
	github.com/pelletier/go-toml/v2 v2.0.5 // indirect
	github.com/pkg/errors v0.9.1 // indirect
	github.com/pmezard/go-difflib v1.0.0 // indirect
	github.com/prometheus/common v0.39.0 // indirect
	github.com/prometheus/procfs v0.9.0 // indirect
	github.com/richardlehane/mscfb v1.0.4 // indirect
	github.com/richardlehane/msoleps v1.0.3 // indirect
	github.com/rogpeppe/go-internal v1.9.0 // indirect
	github.com/russross/blackfriday/v2 v2.1.0 // indirect
	github.com/sanity-io/litter v1.5.1 // indirect
	github.com/spf13/afero v1.8.2 // indirect
	github.com/spf13/cast v1.5.0 // indirect
	github.com/spf13/jwalterweatherman v1.1.0 // indirect
	github.com/status-im/keycard-go v0.2.0 // indirect
	github.com/subosito/gotenv v1.3.0 // indirect
	github.com/tklauser/go-sysconf v0.3.5 // indirect
	github.com/tklauser/numcpus v0.2.2 // indirect
	github.com/tyler-smith/go-bip39 v1.1.0 // indirect
	github.com/urfave/cli/v2 v2.17.2-0.20221006022127-8f469abc00aa // indirect
	github.com/xrash/smetrics v0.0.0-20201216005158-039620a65673 // indirect
	github.com/xuri/efp v0.0.0-20230802181842-ad255f2331ca // indirect
	github.com/xuri/nfp v0.0.0-20230819163627-dc951e3ffe1a // indirect
	github.com/yusufpapurcu/wmi v1.2.2 // indirect
	github.com/zondax/hid v0.9.1 // indirect
	github.com/zondax/ledger-go v0.14.1 // indirect
	go.opentelemetry.io/otel/exporters/otlp/internal/retry v1.11.0 // indirect
	go.opentelemetry.io/proto/otlp v0.19.0 // indirect
	go.uber.org/atomic v1.10.0 // indirect
	go.uber.org/multierr v1.8.0 // indirect
<<<<<<< HEAD
	golang.org/x/net v0.14.0 // indirect
	golang.org/x/sys v0.11.0 // indirect
	golang.org/x/text v0.12.0 // indirect
=======
	golang.org/x/net v0.8.0 // indirect
	golang.org/x/sys v0.8.0 // indirect
	golang.org/x/text v0.8.0 // indirect
>>>>>>> 3e8552d0
	gopkg.in/ini.v1 v1.67.0 // indirect
	gopkg.in/yaml.v2 v2.4.0 // indirect
	gopkg.in/yaml.v3 v3.0.1 // indirect
)

replace github.com/ava-labs/avalanche-ledger-go => github.com/chain4travel/camino-ledger-go v0.0.13-c4t

replace github.com/ava-labs/coreth => github.com/chain4travel/caminoethvm v1.1.3-rc1<|MERGE_RESOLUTION|>--- conflicted
+++ resolved
@@ -144,15 +144,9 @@
 	go.opentelemetry.io/proto/otlp v0.19.0 // indirect
 	go.uber.org/atomic v1.10.0 // indirect
 	go.uber.org/multierr v1.8.0 // indirect
-<<<<<<< HEAD
 	golang.org/x/net v0.14.0 // indirect
 	golang.org/x/sys v0.11.0 // indirect
 	golang.org/x/text v0.12.0 // indirect
-=======
-	golang.org/x/net v0.8.0 // indirect
-	golang.org/x/sys v0.8.0 // indirect
-	golang.org/x/text v0.8.0 // indirect
->>>>>>> 3e8552d0
 	gopkg.in/ini.v1 v1.67.0 // indirect
 	gopkg.in/yaml.v2 v2.4.0 // indirect
 	gopkg.in/yaml.v3 v3.0.1 // indirect
