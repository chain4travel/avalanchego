--- conflicted
+++ resolved
@@ -34,13 +34,8 @@
 
 	Current = &Semantic{
 		Major: 1,
-<<<<<<< HEAD
 		Minor: 1,
-		Patch: 10,
-=======
-		Minor: 10,
 		Patch: 11,
->>>>>>> 18324b4a
 	}
 	CurrentApp = &Application{
 		Major: Current.Major,
