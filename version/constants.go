// Copyright (C) 2022-2023, Chain4Travel AG. All rights reserved.
//
// This file is a derived work, based on ava-labs code whose
// original notices appear below.
//
// It is distributed under the same license conditions as the
// original code from which it is derived.
//
// Much love to the original authors for their work.
// **********************************************************
// Copyright (C) 2019-2023, Ava Labs, Inc. All rights reserved.
// See the file LICENSE for licensing terms.

package version

import (
	"encoding/json"
	"time"

	_ "embed"

	"github.com/ava-labs/avalanchego/utils/constants"
)

// RPCChainVMProtocol should be bumped anytime changes are made which require
// the plugin vm to upgrade to latest avalanchego release to be compatible.
const RPCChainVMProtocol uint = 26

// These are globals that describe network upgrades and node versions
var (
	// GitCommit and GitVersion will be set with -X during build step
	GitCommit  string = "unknown"
	GitVersion string = "unknown"

	Current = &Semantic{
		Major: 1,
<<<<<<< HEAD
		Minor: 1,
		Patch: 3,
=======
		Minor: 10,
		Patch: 4,
>>>>>>> 3e8552d0
	}
	CurrentApp = &Application{
		Major: Current.Major,
		Minor: Current.Minor,
		Patch: Current.Patch,
	}
	MinimumCompatibleVersion = &Application{
		Major: 1,
		Minor: 1,
		Patch: 0,
	}
	PrevMinimumCompatibleVersion = &Application{
		Major: 1,
		Minor: 0,
		Patch: 0,
	}

	CurrentDatabase = DatabaseVersion1_4_5
	PrevDatabase    = DatabaseVersion1_0_0

	DatabaseVersion1_4_5 = &Semantic{
		Major: 1,
		Minor: 4,
		Patch: 5,
	}
	DatabaseVersion1_0_0 = &Semantic{
		Major: 1,
		Minor: 0,
		Patch: 0,
	}

	//go:embed compatibility.json
	rpcChainVMProtocolCompatibilityBytes []byte
	// RPCChainVMProtocolCompatibility maps RPCChainVMProtocol versions to the
	// set of avalanchego versions that supported that version. This is not used
	// by avalanchego, but is useful for downstream libraries.
	RPCChainVMProtocolCompatibility map[uint][]*Semantic

	ApricotPhase3Times = map[uint32]time.Time{
		constants.MainnetID: time.Date(2021, time.August, 24, 14, 0, 0, 0, time.UTC),
		constants.FujiID:    time.Date(2021, time.August, 16, 19, 0, 0, 0, time.UTC),
	}
	ApricotPhase3DefaultTime = time.Date(2020, time.December, 5, 5, 0, 0, 0, time.UTC)

	ApricotPhase4Times = map[uint32]time.Time{
		constants.MainnetID: time.Date(2021, time.September, 22, 21, 0, 0, 0, time.UTC),
		constants.FujiID:    time.Date(2021, time.September, 16, 21, 0, 0, 0, time.UTC),
	}
	ApricotPhase4DefaultTime     = time.Date(2020, time.December, 5, 5, 0, 0, 0, time.UTC)
	ApricotPhase4MinPChainHeight = map[uint32]uint64{
		constants.MainnetID: 793005,
		constants.FujiID:    47437,
	}
	ApricotPhase4DefaultMinPChainHeight uint64

	ApricotPhase5Times = map[uint32]time.Time{
		constants.MainnetID: time.Date(2021, time.December, 2, 18, 0, 0, 0, time.UTC),
		constants.FujiID:    time.Date(2021, time.November, 24, 15, 0, 0, 0, time.UTC),
	}
	ApricotPhase5DefaultTime = time.Date(2020, time.December, 5, 5, 0, 0, 0, time.UTC)

	SunrisePhase0Times       = map[uint32]time.Time{}
	SunrisePhase0DefaultTime = time.Date(2022, time.May, 16, 8, 0, 0, 0, time.UTC)

	ApricotPhase6Times = map[uint32]time.Time{
		constants.MainnetID: time.Date(2022, time.September, 6, 20, 0, 0, 0, time.UTC),
		constants.FujiID:    time.Date(2022, time.September, 6, 20, 0, 0, 0, time.UTC),
	}
	ApricotPhase6DefaultTime = time.Date(2020, time.December, 5, 5, 0, 0, 0, time.UTC)

	BanffTimes = map[uint32]time.Time{
		constants.MainnetID: time.Date(2022, time.October, 18, 16, 0, 0, 0, time.UTC),
		constants.FujiID:    time.Date(2022, time.October, 3, 14, 0, 0, 0, time.UTC),
	}
	BanffDefaultTime = time.Date(2020, time.December, 5, 5, 0, 0, 0, time.UTC)

	AthensPhaseTimes = map[uint32]time.Time{
		constants.KopernikusID: time.Date(2023, time.July, 4, 13, 0, 0, 0, time.UTC),
		constants.ColumbusID:   time.Date(2023, time.July, 7, 8, 0, 0, 0, time.UTC),
		constants.CaminoID:     time.Date(2023, time.July, 17, 8, 0, 0, 0, time.UTC),
	}
	AthensPhaseDefaultTime = time.Date(2023, time.July, 1, 8, 0, 0, 0, time.UTC)

	// TODO: update this before release
	BerlinPhaseTimes = map[uint32]time.Time{
		constants.KopernikusID: time.Date(2023, time.July, 4, 13, 0, 0, 0, time.UTC),
		constants.ColumbusID:   time.Date(2023, time.July, 7, 8, 0, 0, 0, time.UTC),
		constants.CaminoID:     time.Date(2023, time.July, 17, 8, 0, 0, 0, time.UTC),
	}
	BerlinPhaseDefaultTime = time.Date(2023, time.July, 1, 8, 0, 0, 0, time.UTC)

	// TODO: update this before release, must be exactly the same as Berlin
	CortinaTimes = map[uint32]time.Time{
		constants.MainnetID: time.Date(2023, time.April, 25, 15, 0, 0, 0, time.UTC),
		constants.FujiID:    time.Date(2023, time.April, 6, 15, 0, 0, 0, time.UTC),
	}
	CortinaDefaultTime = time.Date(2020, time.December, 5, 5, 0, 0, 0, time.UTC)
)

func init() {
	var parsedRPCChainVMCompatibility map[uint][]string
	err := json.Unmarshal(rpcChainVMProtocolCompatibilityBytes, &parsedRPCChainVMCompatibility)
	if err != nil {
		panic(err)
	}

	RPCChainVMProtocolCompatibility = make(map[uint][]*Semantic)
	for rpcChainVMProtocol, versionStrings := range parsedRPCChainVMCompatibility {
		versions := make([]*Semantic, len(versionStrings))
		for i, versionString := range versionStrings {
			version, err := Parse(versionString)
			if err != nil {
				panic(err)
			}
			versions[i] = version
		}
		RPCChainVMProtocolCompatibility[rpcChainVMProtocol] = versions
	}
}

func GetApricotPhase3Time(networkID uint32) time.Time {
	if upgradeTime, exists := ApricotPhase3Times[networkID]; exists {
		return upgradeTime
	}
	return ApricotPhase3DefaultTime
}

func GetApricotPhase4Time(networkID uint32) time.Time {
	if upgradeTime, exists := ApricotPhase4Times[networkID]; exists {
		return upgradeTime
	}
	return ApricotPhase4DefaultTime
}

func GetApricotPhase4MinPChainHeight(networkID uint32) uint64 {
	if minHeight, exists := ApricotPhase4MinPChainHeight[networkID]; exists {
		return minHeight
	}
	return ApricotPhase4DefaultMinPChainHeight
}

func GetApricotPhase5Time(networkID uint32) time.Time {
	if upgradeTime, exists := ApricotPhase5Times[networkID]; exists {
		return upgradeTime
	}
	return ApricotPhase5DefaultTime
}

func GetSunrisePhase0Time(networkID uint32) time.Time {
	if upgradeTime, exists := SunrisePhase0Times[networkID]; exists {
		return upgradeTime
	}
	return SunrisePhase0DefaultTime
}

func GetApricotPhase6Time(networkID uint32) time.Time {
	if upgradeTime, exists := ApricotPhase6Times[networkID]; exists {
		return upgradeTime
	}
	return ApricotPhase6DefaultTime
}

func GetBanffTime(networkID uint32) time.Time {
	if upgradeTime, exists := BanffTimes[networkID]; exists {
		return upgradeTime
	}
	return BanffDefaultTime
}

func GetAthensPhaseTime(networkID uint32) time.Time {
	if upgradeTime, exists := AthensPhaseTimes[networkID]; exists {
		return upgradeTime
	}
	return AthensPhaseDefaultTime
}

func GetBerlinPhaseTime(networkID uint32) time.Time {
	if upgradeTime, exists := BerlinPhaseTimes[networkID]; exists {
		return upgradeTime
	}
	return BerlinPhaseDefaultTime
}

func GetCortinaTime(networkID uint32) time.Time {
	if upgradeTime, exists := CortinaTimes[networkID]; exists {
		return upgradeTime
	}
	return CortinaDefaultTime
}

func GetCompatibility(networkID uint32) Compatibility {
	return NewCompatibility(
		CurrentApp,
		MinimumCompatibleVersion,
		GetBerlinPhaseTime(networkID).Add(-time.Minute),
		PrevMinimumCompatibleVersion,
	)
}<|MERGE_RESOLUTION|>--- conflicted
+++ resolved
@@ -34,13 +34,8 @@
 
 	Current = &Semantic{
 		Major: 1,
-<<<<<<< HEAD
 		Minor: 1,
-		Patch: 3,
-=======
-		Minor: 10,
 		Patch: 4,
->>>>>>> 3e8552d0
 	}
 	CurrentApp = &Application{
 		Major: Current.Major,
