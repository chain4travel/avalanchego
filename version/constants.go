// Copyright (C) 2022-2024, Chain4Travel AG. All rights reserved.
//
// This file is a derived work, based on ava-labs code whose
// original notices appear below.
//
// It is distributed under the same license conditions as the
// original code from which it is derived.
//
// Much love to the original authors for their work.
// **********************************************************
// Copyright (C) 2019-2024, Ava Labs, Inc. All rights reserved.
// See the file LICENSE for licensing terms.

package version

import (
	"encoding/json"
	"time"

	_ "embed"

	"github.com/ava-labs/avalanchego/ids"
	"github.com/ava-labs/avalanchego/utils/constants"
)

const (
	Client = "avalanchego"
	// RPCChainVMProtocol should be bumped anytime changes are made which
	// require the plugin vm to upgrade to latest avalanchego release to be
	// compatible.
	RPCChainVMProtocol uint = 31
)

// These are globals that describe network upgrades and node versions
var (
	// GitCommit and GitVersion will be set with -X during build step
	GitCommit  string = "unknown"
	GitVersion string = "unknown"

	Current = &Semantic{
		Major: 1,
<<<<<<< HEAD
		Minor: 1,
		Patch: 18,
=======
		Minor: 10,
		Patch: 19,
>>>>>>> 4b568736
	}
	CurrentApp = &Application{
		Name:  Client,
		Major: Current.Major,
		Minor: Current.Minor,
		Patch: Current.Patch,
	}
	MinimumCompatibleVersion = &Application{
		Name:  Client,
		Major: 1,
		Minor: 1,
		Patch: 0,
	}
	PrevMinimumCompatibleVersion = &Application{
		Name:  Client,
		Major: 1,
		Minor: 0,
		Patch: 0,
	}

	CurrentDatabase = DatabaseVersion1_4_5
	PrevDatabase    = DatabaseVersion1_0_0

	DatabaseVersion1_4_5 = &Semantic{
		Major: 1,
		Minor: 4,
		Patch: 5,
	}
	DatabaseVersion1_0_0 = &Semantic{
		Major: 1,
		Minor: 0,
		Patch: 0,
	}

	//go:embed compatibility.json
	rpcChainVMProtocolCompatibilityBytes []byte
	// RPCChainVMProtocolCompatibility maps RPCChainVMProtocol versions to the
	// set of avalanchego versions that supported that version. This is not used
	// by avalanchego, but is useful for downstream libraries.
	RPCChainVMProtocolCompatibility map[uint][]*Semantic

	DefaultUpgradeTime = time.Date(2020, time.December, 5, 5, 0, 0, 0, time.UTC)

	ApricotPhase1Times = map[uint32]time.Time{
		constants.MainnetID: time.Date(2021, time.March, 31, 14, 0, 0, 0, time.UTC),
		constants.FujiID:    time.Date(2021, time.March, 26, 14, 0, 0, 0, time.UTC),
	}

	ApricotPhase2Times = map[uint32]time.Time{
		constants.MainnetID: time.Date(2021, time.May, 10, 11, 0, 0, 0, time.UTC),
		constants.FujiID:    time.Date(2021, time.May, 5, 14, 0, 0, 0, time.UTC),
	}

	ApricotPhase3Times = map[uint32]time.Time{
		constants.MainnetID: time.Date(2021, time.August, 24, 14, 0, 0, 0, time.UTC),
		constants.FujiID:    time.Date(2021, time.August, 16, 19, 0, 0, 0, time.UTC),
	}

	ApricotPhase4Times = map[uint32]time.Time{
		constants.MainnetID: time.Date(2021, time.September, 22, 21, 0, 0, 0, time.UTC),
		constants.FujiID:    time.Date(2021, time.September, 16, 21, 0, 0, 0, time.UTC),
	}
	ApricotPhase4MinPChainHeight = map[uint32]uint64{
		constants.MainnetID: 793005,
		constants.FujiID:    47437,
	}

	ApricotPhase5Times = map[uint32]time.Time{
		constants.MainnetID: time.Date(2021, time.December, 2, 18, 0, 0, 0, time.UTC),
		constants.FujiID:    time.Date(2021, time.November, 24, 15, 0, 0, 0, time.UTC),
	}

<<<<<<< HEAD
	SunrisePhase0Times       = map[uint32]time.Time{}
	SunrisePhase0DefaultTime = time.Date(2022, time.May, 16, 8, 0, 0, 0, time.UTC)
=======
	ApricotPhasePre6Times = map[uint32]time.Time{
		constants.MainnetID: time.Date(2022, time.September, 5, 1, 30, 0, 0, time.UTC),
		constants.FujiID:    time.Date(2022, time.September, 6, 20, 0, 0, 0, time.UTC),
	}
>>>>>>> 4b568736

	ApricotPhase6Times = map[uint32]time.Time{
		constants.MainnetID: time.Date(2022, time.September, 6, 20, 0, 0, 0, time.UTC),
		constants.FujiID:    time.Date(2022, time.September, 6, 20, 0, 0, 0, time.UTC),
	}

	ApricotPhasePost6Times = map[uint32]time.Time{
		constants.MainnetID: time.Date(2022, time.September, 7, 3, 0, 0, 0, time.UTC),
		constants.FujiID:    time.Date(2022, time.September, 7, 6, 0, 0, 0, time.UTC),
	}

	BanffTimes = map[uint32]time.Time{
		constants.MainnetID: time.Date(2022, time.October, 18, 16, 0, 0, 0, time.UTC),
		constants.FujiID:    time.Date(2022, time.October, 3, 14, 0, 0, 0, time.UTC),
	}

	AthensPhaseTimes = map[uint32]time.Time{
		constants.KopernikusID: time.Date(2023, time.July, 4, 13, 0, 0, 0, time.UTC),
		constants.ColumbusID:   time.Date(2023, time.July, 7, 8, 0, 0, 0, time.UTC),
		constants.CaminoID:     time.Date(2023, time.July, 17, 8, 0, 0, 0, time.UTC),
	}
	AthensPhaseDefaultTime = time.Date(2023, time.July, 1, 8, 0, 0, 0, time.UTC)

	// TODO: update this before release
	BerlinPhaseTimes = map[uint32]time.Time{
		constants.KopernikusID: time.Date(2023, time.July, 4, 13, 0, 0, 0, time.UTC),
		constants.ColumbusID:   time.Date(2023, time.July, 7, 8, 0, 0, 0, time.UTC),
		constants.CaminoID:     time.Date(2023, time.July, 17, 8, 0, 0, 0, time.UTC),
	}
	BerlinPhaseDefaultTime = time.Date(2023, time.July, 1, 8, 0, 0, 0, time.UTC)

	// TODO: update this before release, must be exactly the same as Berlin
	CortinaTimes = map[uint32]time.Time{
		constants.MainnetID: time.Date(2023, time.April, 25, 15, 0, 0, 0, time.UTC),
		constants.FujiID:    time.Date(2023, time.April, 6, 15, 0, 0, 0, time.UTC),
	}
	CortinaXChainStopVertexID map[uint32]ids.ID

	// TODO: update this before release
	DurangoTimes = map[uint32]time.Time{
		constants.MainnetID: time.Date(10000, time.December, 1, 0, 0, 0, 0, time.UTC),
		constants.FujiID:    time.Date(10000, time.December, 1, 0, 0, 0, 0, time.UTC),
	}
)

func init() {
	var parsedRPCChainVMCompatibility map[uint][]string
	err := json.Unmarshal(rpcChainVMProtocolCompatibilityBytes, &parsedRPCChainVMCompatibility)
	if err != nil {
		panic(err)
	}

	RPCChainVMProtocolCompatibility = make(map[uint][]*Semantic)
	for rpcChainVMProtocol, versionStrings := range parsedRPCChainVMCompatibility {
		versions := make([]*Semantic, len(versionStrings))
		for i, versionString := range versionStrings {
			version, err := Parse(versionString)
			if err != nil {
				panic(err)
			}
			versions[i] = version
		}
		RPCChainVMProtocolCompatibility[rpcChainVMProtocol] = versions
	}

	// The mainnet stop vertex is well known. It can be verified on any fully
	// synced node by looking at the parentID of the genesis block.
	//
	// Ref: https://subnets.avax.network/x-chain/block/0
	mainnetXChainStopVertexID, err := ids.FromString("jrGWDh5Po9FMj54depyunNixpia5PN4aAYxfmNzU8n752Rjga")
	if err != nil {
		panic(err)
	}

	// The fuji stop vertex is well known. It can be verified on any fully
	// synced node by looking at the parentID of the genesis block.
	//
	// Ref: https://subnets-test.avax.network/x-chain/block/0
	fujiXChainStopVertexID, err := ids.FromString("2D1cmbiG36BqQMRyHt4kFhWarmatA1ighSpND3FeFgz3vFVtCZ")
	if err != nil {
		panic(err)
	}

	CortinaXChainStopVertexID = map[uint32]ids.ID{
		constants.MainnetID: mainnetXChainStopVertexID,
		constants.FujiID:    fujiXChainStopVertexID,
	}
}

func GetApricotPhase1Time(networkID uint32) time.Time {
	if upgradeTime, exists := ApricotPhase1Times[networkID]; exists {
		return upgradeTime
	}
	return DefaultUpgradeTime
}

func GetApricotPhase2Time(networkID uint32) time.Time {
	if upgradeTime, exists := ApricotPhase2Times[networkID]; exists {
		return upgradeTime
	}
	return DefaultUpgradeTime
}

func GetApricotPhase3Time(networkID uint32) time.Time {
	if upgradeTime, exists := ApricotPhase3Times[networkID]; exists {
		return upgradeTime
	}
	return DefaultUpgradeTime
}

func GetApricotPhase4Time(networkID uint32) time.Time {
	if upgradeTime, exists := ApricotPhase4Times[networkID]; exists {
		return upgradeTime
	}
	return DefaultUpgradeTime
}

func GetApricotPhase5Time(networkID uint32) time.Time {
	if upgradeTime, exists := ApricotPhase5Times[networkID]; exists {
		return upgradeTime
	}
	return DefaultUpgradeTime
}

<<<<<<< HEAD
func GetSunrisePhase0Time(networkID uint32) time.Time {
	if upgradeTime, exists := SunrisePhase0Times[networkID]; exists {
		return upgradeTime
	}
	return SunrisePhase0DefaultTime
=======
func GetApricotPhasePre6Time(networkID uint32) time.Time {
	if upgradeTime, exists := ApricotPhasePre6Times[networkID]; exists {
		return upgradeTime
	}
	return DefaultUpgradeTime
>>>>>>> 4b568736
}

func GetApricotPhase6Time(networkID uint32) time.Time {
	if upgradeTime, exists := ApricotPhase6Times[networkID]; exists {
		return upgradeTime
	}
	return DefaultUpgradeTime
}

func GetApricotPhasePost6Time(networkID uint32) time.Time {
	if upgradeTime, exists := ApricotPhasePost6Times[networkID]; exists {
		return upgradeTime
	}
	return DefaultUpgradeTime
}

func GetBanffTime(networkID uint32) time.Time {
	if upgradeTime, exists := BanffTimes[networkID]; exists {
		return upgradeTime
	}
	return DefaultUpgradeTime
}

func GetAthensPhaseTime(networkID uint32) time.Time {
	if upgradeTime, exists := AthensPhaseTimes[networkID]; exists {
		return upgradeTime
	}
	return AthensPhaseDefaultTime
}

func GetBerlinPhaseTime(networkID uint32) time.Time {
	if upgradeTime, exists := BerlinPhaseTimes[networkID]; exists {
		return upgradeTime
	}
	return BerlinPhaseDefaultTime
}

func GetCortinaTime(networkID uint32) time.Time {
	if upgradeTime, exists := CortinaTimes[networkID]; exists {
		return upgradeTime
	}
	return DefaultUpgradeTime
}

func GetDurangoTime(networkID uint32) time.Time {
	if upgradeTime, exists := DurangoTimes[networkID]; exists {
		return upgradeTime
	}
	return DefaultUpgradeTime
}

func GetCompatibility(networkID uint32) Compatibility {
	return NewCompatibility(
		CurrentApp,
		MinimumCompatibleVersion,
		GetBerlinPhaseTime(networkID).Add(-time.Minute),
		PrevMinimumCompatibleVersion,
	)
}<|MERGE_RESOLUTION|>--- conflicted
+++ resolved
@@ -39,13 +39,8 @@
 
 	Current = &Semantic{
 		Major: 1,
-<<<<<<< HEAD
 		Minor: 1,
-		Patch: 18,
-=======
-		Minor: 10,
 		Patch: 19,
->>>>>>> 4b568736
 	}
 	CurrentApp = &Application{
 		Name:  Client,
@@ -118,15 +113,13 @@
 		constants.FujiID:    time.Date(2021, time.November, 24, 15, 0, 0, 0, time.UTC),
 	}
 
-<<<<<<< HEAD
-	SunrisePhase0Times       = map[uint32]time.Time{}
-	SunrisePhase0DefaultTime = time.Date(2022, time.May, 16, 8, 0, 0, 0, time.UTC)
-=======
 	ApricotPhasePre6Times = map[uint32]time.Time{
 		constants.MainnetID: time.Date(2022, time.September, 5, 1, 30, 0, 0, time.UTC),
 		constants.FujiID:    time.Date(2022, time.September, 6, 20, 0, 0, 0, time.UTC),
 	}
->>>>>>> 4b568736
+
+	SunrisePhase0Times       = map[uint32]time.Time{}
+	SunrisePhase0DefaultTime = time.Date(2022, time.May, 16, 8, 0, 0, 0, time.UTC)
 
 	ApricotPhase6Times = map[uint32]time.Time{
 		constants.MainnetID: time.Date(2022, time.September, 6, 20, 0, 0, 0, time.UTC),
@@ -251,19 +244,18 @@
 	return DefaultUpgradeTime
 }
 
-<<<<<<< HEAD
+func GetApricotPhasePre6Time(networkID uint32) time.Time {
+	if upgradeTime, exists := ApricotPhasePre6Times[networkID]; exists {
+		return upgradeTime
+	}
+	return DefaultUpgradeTime
+}
+
 func GetSunrisePhase0Time(networkID uint32) time.Time {
 	if upgradeTime, exists := SunrisePhase0Times[networkID]; exists {
 		return upgradeTime
 	}
 	return SunrisePhase0DefaultTime
-=======
-func GetApricotPhasePre6Time(networkID uint32) time.Time {
-	if upgradeTime, exists := ApricotPhasePre6Times[networkID]; exists {
-		return upgradeTime
-	}
-	return DefaultUpgradeTime
->>>>>>> 4b568736
 }
 
 func GetApricotPhase6Time(networkID uint32) time.Time {
