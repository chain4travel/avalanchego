--- conflicted
+++ resolved
@@ -34,13 +34,8 @@
 
 	Current = &Semantic{
 		Major: 1,
-<<<<<<< HEAD
 		Minor: 1,
-		Patch: 11,
-=======
-		Minor: 10,
 		Patch: 12,
->>>>>>> 145dfb0d
 	}
 	CurrentApp = &Application{
 		Major: Current.Major,
