// Copyright (C) 2022-2023, Chain4Travel AG. All rights reserved.
//
// This file is a derived work, based on ava-labs code whose
// original notices appear below.
//
// It is distributed under the same license conditions as the
// original code from which it is derived.
//
// Much love to the original authors for their work.
// **********************************************************
// Copyright (C) 2019-2023, Ava Labs, Inc. All rights reserved.
// See the file LICENSE for licensing terms.

package version

import (
	"encoding/json"
	"time"

	_ "embed"

	"github.com/ava-labs/avalanchego/utils/constants"
)

// RPCChainVMProtocol should be bumped anytime changes are made which require
// the plugin vm to upgrade to latest avalanchego release to be compatible.
const RPCChainVMProtocol uint = 28

// These are globals that describe network upgrades and node versions
var (
	// GitCommit and GitVersion will be set with -X during build step
	GitCommit  string = "unknown"
	GitVersion string = "unknown"

	Current = &Semantic{
		Major: 1,
<<<<<<< HEAD
		Minor: 1,
		Patch: 8,
=======
		Minor: 10,
		Patch: 9,
>>>>>>> b820b46e
	}
	CurrentApp = &Application{
		Major: Current.Major,
		Minor: Current.Minor,
		Patch: Current.Patch,
	}
	MinimumCompatibleVersion = &Application{
		Major: 1,
		Minor: 1,
		Patch: 0,
	}
	PrevMinimumCompatibleVersion = &Application{
		Major: 1,
		Minor: 0,
		Patch: 0,
	}

	CurrentDatabase = DatabaseVersion1_4_5
	PrevDatabase    = DatabaseVersion1_0_0

	DatabaseVersion1_4_5 = &Semantic{
		Major: 1,
		Minor: 4,
		Patch: 5,
	}
	DatabaseVersion1_0_0 = &Semantic{
		Major: 1,
		Minor: 0,
		Patch: 0,
	}

	//go:embed compatibility.json
	rpcChainVMProtocolCompatibilityBytes []byte
	// RPCChainVMProtocolCompatibility maps RPCChainVMProtocol versions to the
	// set of avalanchego versions that supported that version. This is not used
	// by avalanchego, but is useful for downstream libraries.
	RPCChainVMProtocolCompatibility map[uint][]*Semantic

	ApricotPhase3Times = map[uint32]time.Time{
		constants.MainnetID: time.Date(2021, time.August, 24, 14, 0, 0, 0, time.UTC),
		constants.FujiID:    time.Date(2021, time.August, 16, 19, 0, 0, 0, time.UTC),
	}
	ApricotPhase3DefaultTime = time.Date(2020, time.December, 5, 5, 0, 0, 0, time.UTC)

	ApricotPhase4Times = map[uint32]time.Time{
		constants.MainnetID: time.Date(2021, time.September, 22, 21, 0, 0, 0, time.UTC),
		constants.FujiID:    time.Date(2021, time.September, 16, 21, 0, 0, 0, time.UTC),
	}
	ApricotPhase4DefaultTime     = time.Date(2020, time.December, 5, 5, 0, 0, 0, time.UTC)
	ApricotPhase4MinPChainHeight = map[uint32]uint64{
		constants.MainnetID: 793005,
		constants.FujiID:    47437,
	}
	ApricotPhase4DefaultMinPChainHeight uint64

	ApricotPhase5Times = map[uint32]time.Time{
		constants.MainnetID: time.Date(2021, time.December, 2, 18, 0, 0, 0, time.UTC),
		constants.FujiID:    time.Date(2021, time.November, 24, 15, 0, 0, 0, time.UTC),
	}
	ApricotPhase5DefaultTime = time.Date(2020, time.December, 5, 5, 0, 0, 0, time.UTC)

	SunrisePhase0Times       = map[uint32]time.Time{}
	SunrisePhase0DefaultTime = time.Date(2022, time.May, 16, 8, 0, 0, 0, time.UTC)

	ApricotPhase6Times = map[uint32]time.Time{
		constants.MainnetID: time.Date(2022, time.September, 6, 20, 0, 0, 0, time.UTC),
		constants.FujiID:    time.Date(2022, time.September, 6, 20, 0, 0, 0, time.UTC),
	}
	ApricotPhase6DefaultTime = time.Date(2020, time.December, 5, 5, 0, 0, 0, time.UTC)

	BanffTimes = map[uint32]time.Time{
		constants.MainnetID: time.Date(2022, time.October, 18, 16, 0, 0, 0, time.UTC),
		constants.FujiID:    time.Date(2022, time.October, 3, 14, 0, 0, 0, time.UTC),
	}
	BanffDefaultTime = time.Date(2020, time.December, 5, 5, 0, 0, 0, time.UTC)

	AthensPhaseTimes = map[uint32]time.Time{
		constants.KopernikusID: time.Date(2023, time.July, 4, 13, 0, 0, 0, time.UTC),
		constants.ColumbusID:   time.Date(2023, time.July, 7, 8, 0, 0, 0, time.UTC),
		constants.CaminoID:     time.Date(2023, time.July, 17, 8, 0, 0, 0, time.UTC),
	}
	AthensPhaseDefaultTime = time.Date(2023, time.July, 1, 8, 0, 0, 0, time.UTC)

	// TODO: update this before release
	BerlinPhaseTimes = map[uint32]time.Time{
		constants.KopernikusID: time.Date(2023, time.July, 4, 13, 0, 0, 0, time.UTC),
		constants.ColumbusID:   time.Date(2023, time.July, 7, 8, 0, 0, 0, time.UTC),
		constants.CaminoID:     time.Date(2023, time.July, 17, 8, 0, 0, 0, time.UTC),
	}
	BerlinPhaseDefaultTime = time.Date(2023, time.July, 1, 8, 0, 0, 0, time.UTC)

	// TODO: update this before release, must be exactly the same as Berlin
	CortinaTimes = map[uint32]time.Time{
		constants.MainnetID: time.Date(2023, time.April, 25, 15, 0, 0, 0, time.UTC),
		constants.FujiID:    time.Date(2023, time.April, 6, 15, 0, 0, 0, time.UTC),
	}
	CortinaDefaultTime = time.Date(2020, time.December, 5, 5, 0, 0, 0, time.UTC)
)

func init() {
	var parsedRPCChainVMCompatibility map[uint][]string
	err := json.Unmarshal(rpcChainVMProtocolCompatibilityBytes, &parsedRPCChainVMCompatibility)
	if err != nil {
		panic(err)
	}

	RPCChainVMProtocolCompatibility = make(map[uint][]*Semantic)
	for rpcChainVMProtocol, versionStrings := range parsedRPCChainVMCompatibility {
		versions := make([]*Semantic, len(versionStrings))
		for i, versionString := range versionStrings {
			version, err := Parse(versionString)
			if err != nil {
				panic(err)
			}
			versions[i] = version
		}
		RPCChainVMProtocolCompatibility[rpcChainVMProtocol] = versions
	}
}

func GetApricotPhase3Time(networkID uint32) time.Time {
	if upgradeTime, exists := ApricotPhase3Times[networkID]; exists {
		return upgradeTime
	}
	return ApricotPhase3DefaultTime
}

func GetApricotPhase4Time(networkID uint32) time.Time {
	if upgradeTime, exists := ApricotPhase4Times[networkID]; exists {
		return upgradeTime
	}
	return ApricotPhase4DefaultTime
}

func GetApricotPhase4MinPChainHeight(networkID uint32) uint64 {
	if minHeight, exists := ApricotPhase4MinPChainHeight[networkID]; exists {
		return minHeight
	}
	return ApricotPhase4DefaultMinPChainHeight
}

func GetApricotPhase5Time(networkID uint32) time.Time {
	if upgradeTime, exists := ApricotPhase5Times[networkID]; exists {
		return upgradeTime
	}
	return ApricotPhase5DefaultTime
}

func GetSunrisePhase0Time(networkID uint32) time.Time {
	if upgradeTime, exists := SunrisePhase0Times[networkID]; exists {
		return upgradeTime
	}
	return SunrisePhase0DefaultTime
}

func GetApricotPhase6Time(networkID uint32) time.Time {
	if upgradeTime, exists := ApricotPhase6Times[networkID]; exists {
		return upgradeTime
	}
	return ApricotPhase6DefaultTime
}

func GetBanffTime(networkID uint32) time.Time {
	if upgradeTime, exists := BanffTimes[networkID]; exists {
		return upgradeTime
	}
	return BanffDefaultTime
}

func GetAthensPhaseTime(networkID uint32) time.Time {
	if upgradeTime, exists := AthensPhaseTimes[networkID]; exists {
		return upgradeTime
	}
	return AthensPhaseDefaultTime
}

func GetBerlinPhaseTime(networkID uint32) time.Time {
	if upgradeTime, exists := BerlinPhaseTimes[networkID]; exists {
		return upgradeTime
	}
	return BerlinPhaseDefaultTime
}

func GetCortinaTime(networkID uint32) time.Time {
	if upgradeTime, exists := CortinaTimes[networkID]; exists {
		return upgradeTime
	}
	return CortinaDefaultTime
}

func GetCompatibility(networkID uint32) Compatibility {
	return NewCompatibility(
		CurrentApp,
		MinimumCompatibleVersion,
		GetBerlinPhaseTime(networkID).Add(-time.Minute),
		PrevMinimumCompatibleVersion,
	)
}<|MERGE_RESOLUTION|>--- conflicted
+++ resolved
@@ -34,13 +34,8 @@
 
 	Current = &Semantic{
 		Major: 1,
-<<<<<<< HEAD
 		Minor: 1,
-		Patch: 8,
-=======
-		Minor: 10,
 		Patch: 9,
->>>>>>> b820b46e
 	}
 	CurrentApp = &Application{
 		Major: Current.Major,
