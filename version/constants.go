// Copyright (C) 2022-2023, Chain4Travel AG. All rights reserved.
//
// This file is a derived work, based on ava-labs code whose
// original notices appear below.
//
// It is distributed under the same license conditions as the
// original code from which it is derived.
//
// Much love to the original authors for their work.
// **********************************************************
// Copyright (C) 2019-2023, Ava Labs, Inc. All rights reserved.
// See the file LICENSE for licensing terms.

package version

import (
	"encoding/json"
	"time"

	_ "embed"

	"github.com/ava-labs/avalanchego/utils/constants"
)

// RPCChainVMProtocol should be bumped anytime changes are made which require
// the plugin vm to upgrade to latest avalanchego release to be compatible.
const RPCChainVMProtocol uint = 27

// These are globals that describe network upgrades and node versions
var (
	// GitCommit and GitVersion will be set with -X during build step
	GitCommit  string = "unknown"
	GitVersion string = "unknown"

	Current = &Semantic{
		Major: 1,
<<<<<<< HEAD
		Minor: 1,
		Patch: 7,
=======
		Minor: 10,
		Patch: 8,
>>>>>>> e70a17d9
	}
	CurrentApp = &Application{
		Major: Current.Major,
		Minor: Current.Minor,
		Patch: Current.Patch,
	}
	MinimumCompatibleVersion = &Application{
		Major: 1,
		Minor: 1,
		Patch: 0,
	}
	PrevMinimumCompatibleVersion = &Application{
		Major: 1,
		Minor: 0,
		Patch: 0,
	}

	CurrentDatabase = DatabaseVersion1_4_5
	PrevDatabase    = DatabaseVersion1_0_0

	DatabaseVersion1_4_5 = &Semantic{
		Major: 1,
		Minor: 4,
		Patch: 5,
	}
	DatabaseVersion1_0_0 = &Semantic{
		Major: 1,
		Minor: 0,
		Patch: 0,
	}

	//go:embed compatibility.json
	rpcChainVMProtocolCompatibilityBytes []byte
	// RPCChainVMProtocolCompatibility maps RPCChainVMProtocol versions to the
	// set of avalanchego versions that supported that version. This is not used
	// by avalanchego, but is useful for downstream libraries.
	RPCChainVMProtocolCompatibility map[uint][]*Semantic

	ApricotPhase3Times = map[uint32]time.Time{
		constants.MainnetID: time.Date(2021, time.August, 24, 14, 0, 0, 0, time.UTC),
		constants.FujiID:    time.Date(2021, time.August, 16, 19, 0, 0, 0, time.UTC),
	}
	ApricotPhase3DefaultTime = time.Date(2020, time.December, 5, 5, 0, 0, 0, time.UTC)

	ApricotPhase4Times = map[uint32]time.Time{
		constants.MainnetID: time.Date(2021, time.September, 22, 21, 0, 0, 0, time.UTC),
		constants.FujiID:    time.Date(2021, time.September, 16, 21, 0, 0, 0, time.UTC),
	}
	ApricotPhase4DefaultTime     = time.Date(2020, time.December, 5, 5, 0, 0, 0, time.UTC)
	ApricotPhase4MinPChainHeight = map[uint32]uint64{
		constants.MainnetID: 793005,
		constants.FujiID:    47437,
	}
	ApricotPhase4DefaultMinPChainHeight uint64

	ApricotPhase5Times = map[uint32]time.Time{
		constants.MainnetID: time.Date(2021, time.December, 2, 18, 0, 0, 0, time.UTC),
		constants.FujiID:    time.Date(2021, time.November, 24, 15, 0, 0, 0, time.UTC),
	}
	ApricotPhase5DefaultTime = time.Date(2020, time.December, 5, 5, 0, 0, 0, time.UTC)

	SunrisePhase0Times       = map[uint32]time.Time{}
	SunrisePhase0DefaultTime = time.Date(2022, time.May, 16, 8, 0, 0, 0, time.UTC)

	ApricotPhase6Times = map[uint32]time.Time{
		constants.MainnetID: time.Date(2022, time.September, 6, 20, 0, 0, 0, time.UTC),
		constants.FujiID:    time.Date(2022, time.September, 6, 20, 0, 0, 0, time.UTC),
	}
	ApricotPhase6DefaultTime = time.Date(2020, time.December, 5, 5, 0, 0, 0, time.UTC)

	BanffTimes = map[uint32]time.Time{
		constants.MainnetID: time.Date(2022, time.October, 18, 16, 0, 0, 0, time.UTC),
		constants.FujiID:    time.Date(2022, time.October, 3, 14, 0, 0, 0, time.UTC),
	}
	BanffDefaultTime = time.Date(2020, time.December, 5, 5, 0, 0, 0, time.UTC)

	AthensPhaseTimes = map[uint32]time.Time{
		constants.KopernikusID: time.Date(2023, time.July, 4, 13, 0, 0, 0, time.UTC),
		constants.ColumbusID:   time.Date(2023, time.July, 7, 8, 0, 0, 0, time.UTC),
		constants.CaminoID:     time.Date(2023, time.July, 17, 8, 0, 0, 0, time.UTC),
	}
	AthensPhaseDefaultTime = time.Date(2023, time.July, 1, 8, 0, 0, 0, time.UTC)

	// TODO: update this before release
	BerlinPhaseTimes = map[uint32]time.Time{
		constants.KopernikusID: time.Date(2023, time.July, 4, 13, 0, 0, 0, time.UTC),
		constants.ColumbusID:   time.Date(2023, time.July, 7, 8, 0, 0, 0, time.UTC),
		constants.CaminoID:     time.Date(2023, time.July, 17, 8, 0, 0, 0, time.UTC),
	}
	BerlinPhaseDefaultTime = time.Date(2023, time.July, 1, 8, 0, 0, 0, time.UTC)

	// TODO: update this before release, must be exactly the same as Berlin
	CortinaTimes = map[uint32]time.Time{
		constants.MainnetID: time.Date(2023, time.April, 25, 15, 0, 0, 0, time.UTC),
		constants.FujiID:    time.Date(2023, time.April, 6, 15, 0, 0, 0, time.UTC),
	}
	CortinaDefaultTime = time.Date(2020, time.December, 5, 5, 0, 0, 0, time.UTC)
)

func init() {
	var parsedRPCChainVMCompatibility map[uint][]string
	err := json.Unmarshal(rpcChainVMProtocolCompatibilityBytes, &parsedRPCChainVMCompatibility)
	if err != nil {
		panic(err)
	}

	RPCChainVMProtocolCompatibility = make(map[uint][]*Semantic)
	for rpcChainVMProtocol, versionStrings := range parsedRPCChainVMCompatibility {
		versions := make([]*Semantic, len(versionStrings))
		for i, versionString := range versionStrings {
			version, err := Parse(versionString)
			if err != nil {
				panic(err)
			}
			versions[i] = version
		}
		RPCChainVMProtocolCompatibility[rpcChainVMProtocol] = versions
	}
}

func GetApricotPhase3Time(networkID uint32) time.Time {
	if upgradeTime, exists := ApricotPhase3Times[networkID]; exists {
		return upgradeTime
	}
	return ApricotPhase3DefaultTime
}

func GetApricotPhase4Time(networkID uint32) time.Time {
	if upgradeTime, exists := ApricotPhase4Times[networkID]; exists {
		return upgradeTime
	}
	return ApricotPhase4DefaultTime
}

func GetApricotPhase4MinPChainHeight(networkID uint32) uint64 {
	if minHeight, exists := ApricotPhase4MinPChainHeight[networkID]; exists {
		return minHeight
	}
	return ApricotPhase4DefaultMinPChainHeight
}

func GetApricotPhase5Time(networkID uint32) time.Time {
	if upgradeTime, exists := ApricotPhase5Times[networkID]; exists {
		return upgradeTime
	}
	return ApricotPhase5DefaultTime
}

func GetSunrisePhase0Time(networkID uint32) time.Time {
	if upgradeTime, exists := SunrisePhase0Times[networkID]; exists {
		return upgradeTime
	}
	return SunrisePhase0DefaultTime
}

func GetApricotPhase6Time(networkID uint32) time.Time {
	if upgradeTime, exists := ApricotPhase6Times[networkID]; exists {
		return upgradeTime
	}
	return ApricotPhase6DefaultTime
}

func GetBanffTime(networkID uint32) time.Time {
	if upgradeTime, exists := BanffTimes[networkID]; exists {
		return upgradeTime
	}
	return BanffDefaultTime
}

func GetAthensPhaseTime(networkID uint32) time.Time {
	if upgradeTime, exists := AthensPhaseTimes[networkID]; exists {
		return upgradeTime
	}
	return AthensPhaseDefaultTime
}

func GetBerlinPhaseTime(networkID uint32) time.Time {
	if upgradeTime, exists := BerlinPhaseTimes[networkID]; exists {
		return upgradeTime
	}
	return BerlinPhaseDefaultTime
}

func GetCortinaTime(networkID uint32) time.Time {
	if upgradeTime, exists := CortinaTimes[networkID]; exists {
		return upgradeTime
	}
	return CortinaDefaultTime
}

func GetCompatibility(networkID uint32) Compatibility {
	return NewCompatibility(
		CurrentApp,
		MinimumCompatibleVersion,
		GetBerlinPhaseTime(networkID).Add(-time.Minute),
		PrevMinimumCompatibleVersion,
	)
}<|MERGE_RESOLUTION|>--- conflicted
+++ resolved
@@ -34,13 +34,8 @@
 
 	Current = &Semantic{
 		Major: 1,
-<<<<<<< HEAD
 		Minor: 1,
-		Patch: 7,
-=======
-		Minor: 10,
 		Patch: 8,
->>>>>>> e70a17d9
 	}
 	CurrentApp = &Application{
 		Major: Current.Major,
