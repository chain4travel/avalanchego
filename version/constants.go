// Copyright (C) 2022-2023, Chain4Travel AG. All rights reserved.
//
// This file is a derived work, based on ava-labs code whose
// original notices appear below.
//
// It is distributed under the same license conditions as the
// original code from which it is derived.
//
// Much love to the original authors for their work.
// **********************************************************
// Copyright (C) 2019-2023, Ava Labs, Inc. All rights reserved.
// See the file LICENSE for licensing terms.

package version

import (
	"encoding/json"
	"time"

	_ "embed"

	"github.com/ava-labs/avalanchego/utils/constants"
)

// RPCChainVMProtocol should be bumped anytime changes are made which require
// the plugin vm to upgrade to latest avalanchego release to be compatible.
const RPCChainVMProtocol uint = 28

// These are globals that describe network upgrades and node versions
var (
	// GitCommit and GitVersion will be set with -X during build step
	GitCommit  string = "unknown"
	GitVersion string = "unknown"

	Current = &Semantic{
		Major: 1,
<<<<<<< HEAD
		Minor: 1,
		Patch: 9,
=======
		Minor: 10,
		Patch: 10,
>>>>>>> 73ae39bd
	}
	CurrentApp = &Application{
		Major: Current.Major,
		Minor: Current.Minor,
		Patch: Current.Patch,
	}
	MinimumCompatibleVersion = &Application{
		Major: 1,
		Minor: 1,
		Patch: 0,
	}
	PrevMinimumCompatibleVersion = &Application{
		Major: 1,
		Minor: 0,
		Patch: 0,
	}

	CurrentDatabase = DatabaseVersion1_4_5
	PrevDatabase    = DatabaseVersion1_0_0

	DatabaseVersion1_4_5 = &Semantic{
		Major: 1,
		Minor: 4,
		Patch: 5,
	}
	DatabaseVersion1_0_0 = &Semantic{
		Major: 1,
		Minor: 0,
		Patch: 0,
	}

	//go:embed compatibility.json
	rpcChainVMProtocolCompatibilityBytes []byte
	// RPCChainVMProtocolCompatibility maps RPCChainVMProtocol versions to the
	// set of avalanchego versions that supported that version. This is not used
	// by avalanchego, but is useful for downstream libraries.
	RPCChainVMProtocolCompatibility map[uint][]*Semantic

	ApricotPhase3Times = map[uint32]time.Time{
		constants.MainnetID: time.Date(2021, time.August, 24, 14, 0, 0, 0, time.UTC),
		constants.FujiID:    time.Date(2021, time.August, 16, 19, 0, 0, 0, time.UTC),
	}
	ApricotPhase3DefaultTime = time.Date(2020, time.December, 5, 5, 0, 0, 0, time.UTC)

	ApricotPhase4Times = map[uint32]time.Time{
		constants.MainnetID: time.Date(2021, time.September, 22, 21, 0, 0, 0, time.UTC),
		constants.FujiID:    time.Date(2021, time.September, 16, 21, 0, 0, 0, time.UTC),
	}
	ApricotPhase4DefaultTime     = time.Date(2020, time.December, 5, 5, 0, 0, 0, time.UTC)
	ApricotPhase4MinPChainHeight = map[uint32]uint64{
		constants.MainnetID: 793005,
		constants.FujiID:    47437,
	}
	ApricotPhase4DefaultMinPChainHeight uint64

	ApricotPhase5Times = map[uint32]time.Time{
		constants.MainnetID: time.Date(2021, time.December, 2, 18, 0, 0, 0, time.UTC),
		constants.FujiID:    time.Date(2021, time.November, 24, 15, 0, 0, 0, time.UTC),
	}
	ApricotPhase5DefaultTime = time.Date(2020, time.December, 5, 5, 0, 0, 0, time.UTC)

	SunrisePhase0Times       = map[uint32]time.Time{}
	SunrisePhase0DefaultTime = time.Date(2022, time.May, 16, 8, 0, 0, 0, time.UTC)

	ApricotPhase6Times = map[uint32]time.Time{
		constants.MainnetID: time.Date(2022, time.September, 6, 20, 0, 0, 0, time.UTC),
		constants.FujiID:    time.Date(2022, time.September, 6, 20, 0, 0, 0, time.UTC),
	}
	ApricotPhase6DefaultTime = time.Date(2020, time.December, 5, 5, 0, 0, 0, time.UTC)

	BanffTimes = map[uint32]time.Time{
		constants.MainnetID: time.Date(2022, time.October, 18, 16, 0, 0, 0, time.UTC),
		constants.FujiID:    time.Date(2022, time.October, 3, 14, 0, 0, 0, time.UTC),
	}
	BanffDefaultTime = time.Date(2020, time.December, 5, 5, 0, 0, 0, time.UTC)

	AthensPhaseTimes = map[uint32]time.Time{
		constants.KopernikusID: time.Date(2023, time.July, 4, 13, 0, 0, 0, time.UTC),
		constants.ColumbusID:   time.Date(2023, time.July, 7, 8, 0, 0, 0, time.UTC),
		constants.CaminoID:     time.Date(2023, time.July, 17, 8, 0, 0, 0, time.UTC),
	}
	AthensPhaseDefaultTime = time.Date(2023, time.July, 1, 8, 0, 0, 0, time.UTC)

	// TODO: update this before release
	BerlinPhaseTimes = map[uint32]time.Time{
		constants.KopernikusID: time.Date(2023, time.July, 4, 13, 0, 0, 0, time.UTC),
		constants.ColumbusID:   time.Date(2023, time.July, 7, 8, 0, 0, 0, time.UTC),
		constants.CaminoID:     time.Date(2023, time.July, 17, 8, 0, 0, 0, time.UTC),
	}
	BerlinPhaseDefaultTime = time.Date(2023, time.July, 1, 8, 0, 0, 0, time.UTC)

	// TODO: update this before release, must be exactly the same as Berlin
	CortinaTimes = map[uint32]time.Time{
		constants.MainnetID: time.Date(2023, time.April, 25, 15, 0, 0, 0, time.UTC),
		constants.FujiID:    time.Date(2023, time.April, 6, 15, 0, 0, 0, time.UTC),
	}
	CortinaDefaultTime = time.Date(2020, time.December, 5, 5, 0, 0, 0, time.UTC)
)

func init() {
	var parsedRPCChainVMCompatibility map[uint][]string
	err := json.Unmarshal(rpcChainVMProtocolCompatibilityBytes, &parsedRPCChainVMCompatibility)
	if err != nil {
		panic(err)
	}

	RPCChainVMProtocolCompatibility = make(map[uint][]*Semantic)
	for rpcChainVMProtocol, versionStrings := range parsedRPCChainVMCompatibility {
		versions := make([]*Semantic, len(versionStrings))
		for i, versionString := range versionStrings {
			version, err := Parse(versionString)
			if err != nil {
				panic(err)
			}
			versions[i] = version
		}
		RPCChainVMProtocolCompatibility[rpcChainVMProtocol] = versions
	}
}

func GetApricotPhase3Time(networkID uint32) time.Time {
	if upgradeTime, exists := ApricotPhase3Times[networkID]; exists {
		return upgradeTime
	}
	return ApricotPhase3DefaultTime
}

func GetApricotPhase4Time(networkID uint32) time.Time {
	if upgradeTime, exists := ApricotPhase4Times[networkID]; exists {
		return upgradeTime
	}
	return ApricotPhase4DefaultTime
}

func GetApricotPhase4MinPChainHeight(networkID uint32) uint64 {
	if minHeight, exists := ApricotPhase4MinPChainHeight[networkID]; exists {
		return minHeight
	}
	return ApricotPhase4DefaultMinPChainHeight
}

func GetApricotPhase5Time(networkID uint32) time.Time {
	if upgradeTime, exists := ApricotPhase5Times[networkID]; exists {
		return upgradeTime
	}
	return ApricotPhase5DefaultTime
}

func GetSunrisePhase0Time(networkID uint32) time.Time {
	if upgradeTime, exists := SunrisePhase0Times[networkID]; exists {
		return upgradeTime
	}
	return SunrisePhase0DefaultTime
}

func GetApricotPhase6Time(networkID uint32) time.Time {
	if upgradeTime, exists := ApricotPhase6Times[networkID]; exists {
		return upgradeTime
	}
	return ApricotPhase6DefaultTime
}

func GetBanffTime(networkID uint32) time.Time {
	if upgradeTime, exists := BanffTimes[networkID]; exists {
		return upgradeTime
	}
	return BanffDefaultTime
}

func GetAthensPhaseTime(networkID uint32) time.Time {
	if upgradeTime, exists := AthensPhaseTimes[networkID]; exists {
		return upgradeTime
	}
	return AthensPhaseDefaultTime
}

func GetBerlinPhaseTime(networkID uint32) time.Time {
	if upgradeTime, exists := BerlinPhaseTimes[networkID]; exists {
		return upgradeTime
	}
	return BerlinPhaseDefaultTime
}

func GetCortinaTime(networkID uint32) time.Time {
	if upgradeTime, exists := CortinaTimes[networkID]; exists {
		return upgradeTime
	}
	return CortinaDefaultTime
}

func GetCompatibility(networkID uint32) Compatibility {
	return NewCompatibility(
		CurrentApp,
		MinimumCompatibleVersion,
		GetBerlinPhaseTime(networkID).Add(-time.Minute),
		PrevMinimumCompatibleVersion,
	)
}<|MERGE_RESOLUTION|>--- conflicted
+++ resolved
@@ -34,13 +34,8 @@
 
 	Current = &Semantic{
 		Major: 1,
-<<<<<<< HEAD
 		Minor: 1,
-		Patch: 9,
-=======
-		Minor: 10,
 		Patch: 10,
->>>>>>> 73ae39bd
 	}
 	CurrentApp = &Application{
 		Major: Current.Major,
