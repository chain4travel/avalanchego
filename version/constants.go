--- conflicted
+++ resolved
@@ -35,13 +35,8 @@
 
 	Current = &Semantic{
 		Major: 1,
-<<<<<<< HEAD
 		Minor: 1,
-		Patch: 16,
-=======
-		Minor: 10,
 		Patch: 17,
->>>>>>> 7623ffd4
 	}
 	CurrentApp = &Application{
 		Major: Current.Major,
