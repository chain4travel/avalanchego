// Copyright (C) 2019-2023, Ava Labs, Inc. All rights reserved.
// See the file LICENSE for licensing terms.

package reflectcodec

import (
	"fmt"
	"reflect"
	"strconv"
	"sync"

	"github.com/ava-labs/avalanchego/codec"
)

const (
	// SliceLenTagName that specifies the length of a slice.
	SliceLenTagName = "len"

	// TagValue is the value the tag must have to be serialized.
	TagValue = "true"

<<<<<<< HEAD
	UpgradeVersionIDFieldName = "UpgradeVersionID"
	UpgradeVersionTagName     = "upgradeVersion"
=======
	// TagValue is the value the tag must have to be serialized, this variant
	// includes the nullable option
	TagWithNullableValue = "true,nullable"
>>>>>>> 20f3580b
)

var _ StructFielder = (*structFielder)(nil)

type FieldDesc struct {
<<<<<<< HEAD
	Index          int
	MaxSliceLen    uint32
	UpgradeVersion uint16
}

type SerializedFields struct {
	Fields            []FieldDesc
	CheckUpgrade      bool
	MaxUpgradeVersion uint16
=======
	Index       int
	MaxSliceLen uint32
	Nullable    bool
>>>>>>> 20f3580b
}

// StructFielder handles discovery of serializable fields in a struct.
type StructFielder interface {
	// Returns the fields that have been marked as serializable in [t], which is
	// a struct type. Additionally, returns the custom maximum length slice that
	// may be serialized into the field, if any.
	// Returns an error if a field has tag "[tagName]: [TagValue]" but the field
	// is un-exported.
	// GetSerializedField(Foo) --> [1,5,8] means Foo.Field(1), Foo.Field(5),
	// Foo.Field(8) are to be serialized/deserialized.
	GetSerializedFields(t reflect.Type) (*SerializedFields, error)
}

func NewStructFielder(tagNames []string, maxSliceLen uint32) StructFielder {
	return &structFielder{
		tags:                   tagNames,
		maxSliceLen:            maxSliceLen,
		serializedFieldIndices: make(map[reflect.Type]*SerializedFields),
	}
}

type structFielder struct {
	lock sync.Mutex

	// multiple tags per field can be specified. A field is serialized/deserialized
	// if it has at least one of the specified tags.
	tags []string

	maxSliceLen uint32

	// Key: a struct type
	// Value: Slice where each element is index in the struct type of a field
	// that is serialized/deserialized e.g. Foo --> [1,5,8] means Foo.Field(1),
	// etc. are to be serialized/deserialized. We assume this cache is pretty
	// small (a few hundred keys at most) and doesn't take up much memory.
	serializedFieldIndices map[reflect.Type]*SerializedFields
}

func (s *structFielder) GetSerializedFields(t reflect.Type) (*SerializedFields, error) {
	s.lock.Lock()
	defer s.lock.Unlock()

	if s.serializedFieldIndices == nil {
		s.serializedFieldIndices = make(map[reflect.Type]*SerializedFields)
	}
	if serializedFields, ok := s.serializedFieldIndices[t]; ok { // use pre-computed result
		return serializedFields, nil
	}
	numFields := t.NumField()
	checkUpgrade := false
	startIndex := 0
	if numFields > 0 && t.Field(0).Type.Kind() == reflect.Uint64 &&
		t.Field(0).Name == UpgradeVersionIDFieldName {
		checkUpgrade = true
		startIndex = 1
	}
	serializedFields := &SerializedFields{Fields: make([]FieldDesc, 0, numFields), CheckUpgrade: checkUpgrade}
	maxUpgradeVersion := uint16(0)
	for i := startIndex; i < numFields; i++ { // Go through all fields of this struct
		field := t.Field(i)

		// Multiple tags per fields can be specified.
		// Serialize/Deserialize field if it has
		// any tag with the right value
		var (
			captureField bool
			nullable     bool
		)
		for _, tag := range s.tags {
			switch field.Tag.Get(tag) {
			case TagValue:
				captureField = true
			case TagWithNullableValue:
				captureField = true
				nullable = true
			}
			if captureField {
				break
			}
		}
		if !captureField {
			continue
		}
		if !field.IsExported() { // Can only marshal exported fields
			return nil, fmt.Errorf("can not marshal %w: %s",
				codec.ErrUnexportedField,
				field.Name,
			)
		}

		upgradeVersionTag := field.Tag.Get(UpgradeVersionTagName)
		upgradeVersion := uint16(0)
		if upgradeVersionTag != "" {
			v, err := strconv.ParseUint(upgradeVersionTag, 10, 8)
			if err != nil {
				return nil, fmt.Errorf("can't parse %s (%s)", UpgradeVersionTagName, upgradeVersionTag)
			}
			upgradeVersion = uint16(v)
			maxUpgradeVersion = upgradeVersion
		}
		sliceLenField := field.Tag.Get(SliceLenTagName)
		maxSliceLen := s.maxSliceLen

		if newLen, err := strconv.ParseUint(sliceLenField, 10, 31); err == nil {
			maxSliceLen = uint32(newLen)
		}
<<<<<<< HEAD
		serializedFields.Fields = append(serializedFields.Fields, FieldDesc{
			Index:          i,
			MaxSliceLen:    maxSliceLen,
			UpgradeVersion: upgradeVersion,
=======
		serializedFields = append(serializedFields, FieldDesc{
			Index:       i,
			MaxSliceLen: maxSliceLen,
			Nullable:    nullable,
>>>>>>> 20f3580b
		})
	}
	serializedFields.MaxUpgradeVersion = maxUpgradeVersion
	s.serializedFieldIndices[t] = serializedFields // cache result
	return serializedFields, nil
}<|MERGE_RESOLUTION|>--- conflicted
+++ resolved
@@ -19,22 +19,20 @@
 	// TagValue is the value the tag must have to be serialized.
 	TagValue = "true"
 
-<<<<<<< HEAD
-	UpgradeVersionIDFieldName = "UpgradeVersionID"
-	UpgradeVersionTagName     = "upgradeVersion"
-=======
 	// TagValue is the value the tag must have to be serialized, this variant
 	// includes the nullable option
 	TagWithNullableValue = "true,nullable"
->>>>>>> 20f3580b
+
+	UpgradeVersionIDFieldName = "UpgradeVersionID"
+	UpgradeVersionTagName     = "upgradeVersion"
 )
 
 var _ StructFielder = (*structFielder)(nil)
 
 type FieldDesc struct {
-<<<<<<< HEAD
 	Index          int
 	MaxSliceLen    uint32
+	Nullable    bool
 	UpgradeVersion uint16
 }
 
@@ -42,11 +40,6 @@
 	Fields            []FieldDesc
 	CheckUpgrade      bool
 	MaxUpgradeVersion uint16
-=======
-	Index       int
-	MaxSliceLen uint32
-	Nullable    bool
->>>>>>> 20f3580b
 }
 
 // StructFielder handles discovery of serializable fields in a struct.
@@ -154,17 +147,11 @@
 		if newLen, err := strconv.ParseUint(sliceLenField, 10, 31); err == nil {
 			maxSliceLen = uint32(newLen)
 		}
-<<<<<<< HEAD
 		serializedFields.Fields = append(serializedFields.Fields, FieldDesc{
 			Index:          i,
 			MaxSliceLen:    maxSliceLen,
+			Nullable:    nullable,
 			UpgradeVersion: upgradeVersion,
-=======
-		serializedFields = append(serializedFields, FieldDesc{
-			Index:       i,
-			MaxSliceLen: maxSliceLen,
-			Nullable:    nullable,
->>>>>>> 20f3580b
 		})
 	}
 	serializedFields.MaxUpgradeVersion = maxUpgradeVersion
