#!/usr/bin/env bash

set -euo pipefail

# e.g.,
# ./scripts/tests.e2e.sh
# ./scripts/tests.e2e.sh --ginkgo.label-filter=x                                       # All arguments are supplied to ginkgo
<<<<<<< HEAD
# E2E_SERIAL=1 ./scripts/tests.e2e.sh ./build/caminogo                                 # Run tests serially
# CAMINOGO_BIN_PATH=./build/avalanchego ./scripts/tests.e2e.sh                             # Customization of caminogo path
# E2E_USE_PERSISTENT_NETWORK=1 TESTNETCTL_NETWORK_DIR=/path/to ./scripts/tests.e2e.sh  # Execute against a persistent network
=======
# E2E_SERIAL=1 ./scripts/tests.e2e.sh                                                  # Run tests serially
# AVALANCHEGO_PATH=./build/avalanchego ./scripts/tests.e2e.sh                          # Customization of avalanchego path
# E2E_USE_EXISTING_NETWORK=1 TMPNET_NETWORK_DIR=/path/to ./scripts/tests.e2e.sh        # Execute against an existing network
>>>>>>> 7623ffd4
if ! [[ "$0" =~ scripts/tests.e2e.sh ]]; then
  echo "must be run from repository root"
  exit 255
fi

#################################
# Sourcing constants.sh ensures that the necessary CGO flags are set to
# build the portable version of BLST. Without this, ginkgo may fail to
# build the test binary if run on a host (e.g. github worker) that lacks
# the instructions to build non-portable BLST.
source ./scripts/constants.sh

#################################
echo "building e2e.test"
# to install the ginkgo binary (required for test build and run)
go install -v github.com/onsi/ginkgo/v2/ginkgo@v2.1.4
ACK_GINKGO_RC=true ginkgo build ./tests/e2e
./tests/e2e/e2e.test --help

#################################
# Since TMPNET_NETWORK_DIR may be set in the environment (e.g. to configure ginkgo
# or tmpnetctl), configuring the use of an existing network with this script
# requires the extra step of setting E2E_USE_EXISTING_NETWORK=1.
if [[ -n "${E2E_USE_EXISTING_NETWORK:-}" && -n "${TMPNET_NETWORK_DIR:-}" ]]; then
  E2E_ARGS="--use-existing-network"
else
  CAMINOGO_BIN_PATH="$(realpath ${CAMINOGO_BIN_PATH:-./build/caminogo})"
  E2E_ARGS="--avalanchego-path=${CAMINOGO_BIN_PATH}"
fi

#################################
# Determine ginkgo args
GINKGO_ARGS=""
if [[ -n "${E2E_SERIAL:-}" ]]; then
  # Specs will be executed serially. This supports running e2e tests in CI
  # where parallel execution of tests that start new nodes beyond the
  # initial set of validators could overload the free tier CI workers.
  # Forcing serial execution in this test script instead of marking
  # resource-hungry tests as serial supports executing the test suite faster
  # on powerful development workstations.
  echo "tests will be executed serially to minimize resource requirements"
else
  # Enable parallel execution of specs defined in the test binary by
  # default. This requires invoking the binary via the ginkgo cli
  # since the test binary isn't capable of executing specs in
  # parallel.
  echo "tests will be executed in parallel"
  GINKGO_ARGS="-p"
fi

#################################
# - Execute in random order to identify unwanted dependency
ginkgo -p -v --randomize-all ./tests/e2e/e2e.test -- ${E2E_ARGS} "${@}"<|MERGE_RESOLUTION|>--- conflicted
+++ resolved
@@ -5,15 +5,9 @@
 # e.g.,
 # ./scripts/tests.e2e.sh
 # ./scripts/tests.e2e.sh --ginkgo.label-filter=x                                       # All arguments are supplied to ginkgo
-<<<<<<< HEAD
 # E2E_SERIAL=1 ./scripts/tests.e2e.sh ./build/caminogo                                 # Run tests serially
-# CAMINOGO_BIN_PATH=./build/avalanchego ./scripts/tests.e2e.sh                             # Customization of caminogo path
-# E2E_USE_PERSISTENT_NETWORK=1 TESTNETCTL_NETWORK_DIR=/path/to ./scripts/tests.e2e.sh  # Execute against a persistent network
-=======
-# E2E_SERIAL=1 ./scripts/tests.e2e.sh                                                  # Run tests serially
-# AVALANCHEGO_PATH=./build/avalanchego ./scripts/tests.e2e.sh                          # Customization of avalanchego path
+# CAMINOGO_BIN_PATH=./build/caminogo ./scripts/tests.e2e.sh                            # Customization of caminogo path
 # E2E_USE_EXISTING_NETWORK=1 TMPNET_NETWORK_DIR=/path/to ./scripts/tests.e2e.sh        # Execute against an existing network
->>>>>>> 7623ffd4
 if ! [[ "$0" =~ scripts/tests.e2e.sh ]]; then
   echo "must be run from repository root"
   exit 255
