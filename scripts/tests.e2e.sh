--- conflicted
+++ resolved
@@ -3,17 +3,11 @@
 set -euo pipefail
 
 # e.g.,
-<<<<<<< HEAD
-# ./scripts/build.sh
-# ./scripts/tests.e2e.sh ./build/caminogo
-# E2E_SERIAL=1 ./scripts/tests.e2e.sh ./build/caminogo
-=======
 # ./scripts/tests.e2e.sh
 # ./scripts/tests.e2e.sh --ginkgo.label-filter=x                                       # All arguments are supplied to ginkgo
-# E2E_SERIAL=1 ./scripts/tests.e2e.sh                                                  # Run tests serially
-# AVALANCHEGO_PATH=./build/avalanchego ./scripts/tests.e2e.sh                          # Customization of avalanchego path
+# E2E_SERIAL=1 ./scripts/tests.e2e.sh ./build/caminogo                                 # Run tests serially
+# CAMINOGO_PATH=./build/avalanchego ./scripts/tests.e2e.sh                             # Customization of caminogo path
 # E2E_USE_PERSISTENT_NETWORK=1 TESTNETCTL_NETWORK_DIR=/path/to ./scripts/tests.e2e.sh  # Execute against a persistent network
->>>>>>> 18324b4a
 if ! [[ "$0" =~ scripts/tests.e2e.sh ]]; then
   echo "must be run from repository root"
   exit 255
@@ -40,20 +34,8 @@
 if [[ -n "${E2E_USE_PERSISTENT_NETWORK:-}" && -n "${TESTNETCTL_NETWORK_DIR:-}" ]]; then
   E2E_ARGS="--use-persistent-network"
 else
-<<<<<<< HEAD
-  CAMINOGO_PATH="${1-${CAMINOGO_PATH:-}}"
-  if [[ -z "${CAMINOGO_PATH}" ]]; then
-    echo "Missing CAMINOGO_PATH argument!"
-    echo "Usage: ${0} [CAMINOGO_PATH]" >>/dev/stderr
-    exit 255
-  fi
-  echo "running e2e tests against an ephemeral local cluster deployed with ${CAMINOGO_PATH}"
-  CAMINOGO_PATH="$(realpath ${CAMINOGO_PATH})"
+  CAMINOGO_PATH="$(realpath ${CAMINOGO_PATH:-./build/caminogo})"
   E2E_ARGS="--avalanchego-path=${CAMINOGO_PATH}"
-=======
-  AVALANCHEGO_PATH="$(realpath ${AVALANCHEGO_PATH:-./build/avalanchego})"
-  E2E_ARGS="--avalanchego-path=${AVALANCHEGO_PATH}"
->>>>>>> 18324b4a
 fi
 
 #################################
