--- conflicted
+++ resolved
@@ -9,33 +9,17 @@
 
 # e.g.,
 # ./scripts/build.sh
-<<<<<<< HEAD
-# ./scripts/tests.e2e.persistent_network.sh ./build/caminogo
-=======
 # ./scripts/tests.e2e.persistent.sh --ginkgo.label-filter=x               # All arguments are supplied to ginkgo
 # E2E_SERIAL=1 ./scripts/tests.e2e.sh                                     # Run tests serially
-# AVALANCHEGO_PATH=./build/avalanchego ./scripts/tests.e2e.persistent.sh  # Customization of avalanchego path
->>>>>>> 18324b4a
+# CAMINOGO_PATH=./build/caminogo ./scripts/tests.e2e.persistent.sh        # Customization of caminogo path
 if ! [[ "$0" =~ scripts/tests.e2e.persistent.sh ]]; then
   echo "must be run from repository root"
   exit 255
 fi
 
-<<<<<<< HEAD
-CAMINOGO_PATH="${1-${CAMINOGO_PATH:-}}"
-if [[ -z "${CAMINOGO_PATH}" ]]; then
-  echo "Missing CAMINOGO_PATH argument!"
-  echo "Usage: ${0} [CAMINOGO_PATH]" >>/dev/stderr
-  exit 255
-fi
 # Ensure an absolute path to avoid dependency on the working directory
 # of script execution.
-export CAMINOGO_PATH="$(realpath ${CAMINOGO_PATH})"
-=======
-# Ensure an absolute path to avoid dependency on the working directory
-# of script execution.
-export AVALANCHEGO_PATH="$(realpath ${AVALANCHEGO_PATH:-./build/avalanchego})"
->>>>>>> 18324b4a
+export CAMINOGO_PATH="$(realpath ${CAMINOGO_PATH:-./build/caminogo})"
 
 # Provide visual separation between testing and setup/teardown
 function print_separator {
