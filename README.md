--- conflicted
+++ resolved
@@ -122,11 +122,7 @@
 
 This should only be necessary when upgrading protobuf versions or modifying .proto definition files.
 
-<<<<<<< HEAD
-To use this script, you must have [buf](https://docs.buf.build/installation) (v1.9.0), protoc-gen-go (v1.28.0) and protoc-gen-go-grpc (v1.2.0) installed.
-=======
 To use this script, you must have [buf](https://docs.buf.build/installation) (v1.23.1), protoc-gen-go (v1.28.0) and protoc-gen-go-grpc (v1.2.0) installed.
->>>>>>> 3e8552d0
 
 To install the buf dependencies:
 
