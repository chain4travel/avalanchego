// Copyright (C) 2023, Chain4Travel AG. All rights reserved.
//
// This file is a derived work, based on ava-labs code whose
// original notices appear below.
//
// It is distributed under the same license conditions as the
// original code from which it is derived.
//
// Much love to the original authors for their work.
// **********************************************************
// Copyright (C) 2019-2023, Ava Labs, Inc. All rights reserved.
// See the file LICENSE for licensing terms.

package server

import (
	"context"
	"crypto/tls"
	"errors"
	"fmt"
	"net"
	"net/http"
	"net/url"
	"path"
	"sync"
	"time"

	"github.com/NYTimes/gziphandler"

	"github.com/prometheus/client_golang/prometheus"

	"github.com/rs/cors"

	"go.uber.org/zap"

	"github.com/ava-labs/avalanchego/api"
	"github.com/ava-labs/avalanchego/ids"
	"github.com/ava-labs/avalanchego/snow"
	"github.com/ava-labs/avalanchego/snow/engine/common"
	"github.com/ava-labs/avalanchego/trace"
	"github.com/ava-labs/avalanchego/utils/constants"
	"github.com/ava-labs/avalanchego/utils/ips"
	"github.com/ava-labs/avalanchego/utils/logging"
)

const baseURL = "/ext"

var (
	errUnknownLockOption = errors.New("invalid lock options")

	_ PathAdder = readPathAdder{}
	_ Server    = (*server)(nil)
)

type PathAdder interface {
	// AddRoute registers a route to a handler.
	AddRoute(handler *common.HTTPHandler, lock *sync.RWMutex, base, endpoint string) error

	// AddAliases registers aliases to the server
	AddAliases(endpoint string, aliases ...string) error
}

type PathAdderWithReadLock interface {
	// AddRouteWithReadLock registers a route to a handler assuming the http
	// read lock is currently held.
	AddRouteWithReadLock(handler *common.HTTPHandler, lock *sync.RWMutex, base, endpoint string) error

	// AddAliasesWithReadLock registers aliases to the server assuming the http read
	// lock is currently held.
	AddAliasesWithReadLock(endpoint string, aliases ...string) error
}

// Server maintains the HTTP router
type Server interface {
	PathAdder
	PathAdderWithReadLock
	// Dispatch starts the API server
	Dispatch() error
	// DispatchTLS starts the API server with the provided TLS certificate
	DispatchTLS(certBytes, keyBytes []byte) error
	// RegisterChain registers the API endpoints associated with this chain.
	// That is, add <route, handler> pairs to server so that API calls can be
	// made to the VM.
	RegisterChain(chainName string, ctx *snow.ConsensusContext, vm common.VM)
	// Shutdown this server
	Shutdown() error
}

type HTTPConfig struct {
	ReadTimeout       time.Duration `json:"readTimeout"`
	ReadHeaderTimeout time.Duration `json:"readHeaderTimeout"`
	WriteTimeout      time.Duration `json:"writeHeaderTimeout"`
	IdleTimeout       time.Duration `json:"idleTimeout"`
}

type server struct {
	// log this server writes to
	log logging.Logger
	// generates new logs for chains to write to
	factory logging.Factory
	// Listens for HTTP traffic on this address
	listenHost string
	listenPort string

	shutdownTimeout time.Duration

	tracingEnabled bool
	tracer         trace.Tracer

	metrics *metrics

	// Maps endpoints to handlers
	router *router

	srv *http.Server
}

// New returns an instance of a Server.
func New(
	log logging.Logger,
	factory logging.Factory,
	host string,
	port uint16,
	allowedOrigins []string,
	shutdownTimeout time.Duration,
	nodeID ids.NodeID,
	tracingEnabled bool,
	tracer trace.Tracer,
	namespace string,
	registerer prometheus.Registerer,
	httpConfig HTTPConfig,
	allowedHosts []string,
	wrappers ...Wrapper,
) (Server, error) {
	m, err := newMetrics(namespace, registerer)
	if err != nil {
		return nil, err
	}

	router := newRouter()
<<<<<<< HEAD
	corsOptions := cors.Options{
		AllowCredentials: true,
	}

	// If and only if allowed origin only contains the wildcard, copy the hostname to the allow
	// origins header
	if len(allowedOrigins) == 1 && allowedOrigins[0] == "*" {
		corsOptions.AllowOriginFunc = func(origin string) bool {
			return true
		}
	} else {
		corsOptions.AllowedOrigins = allowedOrigins
	}

	corsHandler := cors.New(corsOptions).Handler(router)
=======
	allowedHostsHandler := filterInvalidHosts(router, allowedHosts)
	corsHandler := cors.New(cors.Options{
		AllowedOrigins:   allowedOrigins,
		AllowCredentials: true,
	}).Handler(allowedHostsHandler)
>>>>>>> eb6e7973
	gzipHandler := gziphandler.GzipHandler(corsHandler)
	var handler http.Handler = http.HandlerFunc(
		func(w http.ResponseWriter, r *http.Request) {
			// Attach this node's ID as a header
			w.Header().Set("node-id", nodeID.String())
			gzipHandler.ServeHTTP(w, r)
		},
	)

	for _, wrapper := range wrappers {
		handler = wrapper.WrapHandler(handler)
	}

	log.Info("API created",
		zap.Strings("allowedOrigins", allowedOrigins),
	)

	return &server{
		log:             log,
		factory:         factory,
		listenHost:      host,
		listenPort:      fmt.Sprintf("%d", port),
		shutdownTimeout: shutdownTimeout,
		tracingEnabled:  tracingEnabled,
		tracer:          tracer,
		metrics:         m,
		router:          router,
		srv: &http.Server{
			Handler:           handler,
			ReadTimeout:       httpConfig.ReadTimeout,
			ReadHeaderTimeout: httpConfig.ReadHeaderTimeout,
			WriteTimeout:      httpConfig.WriteTimeout,
			IdleTimeout:       httpConfig.IdleTimeout,
		},
	}, nil
}

func (s *server) Dispatch() error {
	listenAddress := net.JoinHostPort(s.listenHost, s.listenPort)
	listener, err := net.Listen("tcp", listenAddress)
	if err != nil {
		return err
	}

	ipPort, err := ips.ToIPPort(listener.Addr().String())
	if err != nil {
		s.log.Info("HTTP API server listening",
			zap.String("address", listenAddress),
		)
	} else {
		s.log.Info("HTTP API server listening",
			zap.String("host", s.listenHost),
			zap.Uint16("port", ipPort.Port),
		)
	}

	return s.srv.Serve(listener)
}

func (s *server) DispatchTLS(certBytes, keyBytes []byte) error {
	listenAddress := net.JoinHostPort(s.listenHost, s.listenPort)
	cert, err := tls.X509KeyPair(certBytes, keyBytes)
	if err != nil {
		return err
	}
	config := &tls.Config{
		MinVersion:   tls.VersionTLS12,
		Certificates: []tls.Certificate{cert},
	}

	listener, err := tls.Listen("tcp", listenAddress, config)
	if err != nil {
		return err
	}

	ipPort, err := ips.ToIPPort(listener.Addr().String())
	if err != nil {
		s.log.Info("HTTPS API server listening",
			zap.String("address", listenAddress),
		)
	} else {
		s.log.Info("HTTPS API server listening",
			zap.String("host", s.listenHost),
			zap.Uint16("port", ipPort.Port),
		)
	}

	return s.srv.Serve(listener)
}

func (s *server) RegisterChain(chainName string, ctx *snow.ConsensusContext, vm common.VM) {
	var (
		handlers map[string]*common.HTTPHandler
		err      error
	)

	ctx.Lock.Lock()
	handlers, err = vm.CreateHandlers(context.TODO())
	ctx.Lock.Unlock()
	if err != nil {
		s.log.Error("failed to create handlers",
			zap.String("chainName", chainName),
			zap.Error(err),
		)
		return
	}

	s.log.Verbo("about to add API endpoints",
		zap.Stringer("chainID", ctx.ChainID),
	)
	// all subroutes to a chain begin with "bc/<the chain's ID>"
	defaultEndpoint := path.Join(constants.ChainAliasPrefix, ctx.ChainID.String())

	// Register each endpoint
	for extension, handler := range handlers {
		// Validate that the route being added is valid
		// e.g. "/foo" and "" are ok but "\n" is not
		_, err := url.ParseRequestURI(extension)
		if extension != "" && err != nil {
			s.log.Error("could not add route to chain's API handler",
				zap.String("reason", "route is malformed"),
				zap.Error(err),
			)
			continue
		}
		if err := s.addChainRoute(chainName, handler, ctx, defaultEndpoint, extension); err != nil {
			s.log.Error("error adding route",
				zap.Error(err),
			)
		}
	}
}

func (s *server) addChainRoute(chainName string, handler *common.HTTPHandler, ctx *snow.ConsensusContext, base, endpoint string) error {
	url := fmt.Sprintf("%s/%s", baseURL, base)
	s.log.Info("adding route",
		zap.String("url", url),
		zap.String("endpoint", endpoint),
	)
	if s.tracingEnabled {
		handler = &common.HTTPHandler{
			LockOptions: handler.LockOptions,
			Handler:     api.TraceHandler(handler.Handler, chainName, s.tracer),
		}
	}
	// Apply middleware to grab/release chain's lock before/after calling API method
	h, err := lockMiddleware(
		handler.Handler,
		handler.LockOptions,
		s.tracingEnabled,
		s.tracer,
		&ctx.Lock,
	)
	if err != nil {
		return err
	}
	// Apply middleware to reject calls to the handler before the chain finishes bootstrapping
	h = rejectMiddleware(h, ctx)
	h = s.metrics.wrapHandler(chainName, h)
	return s.router.AddRouter(url, endpoint, h)
}

func (s *server) AddRoute(handler *common.HTTPHandler, lock *sync.RWMutex, base, endpoint string) error {
	return s.addRoute(handler, lock, base, endpoint)
}

func (s *server) AddRouteWithReadLock(handler *common.HTTPHandler, lock *sync.RWMutex, base, endpoint string) error {
	s.router.lock.RUnlock()
	defer s.router.lock.RLock()
	return s.addRoute(handler, lock, base, endpoint)
}

func (s *server) addRoute(handler *common.HTTPHandler, lock *sync.RWMutex, base, endpoint string) error {
	url := fmt.Sprintf("%s/%s", baseURL, base)
	s.log.Info("adding route",
		zap.String("url", url),
		zap.String("endpoint", endpoint),
	)

	if s.tracingEnabled {
		handler = &common.HTTPHandler{
			LockOptions: handler.LockOptions,
			Handler:     api.TraceHandler(handler.Handler, url, s.tracer),
		}
	}

	// Apply middleware to grab/release chain's lock before/after calling API method
	h, err := lockMiddleware(
		handler.Handler,
		handler.LockOptions,
		s.tracingEnabled,
		s.tracer,
		lock,
	)
	if err != nil {
		return err
	}
	h = s.metrics.wrapHandler(base, h)
	return s.router.AddRouter(url, endpoint, h)
}

// Wraps a handler by grabbing and releasing a lock before calling the handler.
func lockMiddleware(
	handler http.Handler,
	lockOption common.LockOption,
	tracingEnabled bool,
	tracer trace.Tracer,
	lock *sync.RWMutex,
) (http.Handler, error) {
	var (
		name          string
		lockedHandler http.Handler
	)
	switch lockOption {
	case common.WriteLock:
		name = "writeLock"
		lockedHandler = middlewareHandler{
			before:  lock.Lock,
			after:   lock.Unlock,
			handler: handler,
		}
	case common.ReadLock:
		name = "readLock"
		lockedHandler = middlewareHandler{
			before:  lock.RLock,
			after:   lock.RUnlock,
			handler: handler,
		}
	case common.NoLock:
		return handler, nil
	default:
		return nil, errUnknownLockOption
	}

	if !tracingEnabled {
		return lockedHandler, nil
	}

	return api.TraceHandler(lockedHandler, name, tracer), nil
}

// Reject middleware wraps a handler. If the chain that the context describes is
// not done state-syncing/bootstrapping, writes back an error.
func rejectMiddleware(handler http.Handler, ctx *snow.ConsensusContext) http.Handler {
	return http.HandlerFunc(func(w http.ResponseWriter, r *http.Request) { // If chain isn't done bootstrapping, ignore API calls
		if ctx.State.Get().State != snow.NormalOp {
			http.Error(w, "API call rejected because chain is not done bootstrapping", http.StatusServiceUnavailable)
		} else {
			handler.ServeHTTP(w, r)
		}
	})
}

func (s *server) AddAliases(endpoint string, aliases ...string) error {
	url := fmt.Sprintf("%s/%s", baseURL, endpoint)
	endpoints := make([]string, len(aliases))
	for i, alias := range aliases {
		endpoints[i] = fmt.Sprintf("%s/%s", baseURL, alias)
	}
	return s.router.AddAlias(url, endpoints...)
}

func (s *server) AddAliasesWithReadLock(endpoint string, aliases ...string) error {
	// This is safe, as the read lock doesn't actually need to be held once the
	// http handler is called. However, it is unlocked later, so this function
	// must end with the lock held.
	s.router.lock.RUnlock()
	defer s.router.lock.RLock()

	return s.AddAliases(endpoint, aliases...)
}

func (s *server) Shutdown() error {
	ctx, cancel := context.WithTimeout(context.Background(), s.shutdownTimeout)
	err := s.srv.Shutdown(ctx)
	cancel()

	// If shutdown times out, make sure the server is still shutdown.
	_ = s.srv.Close()
	return err
}

type readPathAdder struct {
	pather PathAdderWithReadLock
}

func PathWriterFromWithReadLock(pather PathAdderWithReadLock) PathAdder {
	return readPathAdder{
		pather: pather,
	}
}

func (a readPathAdder) AddRoute(handler *common.HTTPHandler, lock *sync.RWMutex, base, endpoint string) error {
	return a.pather.AddRouteWithReadLock(handler, lock, base, endpoint)
}

func (a readPathAdder) AddAliases(endpoint string, aliases ...string) error {
	return a.pather.AddAliasesWithReadLock(endpoint, aliases...)
}<|MERGE_RESOLUTION|>--- conflicted
+++ resolved
@@ -138,29 +138,11 @@
 	}
 
 	router := newRouter()
-<<<<<<< HEAD
-	corsOptions := cors.Options{
-		AllowCredentials: true,
-	}
-
-	// If and only if allowed origin only contains the wildcard, copy the hostname to the allow
-	// origins header
-	if len(allowedOrigins) == 1 && allowedOrigins[0] == "*" {
-		corsOptions.AllowOriginFunc = func(origin string) bool {
-			return true
-		}
-	} else {
-		corsOptions.AllowedOrigins = allowedOrigins
-	}
-
-	corsHandler := cors.New(corsOptions).Handler(router)
-=======
 	allowedHostsHandler := filterInvalidHosts(router, allowedHosts)
 	corsHandler := cors.New(cors.Options{
 		AllowedOrigins:   allowedOrigins,
 		AllowCredentials: true,
 	}).Handler(allowedHostsHandler)
->>>>>>> eb6e7973
 	gzipHandler := gziphandler.GzipHandler(corsHandler)
 	var handler http.Handler = http.HandlerFunc(
 		func(w http.ResponseWriter, r *http.Request) {
