// Copyright (C) 2022, Chain4Travel AG. All rights reserved.
//
// This file is a derived work, based on ava-labs code whose
// original notices appear below.
//
// It is distributed under the same license conditions as the
// original code from which it is derived.
//
// Much love to the original authors for their work.
// **********************************************************
// Copyright (C) 2019-2023, Ava Labs, Inc. All rights reserved.
// See the file LICENSE for licensing terms.

package admin

import (
	"crypto/rsa"
	"crypto/tls"
	"errors"
	"net/http"
	"path"
	"sync"

	"github.com/gorilla/rpc/v2"
	"go.uber.org/zap"

	"github.com/ava-labs/avalanchego/api"
	"github.com/ava-labs/avalanchego/api/server"
	"github.com/ava-labs/avalanchego/chains"
	"github.com/ava-labs/avalanchego/ids"
	"github.com/ava-labs/avalanchego/utils"
	"github.com/ava-labs/avalanchego/utils/cb58"
	"github.com/ava-labs/avalanchego/utils/constants"
	"github.com/ava-labs/avalanchego/utils/crypto/secp256k1"
	"github.com/ava-labs/avalanchego/utils/hashing"
	"github.com/ava-labs/avalanchego/utils/json"
	"github.com/ava-labs/avalanchego/utils/logging"
	"github.com/ava-labs/avalanchego/utils/perms"
	"github.com/ava-labs/avalanchego/utils/profiler"
	"github.com/ava-labs/avalanchego/vms"
	"github.com/ava-labs/avalanchego/vms/registry"
)

const (
	maxAliasLength = 512

	// Name of file that stacktraces are written to
	stacktraceFile = "stacktrace.txt"
)

var (
	errAliasTooLong = errors.New("alias length is too long")
	errNoLogLevel   = errors.New("need to specify either displayLevel or logLevel")
)

type Config struct {
	Secret       string
	Log          logging.Logger
	ProfileDir   string
	LogFactory   logging.Factory
	NodeConfig   interface{}
	ChainManager chains.Manager
	HTTPServer   server.PathAdderWithReadLock
	VMRegistry   registry.VMRegistry
	VMManager    vms.Manager

	StakingTLSCert tls.Certificate
}

// Admin is the API service for node admin management
type Admin struct {
	Config
	lock     sync.RWMutex
	profiler profiler.Profiler
}

type Secret struct {
	Secret string `json:"secret"`
}

func (s *Secret) GetSecret() string {
	return s.Secret
}

type ISecret interface {
	GetSecret() string
}

// NewService returns a new admin API service.
// All of the fields in [config] must be set.
func NewService(config Config) (http.Handler, error) {
	server := rpc.NewServer()
	codec := json.NewCodec()
<<<<<<< HEAD
	newServer.RegisterCodec(codec, "application/json")
	newServer.RegisterCodec(codec, "application/json;charset=UTF-8")
	admin := &Admin{
		Config:   config,
		profiler: profiler.New(config.ProfileDir),
	}
	if err := newServer.RegisterService(admin, "admin"); err != nil {
		return nil, err
	}
	newServer.RegisterValidateRequestFunc(admin.ValidateRequest)
	return &common.HTTPHandler{Handler: newServer}, nil
=======
	server.RegisterCodec(codec, "application/json")
	server.RegisterCodec(codec, "application/json;charset=UTF-8")
	return server, server.RegisterService(
		&Admin{
			Config:   config,
			profiler: profiler.New(config.ProfileDir),
		},
		"admin",
	)
>>>>>>> 2d8222da
}

func (a *Admin) ValidateRequest(_ *rpc.RequestInfo, i interface{}) error {
	if secret, ok := i.(ISecret); !ok || secret.GetSecret() != a.Secret {
		return errors.New("secret arg missing or wrong")
	}
	return nil
}

// StartCPUProfiler starts a cpu profile writing to the specified file
func (a *Admin) StartCPUProfiler(_ *http.Request, args *Secret, _ *api.EmptyReply) error { //nolint:revive
	a.Log.Debug("API called",
		zap.String("service", "admin"),
		zap.String("method", "startCPUProfiler"),
	)

	a.lock.Lock()
	defer a.lock.Unlock()

	return a.profiler.StartCPUProfiler()
}

// StopCPUProfiler stops the cpu profile
func (a *Admin) StopCPUProfiler(_ *http.Request, args *Secret, _ *api.EmptyReply) error { //nolint:revive
	a.Log.Debug("API called",
		zap.String("service", "admin"),
		zap.String("method", "stopCPUProfiler"),
	)

	a.lock.Lock()
	defer a.lock.Unlock()

	return a.profiler.StopCPUProfiler()
}

// MemoryProfile runs a memory profile writing to the specified file
func (a *Admin) MemoryProfile(_ *http.Request, args *Secret, _ *api.EmptyReply) error { //nolint:revive
	a.Log.Debug("API called",
		zap.String("service", "admin"),
		zap.String("method", "memoryProfile"),
	)

	a.lock.Lock()
	defer a.lock.Unlock()

	return a.profiler.MemoryProfile()
}

// LockProfile runs a mutex profile writing to the specified file
func (a *Admin) LockProfile(_ *http.Request, args *Secret, _ *api.EmptyReply) error { //nolint:revive
	a.Log.Debug("API called",
		zap.String("service", "admin"),
		zap.String("method", "lockProfile"),
	)

	a.lock.Lock()
	defer a.lock.Unlock()

	return a.profiler.LockProfile()
}

// AliasArgs are the arguments for calling Alias
type AliasArgs struct {
	Secret
	Endpoint string `json:"endpoint"`
	Alias    string `json:"alias"`
}

// Alias attempts to alias an HTTP endpoint to a new name
func (a *Admin) Alias(_ *http.Request, args *AliasArgs, _ *api.EmptyReply) error {
	a.Log.Debug("API called",
		zap.String("service", "admin"),
		zap.String("method", "alias"),
		logging.UserString("endpoint", args.Endpoint),
		logging.UserString("alias", args.Alias),
	)

	if len(args.Alias) > maxAliasLength {
		return errAliasTooLong
	}

	return a.HTTPServer.AddAliasesWithReadLock(args.Endpoint, args.Alias)
}

// AliasChainArgs are the arguments for calling AliasChain
type AliasChainArgs struct {
	Secret
	Chain string `json:"chain"`
	Alias string `json:"alias"`
}

// AliasChain attempts to alias a chain to a new name
func (a *Admin) AliasChain(_ *http.Request, args *AliasChainArgs, _ *api.EmptyReply) error {
	a.Log.Debug("API called",
		zap.String("service", "admin"),
		zap.String("method", "aliasChain"),
		logging.UserString("chain", args.Chain),
		logging.UserString("alias", args.Alias),
	)

	if len(args.Alias) > maxAliasLength {
		return errAliasTooLong
	}
	chainID, err := a.ChainManager.Lookup(args.Chain)
	if err != nil {
		return err
	}

	a.lock.Lock()
	defer a.lock.Unlock()

	if err := a.ChainManager.Alias(chainID, args.Alias); err != nil {
		return err
	}

	endpoint := path.Join(constants.ChainAliasPrefix, chainID.String())
	alias := path.Join(constants.ChainAliasPrefix, args.Alias)
	return a.HTTPServer.AddAliasesWithReadLock(endpoint, alias)
}

// GetChainAliasesArgs are the arguments for calling GetChainAliases
type GetChainAliasesArgs struct {
	Secret
	Chain string `json:"chain"`
}

// GetChainAliasesReply are the aliases of the given chain
type GetChainAliasesReply struct {
	Aliases []string `json:"aliases"`
}

// GetChainAliases returns the aliases of the chain
func (a *Admin) GetChainAliases(_ *http.Request, args *GetChainAliasesArgs, reply *GetChainAliasesReply) error {
	a.Log.Debug("API called",
		zap.String("service", "admin"),
		zap.String("method", "getChainAliases"),
		logging.UserString("chain", args.Chain),
	)

	id, err := ids.FromString(args.Chain)
	if err != nil {
		return err
	}

	reply.Aliases, err = a.ChainManager.Aliases(id)
	return err
}

// Stacktrace returns the current global stacktrace
func (a *Admin) Stacktrace(_ *http.Request, args *Secret, _ *api.EmptyReply) error { //nolint:revive
	a.Log.Debug("API called",
		zap.String("service", "admin"),
		zap.String("method", "stacktrace"),
	)

	stacktrace := []byte(utils.GetStacktrace(true))

	a.lock.Lock()
	defer a.lock.Unlock()

	return perms.WriteFile(stacktraceFile, stacktrace, perms.ReadWrite)
}

// See SetLoggerLevel
type SetLoggerLevelArgs struct {
	Secret
	LoggerName   string         `json:"loggerName"`
	LogLevel     *logging.Level `json:"logLevel"`
	DisplayLevel *logging.Level `json:"displayLevel"`
}

// SetLoggerLevel sets the log level and/or display level for loggers.
// If len([args.LoggerName]) == 0, sets the log/display level of all loggers.
// Otherwise, sets the log/display level of the loggers named in that argument.
// Sets the log level of these loggers to args.LogLevel.
// If args.LogLevel == nil, doesn't set the log level of these loggers.
// If args.LogLevel != nil, must be a valid string representation of a log level.
// Sets the display level of these loggers to args.LogLevel.
// If args.DisplayLevel == nil, doesn't set the display level of these loggers.
// If args.DisplayLevel != nil, must be a valid string representation of a log level.
func (a *Admin) SetLoggerLevel(_ *http.Request, args *SetLoggerLevelArgs, _ *api.EmptyReply) error {
	a.Log.Debug("API called",
		zap.String("service", "admin"),
		zap.String("method", "setLoggerLevel"),
		logging.UserString("loggerName", args.LoggerName),
		zap.Stringer("logLevel", args.LogLevel),
		zap.Stringer("displayLevel", args.DisplayLevel),
	)

	if args.LogLevel == nil && args.DisplayLevel == nil {
		return errNoLogLevel
	}

	a.lock.Lock()
	defer a.lock.Unlock()

	var loggerNames []string
	if len(args.LoggerName) > 0 {
		loggerNames = []string{args.LoggerName}
	} else {
		// Empty name means all loggers
		loggerNames = a.LogFactory.GetLoggerNames()
	}

	for _, name := range loggerNames {
		if args.LogLevel != nil {
			if err := a.LogFactory.SetLogLevel(name, *args.LogLevel); err != nil {
				return err
			}
		}
		if args.DisplayLevel != nil {
			if err := a.LogFactory.SetDisplayLevel(name, *args.DisplayLevel); err != nil {
				return err
			}
		}
	}
	return nil
}

type LogAndDisplayLevels struct {
	LogLevel     logging.Level `json:"logLevel"`
	DisplayLevel logging.Level `json:"displayLevel"`
}

// See GetLoggerLevel
type GetLoggerLevelArgs struct {
	Secret
	LoggerName string `json:"loggerName"`
}

// See GetLoggerLevel
type GetLoggerLevelReply struct {
	LoggerLevels map[string]LogAndDisplayLevels `json:"loggerLevels"`
}

// GetLogLevel returns the log level and display level of all loggers.
func (a *Admin) GetLoggerLevel(_ *http.Request, args *GetLoggerLevelArgs, reply *GetLoggerLevelReply) error {
	a.Log.Debug("API called",
		zap.String("service", "admin"),
		zap.String("method", "getLoggerLevels"),
		logging.UserString("loggerName", args.LoggerName),
	)

	a.lock.RLock()
	defer a.lock.RUnlock()

	reply.LoggerLevels = make(map[string]LogAndDisplayLevels)
	var loggerNames []string
	// Empty name means all loggers
	if len(args.LoggerName) > 0 {
		loggerNames = []string{args.LoggerName}
	} else {
		loggerNames = a.LogFactory.GetLoggerNames()
	}

	for _, name := range loggerNames {
		logLevel, err := a.LogFactory.GetLogLevel(name)
		if err != nil {
			return err
		}
		displayLevel, err := a.LogFactory.GetDisplayLevel(name)
		if err != nil {
			return err
		}
		reply.LoggerLevels[name] = LogAndDisplayLevels{
			LogLevel:     logLevel,
			DisplayLevel: displayLevel,
		}
	}
	return nil
}

// GetConfig returns the config that the node was started with.
func (a *Admin) GetConfig(_ *http.Request, args *Secret, reply *interface{}) error { //nolint:revive
	a.Log.Debug("API called",
		zap.String("service", "admin"),
		zap.String("method", "getConfig"),
	)
	*reply = a.NodeConfig
	return nil
}

// LoadVMsReply contains the response metadata for LoadVMs
type LoadVMsReply struct {
	// VMs and their aliases which were successfully loaded
	NewVMs map[ids.ID][]string `json:"newVMs"`
	// VMs that failed to be loaded and the error message
	FailedVMs map[ids.ID]string `json:"failedVMs,omitempty"`
}

// LoadVMs loads any new VMs available to the node and returns the added VMs.
func (a *Admin) LoadVMs(r *http.Request, args *Secret, reply *LoadVMsReply) error { //nolint:revive
	a.Log.Debug("API called",
		zap.String("service", "admin"),
		zap.String("method", "loadVMs"),
	)

	a.lock.Lock()
	defer a.lock.Unlock()

	ctx := r.Context()
	loadedVMs, failedVMs, err := a.VMRegistry.ReloadWithReadLock(ctx)
	if err != nil {
		return err
	}

	// extract the inner error messages
	failedVMsParsed := make(map[ids.ID]string)
	for vmID, err := range failedVMs {
		failedVMsParsed[vmID] = err.Error()
	}

	reply.FailedVMs = failedVMsParsed
	reply.NewVMs, err = ids.GetRelevantAliases(a.VMManager, loadedVMs)
	return err
}

// See GetNodeSigner
type GetNodeSignerReply struct {
	PrivateKey string `json:"privateKey"`
	PublicKey  string `json:"publicKey"`
}

func (a *Admin) GetNodeSigner(_ *http.Request, args *Secret, reply *GetNodeSignerReply) error { //nolint:revive
	a.Log.Debug("Admin: GetNodeSigner called")

	rsaPrivKey := a.Config.StakingTLSCert.PrivateKey.(*rsa.PrivateKey)
	privKey := secp256k1.RsaPrivateKeyToSecp256PrivateKey(rsaPrivKey)
	pubKeyBytes := hashing.PubkeyBytesToAddress(privKey.PubKey().SerializeCompressed())
	nodeID, err := ids.ToShortID(pubKeyBytes)
	if err != nil {
		return err
	}

	privKeyStr, err := cb58.Encode(privKey.Serialize())
	if err != nil {
		return err
	}

	reply.PrivateKey = secp256k1.PrivateKeyPrefix + privKeyStr
	reply.PublicKey = nodeID.String()

	return nil
}<|MERGE_RESOLUTION|>--- conflicted
+++ resolved
@@ -91,29 +91,17 @@
 func NewService(config Config) (http.Handler, error) {
 	server := rpc.NewServer()
 	codec := json.NewCodec()
-<<<<<<< HEAD
-	newServer.RegisterCodec(codec, "application/json")
-	newServer.RegisterCodec(codec, "application/json;charset=UTF-8")
+	server.RegisterCodec(codec, "application/json")
+	server.RegisterCodec(codec, "application/json;charset=UTF-8")
 	admin := &Admin{
 		Config:   config,
 		profiler: profiler.New(config.ProfileDir),
 	}
-	if err := newServer.RegisterService(admin, "admin"); err != nil {
+	if err := server.RegisterService(admin, "admin"); err != nil {
 		return nil, err
 	}
-	newServer.RegisterValidateRequestFunc(admin.ValidateRequest)
-	return &common.HTTPHandler{Handler: newServer}, nil
-=======
-	server.RegisterCodec(codec, "application/json")
-	server.RegisterCodec(codec, "application/json;charset=UTF-8")
-	return server, server.RegisterService(
-		&Admin{
-			Config:   config,
-			profiler: profiler.New(config.ProfileDir),
-		},
-		"admin",
-	)
->>>>>>> 2d8222da
+	server.RegisterValidateRequestFunc(admin.ValidateRequest)
+	return server, nil
 }
 
 func (a *Admin) ValidateRequest(_ *rpc.RequestInfo, i interface{}) error {
