// Copyright (C) 2022, Chain4Travel AG. All rights reserved.
//
// This file is a derived work, based on ava-labs code whose
// original notices appear below.
//
// It is distributed under the same license conditions as the
// original code from which it is derived.
//
// Much love to the original authors for their work.
// **********************************************************
// Copyright (C) 2019-2023, Ava Labs, Inc. All rights reserved.
// See the file LICENSE for licensing terms.

package admin

import (
	"context"

	"github.com/ava-labs/avalanchego/api"
	"github.com/ava-labs/avalanchego/ids"
	"github.com/ava-labs/avalanchego/utils/logging"
	"github.com/ava-labs/avalanchego/utils/rpc"
)

var _ Client = (*client)(nil)

// Client interface for the Avalanche Platform Info API Endpoint
type Client interface {
	StartCPUProfiler(context.Context, ...rpc.Option) error
	StopCPUProfiler(context.Context, ...rpc.Option) error
	MemoryProfile(context.Context, ...rpc.Option) error
	LockProfile(context.Context, ...rpc.Option) error
	Alias(ctx context.Context, endpoint string, alias string, options ...rpc.Option) error
	AliasChain(ctx context.Context, chainID string, alias string, options ...rpc.Option) error
	GetChainAliases(ctx context.Context, chainID string, options ...rpc.Option) ([]string, error)
	Stacktrace(context.Context, ...rpc.Option) error
	LoadVMs(context.Context, ...rpc.Option) (map[ids.ID][]string, map[ids.ID]string, error)
	SetLoggerLevel(ctx context.Context, loggerName, logLevel, displayLevel string, options ...rpc.Option) (map[string]LogAndDisplayLevels, error)
	GetLoggerLevel(ctx context.Context, loggerName string, options ...rpc.Option) (map[string]LogAndDisplayLevels, error)
	GetConfig(ctx context.Context, options ...rpc.Option) (interface{}, error)
	GetNodeSigner(ctx context.Context, _ string, options ...rpc.Option) (*GetNodeSignerReply, error)
}

// Client implementation for the Avalanche Platform Info API Endpoint
type client struct {
	requester rpc.EndpointRequester
	secret    string
}

// NewClient returns a new Info API Client
func NewClient(uri string, secret string) Client {
	return &client{requester: rpc.NewEndpointRequester(
		uri + "/ext/admin",
	), secret: secret}
}

func (c *client) StartCPUProfiler(ctx context.Context, options ...rpc.Option) error {
	return c.requester.SendRequest(ctx, "admin.startCPUProfiler", Secret{c.secret}, &api.EmptyReply{}, options...)
}

func (c *client) StopCPUProfiler(ctx context.Context, options ...rpc.Option) error {
	return c.requester.SendRequest(ctx, "admin.stopCPUProfiler", Secret{c.secret}, &api.EmptyReply{}, options...)
}

func (c *client) MemoryProfile(ctx context.Context, options ...rpc.Option) error {
	return c.requester.SendRequest(ctx, "admin.memoryProfile", Secret{c.secret}, &api.EmptyReply{}, options...)
}

func (c *client) LockProfile(ctx context.Context, options ...rpc.Option) error {
	return c.requester.SendRequest(ctx, "admin.lockProfile", Secret{c.secret}, &api.EmptyReply{}, options...)
}

func (c *client) Alias(ctx context.Context, endpoint, alias string, options ...rpc.Option) error {
	return c.requester.SendRequest(ctx, "admin.alias", &AliasArgs{
		Secret:   Secret{c.secret},
		Endpoint: endpoint,
		Alias:    alias,
	}, &api.EmptyReply{}, options...)
}

func (c *client) AliasChain(ctx context.Context, chain, alias string, options ...rpc.Option) error {
	return c.requester.SendRequest(ctx, "admin.aliasChain", &AliasChainArgs{
		Secret: Secret{c.secret},
		Chain:  chain,
		Alias:  alias,
	}, &api.EmptyReply{}, options...)
}

func (c *client) GetChainAliases(ctx context.Context, chain string, options ...rpc.Option) ([]string, error) {
	res := &GetChainAliasesReply{}
	err := c.requester.SendRequest(ctx, "admin.getChainAliases", &GetChainAliasesArgs{
		Secret: Secret{c.secret},
		Chain:  chain,
	}, res, options...)
	return res.Aliases, err
}

func (c *client) Stacktrace(ctx context.Context, options ...rpc.Option) error {
	return c.requester.SendRequest(ctx, "admin.stacktrace", Secret{c.secret}, &api.EmptyReply{}, options...)
}

func (c *client) LoadVMs(ctx context.Context, options ...rpc.Option) (map[ids.ID][]string, map[ids.ID]string, error) {
	res := &LoadVMsReply{}
	err := c.requester.SendRequest(ctx, "admin.loadVMs", Secret{c.secret}, res, options...)
	return res.NewVMs, res.FailedVMs, err
}

func (c *client) SetLoggerLevel(
	ctx context.Context,
	loggerName,
	logLevel,
	displayLevel string,
	options ...rpc.Option,
) (map[string]LogAndDisplayLevels, error) {
	var (
		logLevelArg     logging.Level
		displayLevelArg logging.Level
		err             error
	)
	if len(logLevel) > 0 {
		logLevelArg, err = logging.ToLevel(logLevel)
		if err != nil {
			return nil, err
		}
	}
	if len(displayLevel) > 0 {
		displayLevelArg, err = logging.ToLevel(displayLevel)
		if err != nil {
			return nil, err
		}
	}
<<<<<<< HEAD
	return c.requester.SendRequest(ctx, "admin.setLoggerLevel", &SetLoggerLevelArgs{
		Secret:       Secret{c.secret},
=======
	res := &LoggerLevelReply{}
	err = c.requester.SendRequest(ctx, "admin.setLoggerLevel", &SetLoggerLevelArgs{
>>>>>>> 62df19c3
		LoggerName:   loggerName,
		LogLevel:     &logLevelArg,
		DisplayLevel: &displayLevelArg,
	}, res, options...)
	return res.LoggerLevels, err
}

func (c *client) GetLoggerLevel(
	ctx context.Context,
	loggerName string,
	options ...rpc.Option,
) (map[string]LogAndDisplayLevels, error) {
	res := &LoggerLevelReply{}
	err := c.requester.SendRequest(ctx, "admin.getLoggerLevel", &GetLoggerLevelArgs{
		Secret:     Secret{c.secret},
		LoggerName: loggerName,
	}, res, options...)
	return res.LoggerLevels, err
}

func (c *client) GetConfig(ctx context.Context, options ...rpc.Option) (interface{}, error) {
	var res interface{}
	err := c.requester.SendRequest(ctx, "admin.getConfig", Secret{c.secret}, &res, options...)
	return res, err
}

func (c *client) GetNodeSigner(ctx context.Context, _ string, options ...rpc.Option) (*GetNodeSignerReply, error) {
	res := &GetNodeSignerReply{}
	err := c.requester.SendRequest(ctx, "getNodeSigner", Secret{c.secret}, res, options...)
	return res, err
}<|MERGE_RESOLUTION|>--- conflicted
+++ resolved
@@ -129,13 +129,9 @@
 			return nil, err
 		}
 	}
-<<<<<<< HEAD
-	return c.requester.SendRequest(ctx, "admin.setLoggerLevel", &SetLoggerLevelArgs{
-		Secret:       Secret{c.secret},
-=======
 	res := &LoggerLevelReply{}
 	err = c.requester.SendRequest(ctx, "admin.setLoggerLevel", &SetLoggerLevelArgs{
->>>>>>> 62df19c3
+		Secret:       Secret{c.secret},
 		LoggerName:   loggerName,
 		LogLevel:     &logLevelArg,
 		DisplayLevel: &displayLevelArg,
