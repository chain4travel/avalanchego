--- conflicted
+++ resolved
@@ -4,13 +4,8 @@
 # README.md
 # go.mod
 # ============= Compilation Stage ================
-<<<<<<< HEAD
-FROM golang:1.19.12-bullseye AS builder
+FROM golang:1.20.8-bullseye AS builder
 RUN apt-get update && apt-get install -y --no-install-recommends bash=5.0-4 git=1:2.20.1-2+deb10u8 make=4.2.1-1.2 gcc=4:8.3.0-1 musl-dev=1.1.21-2 ca-certificates=20200601~deb10u2 linux-headers-amd64
-=======
-FROM golang:1.20.8-bullseye AS builder
-
->>>>>>> 73ae39bd
 WORKDIR /build
 # Copy and download caminogo dependencies using go mod
 COPY go.mod .
