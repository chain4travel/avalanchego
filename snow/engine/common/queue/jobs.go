// (c) 2019-2020, Ava Labs, Inc. All rights reserved.
// See the file LICENSE for licensing terms.

package queue

import (
	"fmt"

	"github.com/ava-labs/avalanchego/database"
	"github.com/ava-labs/avalanchego/database/versiondb"
	"github.com/ava-labs/avalanchego/ids"
	"github.com/ava-labs/avalanchego/snow"
	"github.com/ava-labs/avalanchego/utils/wrappers"
	"github.com/prometheus/client_golang/prometheus"
)

const (
	// StatusUpdateFrequency is how many containers should be processed between
	// logs
	StatusUpdateFrequency = 2500
)

// Jobs tracks a series of jobs that form a DAG of dependencies.
type Jobs struct {
	// db ensures that database updates are atomically updated.
	db *versiondb.Database
	// state writes the job queue to [db].
	state *state
}

// New attempts to create a new job queue from the provided database.
func New(
	db database.Database,
	metricsNamespace string,
	metricsRegisterer prometheus.Registerer,
) (*Jobs, error) {
	vdb := versiondb.New(db)
	state, err := newState(vdb, metricsNamespace, metricsRegisterer)
	if err != nil {
		return nil, fmt.Errorf("couldn't create new jobs state: %s", err)
	}

	return &Jobs{
		db:    vdb,
		state: state,
	}, nil
}

// SetParser tells this job queue how to parse jobs from the database.
func (j *Jobs) SetParser(parser Parser) error { j.state.parser = parser; return nil }

func (j *Jobs) Has(jobID ids.ID) (bool, error) { return j.state.HasJob(jobID) }

// Push adds a new job to the queue. Returns true if [job] was added to the queue and false
// if [job] was already in the queue.
func (j *Jobs) Push(job Job) (bool, error) {
	jobID := job.ID()
	if has, err := j.state.HasJob(jobID); err != nil {
		return false, fmt.Errorf("failed to check for existing job %s due to %w", jobID, err)
	} else if has {
		return false, nil
	}

	deps, err := job.MissingDependencies()
	if err != nil {
		return false, err
	}
	// Store this job into the database.
	if err := j.state.PutJob(job); err != nil {
		return false, fmt.Errorf("failed to write job due to %w", err)
	}

	if deps.Len() != 0 {
		// This job needs to block on a set of dependencies.
		for depID := range deps {
			if err := j.state.AddDependency(depID, jobID); err != nil {
				return false, fmt.Errorf("failed to add blocking for depID %s, jobID %s", depID, jobID)
			}
		}
		return true, nil
	}
	// This job doesn't have any dependencies, so it should be placed onto the
	// executable stack.
	if err := j.state.AddRunnableJob(jobID); err != nil {
		return false, fmt.Errorf("failed to add %s as a runnable job due to %w", jobID, err)
	}
	return true, nil
}

func (j *Jobs) ExecuteAll(ctx *snow.Context, restarted bool, events ...snow.EventDispatcher) (int, error) {
	numExecuted := 0

	// Disable and clear state caches to prevent us from attempting to execute
	// a vertex that was previously parsed, but not saved to the VM. Some VMs
	// may only persist containers when they are accepted. This is a stop-gap
	// measure to ensure the job will be re-parsed before executing until the VM
	// provides a more explicit interface for freeing parsed blocks.
	// TODO remove DisableCaching when VM provides better interface for freeing
	// blocks.
	j.state.DisableCaching()
	for {
		job, err := j.state.RemoveRunnableJob()
		if err == database.ErrNotFound {
			break
		}
		if err != nil {
			return 0, fmt.Errorf("failed to removing runnable job with %w", err)
		}

		jobID := job.ID()
		ctx.Log.Debug("Executing: %s", jobID)
		// Note that event.Accept must be called before executing [job]
		// to honor EventDispatcher.Accept's invariant.
		for _, event := range events {
			if err := event.Accept(ctx, job.ID(), job.Bytes()); err != nil {
				return numExecuted, err
			}
		}
		if err := job.Execute(); err != nil {
			return 0, fmt.Errorf("failed to execute job %s due to %w", jobID, err)
		}

		dependentIDs, err := j.state.RemoveDependencies(jobID)
		if err != nil {
			return 0, fmt.Errorf("failed to remove blocking jobs for %s due to %w", jobID, err)
		}

		for _, dependentID := range dependentIDs {
			job, err := j.state.GetJob(dependentID)
			if err != nil {
				return 0, fmt.Errorf("failed to get job %s from blocking jobs due to %w", dependentID, err)
			}
			deps, err := job.MissingDependencies()
			if err != nil {
				return 0, fmt.Errorf("failed to get missing dependencies for %s due to %w", dependentID, err)
			}
			if deps.Len() > 0 {
				continue
			}
			if err := j.state.AddRunnableJob(dependentID); err != nil {
				return 0, fmt.Errorf("failed to add %s as a runnable job due to %w", dependentID, err)
			}
		}
		if err := j.Commit(); err != nil {
			return 0, err
		}

		numExecuted++
		if numExecuted%StatusUpdateFrequency == 0 { // Periodically print progress
			if !restarted {
				ctx.Log.Info("executed %d operations", numExecuted)
			} else {
				ctx.Log.Debug("executed %d operations", numExecuted)
			}
		}
	}

	if !restarted {
		ctx.Log.Info("executed %d operations", numExecuted)
	} else {
		ctx.Log.Debug("executed %d operations", numExecuted)
	}
	return numExecuted, nil
}

// Commit the versionDB to the underlying database.
func (j *Jobs) Commit() error {
	return j.db.Commit()
}

type JobsWithMissing struct {
	*Jobs

	// keep the missing ID set in memory to avoid unnecessary database reads and
	// writes.
	missingIDs                            ids.Set
	removeFromMissingIDs, addToMissingIDs ids.Set
}

func NewWithMissing(
	db database.Database,
	metricsNamespace string,
	metricsRegisterer prometheus.Registerer,
) (*JobsWithMissing, error) {
	innerJobs, err := New(db, metricsNamespace, metricsRegisterer)
	if err != nil {
		return nil, err
	}

	jobs := &JobsWithMissing{
		Jobs: innerJobs,
	}

	missingIDs, err := jobs.state.MissingJobIDs()
	jobs.missingIDs.Add(missingIDs...)
	return jobs, err
}

// SetParser tells this job queue how to parse jobs from the database.
func (jm *JobsWithMissing) SetParser(parser Parser) error {
	jm.state.parser = parser
	return jm.cleanRunnableStack()
}

func (jm *JobsWithMissing) Has(jobID ids.ID) (bool, error) {
	if jm.missingIDs.Contains(jobID) {
		return false, nil
	}

	return jm.Jobs.Has(jobID)
}

// Push adds a new job to the queue. Returns true if [job] was added to the queue and false
// if [job] was already in the queue.
func (jm *JobsWithMissing) Push(job Job) (bool, error) {
	jobID := job.ID()
	if has, err := jm.Has(jobID); err != nil {
		return false, fmt.Errorf("failed to check for existing job %s due to %w", jobID, err)
	} else if has {
		return false, nil
	}

	deps, err := job.MissingDependencies()
	if err != nil {
		return false, err
	}
	// Store this job into the database.
	if err := jm.state.PutJob(job); err != nil {
		return false, fmt.Errorf("failed to write job due to %w", err)
	}

	if deps.Len() != 0 {
		// This job needs to block on a set of dependencies.
		for depID := range deps {
			if err := jm.state.AddDependency(depID, jobID); err != nil {
				return false, fmt.Errorf("failed to add blocking for depID %s, jobID %s", depID, jobID)
			}
		}
		return true, nil
	}
	// This job doesn't have any dependencies, so it should be placed onto the
	// executable stack.
	if err := jm.state.AddRunnableJob(jobID); err != nil {
		return false, fmt.Errorf("failed to add %s as a runnable job due to %w", jobID, err)
	}
	return true, nil
}

<<<<<<< HEAD
	if !restarted {
		ctx.Log.Info("executed %d operations", numExecuted)
	} else {
		ctx.Log.Debug("executed %d operations", numExecuted)
	}
	return numExecuted, nil
=======
// AddMissingID adds [jobID] to missingIDs
func (jm *JobsWithMissing) AddMissingID(jobIDs ...ids.ID) {
	for _, jobID := range jobIDs {
		if !jm.missingIDs.Contains(jobID) {
			jm.missingIDs.Add(jobID)
			jm.addToMissingIDs.Add(jobID)
			jm.removeFromMissingIDs.Remove(jobID)
		}
	}
}

// RemoveMissingID removes [jobID] from missingIDs
func (jm *JobsWithMissing) RemoveMissingID(jobIDs ...ids.ID) {
	for _, jobID := range jobIDs {
		if jm.missingIDs.Contains(jobID) {
			jm.missingIDs.Remove(jobID)
			jm.addToMissingIDs.Remove(jobID)
			jm.removeFromMissingIDs.Add(jobID)
		}
	}
>>>>>>> 47b36b5c
}

func (jm *JobsWithMissing) MissingIDs() []ids.ID { return jm.missingIDs.List() }

func (jm *JobsWithMissing) NumMissingIDs() int { return jm.missingIDs.Len() }

// Commit the versionDB to the underlying database.
func (jm *JobsWithMissing) Commit() error {
	if jm.addToMissingIDs.Len() != 0 {
		if err := jm.state.AddMissingJobIDs(jm.addToMissingIDs); err != nil {
			return err
		}
		jm.addToMissingIDs.Clear()
	}
	if jm.removeFromMissingIDs.Len() != 0 {
		if err := jm.state.RemoveMissingJobIDs(jm.removeFromMissingIDs); err != nil {
			return err
		}
		jm.removeFromMissingIDs.Clear()
	}
	return jm.Jobs.Commit()
}

// cleanRunnableStack iterates over the jobs on the runnable stack and resets any job
// that has missing dependencies to block on those dependencies.
// Note: the jobs queue ensures that no job with missing dependencies will be placed
// on the runnable stack in the first place.
// However, for specific VM implementations blocks may be committed via a two stage commit
// (ex. platformvm Proposal and Commit/Abort blocks). This can cause an issue where if the first stage
// is executed immediately before the node dies, it will be removed from the runnable stack
// without writing the state transition to the VM's database. When the node restarts, the
// VM will not have marked the first block (the proposal block as accepted), but it could
// have already been removed from the jobs queue. cleanRunnableStack handles this case.
func (jm *JobsWithMissing) cleanRunnableStack() error {
	runnableJobsIter := jm.state.runnableJobIDs.NewIterator()
	defer runnableJobsIter.Release()

	for runnableJobsIter.Next() {
		jobIDBytes := runnableJobsIter.Key()
		jobID, err := ids.ToID(jobIDBytes)
		if err != nil {
			return fmt.Errorf("failed to convert jobID bytes into ID due to: %w", err)
		}

		job, err := jm.state.GetJob(jobID)
		if err != nil {
			return fmt.Errorf("failed to retrieve job on runnnable stack due to: %w", err)
		}
		deps, err := job.MissingDependencies()
		if err != nil {
			return fmt.Errorf("failed to retrieve missing dependencies of job on runnable stack due to: %w", err)
		}
		if deps.Len() == 0 {
			continue
		}

		// If the job has missing dependencies, remove it from the runnable stack
		if err := jm.state.runnableJobIDs.Delete(jobIDBytes); err != nil {
			return fmt.Errorf("failed to delete jobID from runnable stack due to: %w", err)
		}

		// Add the missing dependencies to the set that needs to be fetched.
		jm.AddMissingID(deps.List()...)
		for depID := range deps {
			if err := jm.state.AddDependency(depID, jobID); err != nil {
				return fmt.Errorf("failed to add blocking for depID %s, jobID %s while cleaning the runnable stack", depID, jobID)
			}
		}
	}

	errs := wrappers.Errs{}
	errs.Add(
		runnableJobsIter.Error(),
		jm.Commit(),
	)
	return errs.Err
}<|MERGE_RESOLUTION|>--- conflicted
+++ resolved
@@ -246,14 +246,6 @@
 	return true, nil
 }
 
-<<<<<<< HEAD
-	if !restarted {
-		ctx.Log.Info("executed %d operations", numExecuted)
-	} else {
-		ctx.Log.Debug("executed %d operations", numExecuted)
-	}
-	return numExecuted, nil
-=======
 // AddMissingID adds [jobID] to missingIDs
 func (jm *JobsWithMissing) AddMissingID(jobIDs ...ids.ID) {
 	for _, jobID := range jobIDs {
@@ -274,7 +266,6 @@
 			jm.removeFromMissingIDs.Add(jobID)
 		}
 	}
->>>>>>> 47b36b5c
 }
 
 func (jm *JobsWithMissing) MissingIDs() []ids.ID { return jm.missingIDs.List() }
