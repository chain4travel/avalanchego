// Copyright (C) 2022, Chain4Travel AG. All rights reserved.
//
// This file is a derived work, based on ava-labs code whose
// original notices appear below.
//
// It is distributed under the same license conditions as the
// original code from which it is derived.
//
// Much love to the original authors for their work.
// **********************************************************
// Copyright (C) 2019-2023, Ava Labs, Inc. All rights reserved.
// See the file LICENSE for licensing terms.

package proposervm

import (
	"bytes"
	"context"
	"crypto"
	"errors"
	"fmt"
	"testing"
	"time"

	"github.com/stretchr/testify/require"

	"go.uber.org/mock/gomock"

	"github.com/ava-labs/avalanchego/database"
	"github.com/ava-labs/avalanchego/database/manager"
	"github.com/ava-labs/avalanchego/ids"
	"github.com/ava-labs/avalanchego/snow"
	"github.com/ava-labs/avalanchego/snow/choices"
	"github.com/ava-labs/avalanchego/snow/consensus/snowman"
	"github.com/ava-labs/avalanchego/snow/engine/common"
	"github.com/ava-labs/avalanchego/snow/engine/snowman/block"
	"github.com/ava-labs/avalanchego/snow/engine/snowman/block/mocks"
	"github.com/ava-labs/avalanchego/snow/validators"
	"github.com/ava-labs/avalanchego/staking"
	"github.com/ava-labs/avalanchego/utils"
	"github.com/ava-labs/avalanchego/utils/hashing"
	"github.com/ava-labs/avalanchego/utils/timer/mockable"
	"github.com/ava-labs/avalanchego/version"
	"github.com/ava-labs/avalanchego/vms/proposervm/proposer"
	"github.com/ava-labs/avalanchego/vms/proposervm/state"

	"github.com/ava-labs/avalanchego/utils/crypto/secp256k1"
	statelessblock "github.com/ava-labs/avalanchego/vms/proposervm/block"
)

var (
	_ block.ChainVM         = (*fullVM)(nil)
	_ block.StateSyncableVM = (*fullVM)(nil)
)

type fullVM struct {
	*block.TestVM
	*block.TestStateSyncableVM
}

var (
	pTestNodeID ids.NodeID
	pTestSigner crypto.Signer
	pTestCert   *staking.Certificate

	genesisUnixTimestamp int64 = 1000
	genesisTimestamp           = time.Unix(genesisUnixTimestamp, 0)

	defaultPChainHeight uint64 = 2000

	errUnknownBlock      = errors.New("unknown block")
	errUnverifiedBlock   = errors.New("unverified block")
	errMarshallingFailed = errors.New("marshalling failed")
	errTooHigh           = errors.New("too high")
	errUnexpectedCall    = errors.New("unexpected call")
)

func init() {
	tlsCert, err := staking.NewTLSCert()
	if err != nil {
		panic(err)
	}
	pTestSigner = tlsCert.PrivateKey.(crypto.Signer)
	pTestCert = staking.CertificateFromX509(tlsCert.Leaf)
	nodeIDBytes, err := secp256k1.RecoverSecp256PublicKey(tlsCert.Leaf)
	if err != nil {
		panic(err)
	}
	pTestNodeID, err = ids.ToNodeID(nodeIDBytes)
	if err != nil {
		panic(err)
	}
}

func initTestProposerVM(
	t *testing.T,
	proBlkStartTime time.Time,
	minPChainHeight uint64,
) (
	*fullVM,
	*validators.TestState,
	*VM,
	*snowman.TestBlock,
	manager.Manager,
) {
	require := require.New(t)

	coreGenBlk := &snowman.TestBlock{
		TestDecidable: choices.TestDecidable{
			IDV:     ids.GenerateTestID(),
			StatusV: choices.Accepted,
		},
		HeightV:    0,
		TimestampV: genesisTimestamp,
		BytesV:     []byte{0},
	}

	initialState := []byte("genesis state")
	coreVM := &fullVM{
		TestVM: &block.TestVM{
			TestVM: common.TestVM{
				T: t,
			},
		},
		TestStateSyncableVM: &block.TestStateSyncableVM{
			T: t,
		},
	}

	coreVM.InitializeF = func(context.Context, *snow.Context, manager.Manager,
		[]byte, []byte, []byte, chan<- common.Message,
		[]*common.Fx, common.AppSender,
	) error {
		return nil
	}
	coreVM.LastAcceptedF = func(context.Context) (ids.ID, error) {
		return coreGenBlk.ID(), nil
	}
	coreVM.GetBlockF = func(_ context.Context, blkID ids.ID) (snowman.Block, error) {
		switch {
		case blkID == coreGenBlk.ID():
			return coreGenBlk, nil
		default:
			return nil, errUnknownBlock
		}
	}
	coreVM.ParseBlockF = func(_ context.Context, b []byte) (snowman.Block, error) {
		switch {
		case bytes.Equal(b, coreGenBlk.Bytes()):
			return coreGenBlk, nil
		default:
			return nil, errUnknownBlock
		}
	}

	proVM := New(
		coreVM,
		proBlkStartTime,
		minPChainHeight,
		DefaultMinBlockDelay,
		DefaultNumHistoricalBlocks,
		pTestSigner,
		pTestCert,
	)

	valState := &validators.TestState{
		T: t,
	}
	valState.GetMinimumHeightF = func(context.Context) (uint64, error) {
		return coreGenBlk.HeightV, nil
	}
	valState.GetCurrentHeightF = func(context.Context) (uint64, error) {
		return defaultPChainHeight, nil
	}
	valState.GetValidatorSetF = func(context.Context, uint64, ids.ID) (map[ids.NodeID]*validators.GetValidatorOutput, error) {
		return map[ids.NodeID]*validators.GetValidatorOutput{
			proVM.ctx.NodeID: {
				NodeID: proVM.ctx.NodeID,
				Weight: 10,
			},
			{1}: {
				NodeID: ids.NodeID{1},
				Weight: 5,
			},
			{2}: {
				NodeID: ids.NodeID{2},
				Weight: 6,
			},
			{3}: {
				NodeID: ids.NodeID{3},
				Weight: 7,
			},
		}, nil
	}

	ctx := snow.DefaultContextTest()
	ctx.ChainID = ids.ID{1}
	ctx.NodeID = NodeIDFromCert(pTestCert)
	ctx.ValidatorState = valState

	dummyDBManager := manager.NewMemDB(version.Semantic1_0_0)
	dummyDBManager = dummyDBManager.NewPrefixDBManager([]byte{})

	// signal height index is complete
	coreVM.VerifyHeightIndexF = func(context.Context) error {
		return nil
	}

	require.NoError(proVM.Initialize(
		context.Background(),
		ctx,
		dummyDBManager,
		initialState,
		nil,
		nil,
		nil,
		nil,
		nil,
	))

	// Initialize shouldn't be called again
	coreVM.InitializeF = nil

	require.NoError(proVM.SetState(context.Background(), snow.NormalOp))
	require.NoError(proVM.SetPreference(context.Background(), coreGenBlk.IDV))

	return coreVM, valState, proVM, coreGenBlk, dummyDBManager
}

// VM.BuildBlock tests section

func TestBuildBlockTimestampAreRoundedToSeconds(t *testing.T) {
	require := require.New(t)

	// given the same core block, BuildBlock returns the same proposer block
	coreVM, _, proVM, coreGenBlk, _ := initTestProposerVM(t, time.Time{}, 0) // enable ProBlks
	defer func() {
		require.NoError(proVM.Shutdown(context.Background()))
	}()

	skewedTimestamp := time.Now().Truncate(time.Second).Add(time.Millisecond)
	proVM.Set(skewedTimestamp)

	coreBlk := &snowman.TestBlock{
		TestDecidable: choices.TestDecidable{
			IDV:     ids.Empty.Prefix(111),
			StatusV: choices.Processing,
		},
		BytesV:     []byte{1},
		ParentV:    coreGenBlk.ID(),
		HeightV:    coreGenBlk.Height() + 1,
		TimestampV: coreGenBlk.Timestamp().Add(proposer.MaxDelay),
	}
	coreVM.BuildBlockF = func(context.Context) (snowman.Block, error) {
		return coreBlk, nil
	}

	// test
	builtBlk, err := proVM.BuildBlock(context.Background())
	require.NoError(err)

	require.Equal(builtBlk.Timestamp().Truncate(time.Second), builtBlk.Timestamp())
}

func TestBuildBlockIsIdempotent(t *testing.T) {
	require := require.New(t)

	// given the same core block, BuildBlock returns the same proposer block
	coreVM, _, proVM, coreGenBlk, _ := initTestProposerVM(t, time.Time{}, 0) // enable ProBlks
	defer func() {
		require.NoError(proVM.Shutdown(context.Background()))
	}()

	coreBlk := &snowman.TestBlock{
		TestDecidable: choices.TestDecidable{
			IDV:     ids.Empty.Prefix(111),
			StatusV: choices.Processing,
		},
		BytesV:     []byte{1},
		ParentV:    coreGenBlk.ID(),
		HeightV:    coreGenBlk.Height() + 1,
		TimestampV: coreGenBlk.Timestamp().Add(proposer.MaxDelay),
	}
	coreVM.BuildBlockF = func(context.Context) (snowman.Block, error) {
		return coreBlk, nil
	}

	// test
	builtBlk1, err := proVM.BuildBlock(context.Background())
	require.NoError(err)

	builtBlk2, err := proVM.BuildBlock(context.Background())
	require.NoError(err)

	require.Equal(builtBlk1.Bytes(), builtBlk2.Bytes())
}

func TestFirstProposerBlockIsBuiltOnTopOfGenesis(t *testing.T) {
	require := require.New(t)

	// setup
	coreVM, _, proVM, coreGenBlk, _ := initTestProposerVM(t, time.Time{}, 0) // enable ProBlks
	defer func() {
		require.NoError(proVM.Shutdown(context.Background()))
	}()

	coreBlk := &snowman.TestBlock{
		TestDecidable: choices.TestDecidable{
			IDV:     ids.Empty.Prefix(111),
			StatusV: choices.Processing,
		},
		BytesV:     []byte{1},
		ParentV:    coreGenBlk.ID(),
		HeightV:    coreGenBlk.Height() + 1,
		TimestampV: coreGenBlk.Timestamp().Add(proposer.MaxDelay),
	}
	coreVM.BuildBlockF = func(context.Context) (snowman.Block, error) {
		return coreBlk, nil
	}

	// test
	snowBlock, err := proVM.BuildBlock(context.Background())
	require.NoError(err)

	// checks
	require.IsType(&postForkBlock{}, snowBlock)
	proBlock := snowBlock.(*postForkBlock)

	require.Equal(coreBlk, proBlock.innerBlk)
}

// both core blocks and pro blocks must be built on preferred
func TestProposerBlocksAreBuiltOnPreferredProBlock(t *testing.T) {
	require := require.New(t)

	coreVM, _, proVM, coreGenBlk, _ := initTestProposerVM(t, time.Time{}, 0) // enable ProBlks
	defer func() {
		require.NoError(proVM.Shutdown(context.Background()))
	}()

	// add two proBlks...
	coreBlk1 := &snowman.TestBlock{
		TestDecidable: choices.TestDecidable{
			IDV:     ids.Empty.Prefix(111),
			StatusV: choices.Processing,
		},
		BytesV:     []byte{1},
		ParentV:    coreGenBlk.ID(),
		HeightV:    coreGenBlk.Height() + 1,
		TimestampV: coreGenBlk.Timestamp(),
	}
	coreVM.BuildBlockF = func(context.Context) (snowman.Block, error) {
		return coreBlk1, nil
	}
	proBlk1, err := proVM.BuildBlock(context.Background())
	require.NoError(err)

	coreBlk2 := &snowman.TestBlock{
		TestDecidable: choices.TestDecidable{
			IDV:     ids.Empty.Prefix(222),
			StatusV: choices.Processing,
		},
		BytesV:     []byte{2},
		ParentV:    coreGenBlk.ID(),
		HeightV:    coreGenBlk.Height() + 1,
		TimestampV: coreGenBlk.Timestamp(),
	}
	coreVM.BuildBlockF = func(context.Context) (snowman.Block, error) {
		return coreBlk2, nil
	}
	proBlk2, err := proVM.BuildBlock(context.Background())
	require.NoError(err)
	require.NotEqual(proBlk2.ID(), proBlk1.ID())
	require.NoError(proBlk2.Verify(context.Background()))

	// ...and set one as preferred
	var prefcoreBlk *snowman.TestBlock
	coreVM.SetPreferenceF = func(_ context.Context, prefID ids.ID) error {
		switch prefID {
		case coreBlk1.ID():
			prefcoreBlk = coreBlk1
			return nil
		case coreBlk2.ID():
			prefcoreBlk = coreBlk2
			return nil
		default:
			require.FailNow("prefID does not match coreBlk1 or coreBlk2")
			return nil
		}
	}
	coreVM.ParseBlockF = func(_ context.Context, b []byte) (snowman.Block, error) {
		switch {
		case bytes.Equal(b, coreBlk1.Bytes()):
			return coreBlk1, nil
		case bytes.Equal(b, coreBlk2.Bytes()):
			return coreBlk2, nil
		default:
			require.FailNow("bytes do not match coreBlk1 or coreBlk2")
			return nil, nil
		}
	}

	require.NoError(proVM.SetPreference(context.Background(), proBlk2.ID()))

	// build block...
	coreBlk3 := &snowman.TestBlock{
		TestDecidable: choices.TestDecidable{
			IDV:     ids.Empty.Prefix(333),
			StatusV: choices.Processing,
		},
		BytesV:     []byte{3},
		ParentV:    prefcoreBlk.ID(),
		HeightV:    prefcoreBlk.Height() + 1,
		TimestampV: coreGenBlk.Timestamp(),
	}
	coreVM.BuildBlockF = func(context.Context) (snowman.Block, error) {
		return coreBlk3, nil
	}

	proVM.Set(proVM.Time().Add(proposer.MaxDelay))
	builtBlk, err := proVM.BuildBlock(context.Background())
	require.NoError(err)

	// ...show that parent is the preferred one
	require.Equal(proBlk2.ID(), builtBlk.Parent())
}

func TestCoreBlocksMustBeBuiltOnPreferredCoreBlock(t *testing.T) {
	require := require.New(t)

	coreVM, _, proVM, coreGenBlk, _ := initTestProposerVM(t, time.Time{}, 0) // enable ProBlks
	defer func() {
		require.NoError(proVM.Shutdown(context.Background()))
	}()

	coreBlk1 := &snowman.TestBlock{
		TestDecidable: choices.TestDecidable{
			IDV:     ids.Empty.Prefix(111),
			StatusV: choices.Processing,
		},
		BytesV:     []byte{1},
		ParentV:    coreGenBlk.ID(),
		HeightV:    coreGenBlk.Height() + 1,
		TimestampV: coreGenBlk.Timestamp(),
	}
	coreVM.BuildBlockF = func(context.Context) (snowman.Block, error) {
		return coreBlk1, nil
	}
	proBlk1, err := proVM.BuildBlock(context.Background())
	require.NoError(err)

	coreBlk2 := &snowman.TestBlock{
		TestDecidable: choices.TestDecidable{
			IDV:     ids.Empty.Prefix(222),
			StatusV: choices.Processing,
		},
		BytesV:     []byte{2},
		ParentV:    coreGenBlk.ID(),
		HeightV:    coreGenBlk.Height() + 1,
		TimestampV: coreGenBlk.Timestamp(),
	}
	coreVM.BuildBlockF = func(context.Context) (snowman.Block, error) {
		return coreBlk2, nil
	}
	proBlk2, err := proVM.BuildBlock(context.Background())
	require.NoError(err)
	require.NotEqual(proBlk1.ID(), proBlk2.ID())

	require.NoError(proBlk2.Verify(context.Background()))

	// ...and set one as preferred
	var wronglyPreferredcoreBlk *snowman.TestBlock
	coreVM.SetPreferenceF = func(_ context.Context, prefID ids.ID) error {
		switch prefID {
		case coreBlk1.ID():
			wronglyPreferredcoreBlk = coreBlk2
			return nil
		case coreBlk2.ID():
			wronglyPreferredcoreBlk = coreBlk1
			return nil
		default:
			require.FailNow("Unknown core Blocks set as preferred")
			return nil
		}
	}
	coreVM.ParseBlockF = func(_ context.Context, b []byte) (snowman.Block, error) {
		switch {
		case bytes.Equal(b, coreBlk1.Bytes()):
			return coreBlk1, nil
		case bytes.Equal(b, coreBlk2.Bytes()):
			return coreBlk2, nil
		default:
			require.FailNow("Wrong bytes")
			return nil, nil
		}
	}

	require.NoError(proVM.SetPreference(context.Background(), proBlk2.ID()))

	// build block...
	coreBlk3 := &snowman.TestBlock{
		TestDecidable: choices.TestDecidable{
			IDV:     ids.Empty.Prefix(333),
			StatusV: choices.Processing,
		},
		BytesV:     []byte{3},
		ParentV:    wronglyPreferredcoreBlk.ID(),
		HeightV:    wronglyPreferredcoreBlk.Height() + 1,
		TimestampV: coreGenBlk.Timestamp(),
	}
	coreVM.BuildBlockF = func(context.Context) (snowman.Block, error) {
		return coreBlk3, nil
	}

	proVM.Set(proVM.Time().Add(proposer.MaxDelay))
	blk, err := proVM.BuildBlock(context.Background())
	require.NoError(err)

	err = blk.Verify(context.Background())
	require.ErrorIs(err, errInnerParentMismatch)
}

// VM.ParseBlock tests section
func TestCoreBlockFailureCauseProposerBlockParseFailure(t *testing.T) {
	require := require.New(t)

	coreVM, _, proVM, _, _ := initTestProposerVM(t, time.Time{}, 0) // enable ProBlks
	defer func() {
		require.NoError(proVM.Shutdown(context.Background()))
	}()

	innerBlk := &snowman.TestBlock{
		BytesV:     []byte{1},
		TimestampV: proVM.Time(),
	}
	coreVM.ParseBlockF = func(context.Context, []byte) (snowman.Block, error) {
		return nil, errMarshallingFailed
	}
	slb, err := statelessblock.Build(
		proVM.preferred,
		innerBlk.Timestamp(),
		100, // pChainHeight,
		proVM.ctx.NodeID,
		proVM.stakingCertLeaf,
		innerBlk.Bytes(),
		proVM.ctx.ChainID,
		proVM.stakingLeafSigner,
	)
	require.NoError(err)
	proBlk := postForkBlock{
		SignedBlock: slb,
		postForkCommonComponents: postForkCommonComponents{
			vm:       proVM,
			innerBlk: innerBlk,
			status:   choices.Processing,
		},
	}

	// test
	_, err = proVM.ParseBlock(context.Background(), proBlk.Bytes())
	require.ErrorIs(err, errMarshallingFailed)
}

func TestTwoProBlocksWrappingSameCoreBlockCanBeParsed(t *testing.T) {
	require := require.New(t)

	coreVM, _, proVM, gencoreBlk, _ := initTestProposerVM(t, time.Time{}, 0) // enable ProBlks
	defer func() {
		require.NoError(proVM.Shutdown(context.Background()))
	}()

	// create two Proposer blocks at the same height
	innerBlk := &snowman.TestBlock{
		BytesV:     []byte{1},
		ParentV:    gencoreBlk.ID(),
		HeightV:    gencoreBlk.Height() + 1,
		TimestampV: proVM.Time(),
	}
	coreVM.ParseBlockF = func(_ context.Context, b []byte) (snowman.Block, error) {
		require.Equal(innerBlk.Bytes(), b)
		return innerBlk, nil
	}

	slb1, err := statelessblock.Build(
		proVM.preferred,
		innerBlk.Timestamp(),
		100, // pChainHeight,
		proVM.ctx.NodeID,
		proVM.stakingCertLeaf,
		innerBlk.Bytes(),
		proVM.ctx.ChainID,
		proVM.stakingLeafSigner,
	)
	require.NoError(err)
	proBlk1 := postForkBlock{
		SignedBlock: slb1,
		postForkCommonComponents: postForkCommonComponents{
			vm:       proVM,
			innerBlk: innerBlk,
			status:   choices.Processing,
		},
	}

	slb2, err := statelessblock.Build(
		proVM.preferred,
		innerBlk.Timestamp(),
		200, // pChainHeight,
		proVM.ctx.NodeID,
		proVM.stakingCertLeaf,
		innerBlk.Bytes(),
		proVM.ctx.ChainID,
		proVM.stakingLeafSigner,
	)
	require.NoError(err)
	proBlk2 := postForkBlock{
		SignedBlock: slb2,
		postForkCommonComponents: postForkCommonComponents{
			vm:       proVM,
			innerBlk: innerBlk,
			status:   choices.Processing,
		},
	}

	require.NotEqual(proBlk1.ID(), proBlk2.ID())

	// Show that both can be parsed and retrieved
	parsedBlk1, err := proVM.ParseBlock(context.Background(), proBlk1.Bytes())
	require.NoError(err)
	parsedBlk2, err := proVM.ParseBlock(context.Background(), proBlk2.Bytes())
	require.NoError(err)

	require.Equal(proBlk1.ID(), parsedBlk1.ID())
	require.Equal(proBlk2.ID(), parsedBlk2.ID())
}

// VM.BuildBlock and VM.ParseBlock interoperability tests section
func TestTwoProBlocksWithSameParentCanBothVerify(t *testing.T) {
	require := require.New(t)

	coreVM, _, proVM, coreGenBlk, _ := initTestProposerVM(t, time.Time{}, 0) // enable ProBlks
	defer func() {
		require.NoError(proVM.Shutdown(context.Background()))
	}()

	// one block is built from this proVM
	localcoreBlk := &snowman.TestBlock{
		BytesV:     []byte{111},
		ParentV:    coreGenBlk.ID(),
		HeightV:    coreGenBlk.Height() + 1,
		TimestampV: genesisTimestamp,
	}
	coreVM.BuildBlockF = func(context.Context) (snowman.Block, error) {
		return localcoreBlk, nil
	}

	builtBlk, err := proVM.BuildBlock(context.Background())
	require.NoError(err)
	require.NoError(builtBlk.Verify(context.Background()))

	// another block with same parent comes from network and is parsed
	netcoreBlk := &snowman.TestBlock{
		BytesV:     []byte{222},
		ParentV:    coreGenBlk.ID(),
		HeightV:    coreGenBlk.Height() + 1,
		TimestampV: genesisTimestamp,
	}
	coreVM.ParseBlockF = func(_ context.Context, b []byte) (snowman.Block, error) {
		switch {
		case bytes.Equal(b, coreGenBlk.Bytes()):
			return coreGenBlk, nil
		case bytes.Equal(b, localcoreBlk.Bytes()):
			return localcoreBlk, nil
		case bytes.Equal(b, netcoreBlk.Bytes()):
			return netcoreBlk, nil
		default:
			require.FailNow("Unknown bytes")
			return nil, nil
		}
	}

	pChainHeight, err := proVM.ctx.ValidatorState.GetCurrentHeight(context.Background())
	require.NoError(err)

	netSlb, err := statelessblock.BuildUnsigned(
		proVM.preferred,
		netcoreBlk.Timestamp(),
		pChainHeight,
		netcoreBlk.Bytes(),
	)
	require.NoError(err)
	netProBlk := postForkBlock{
		SignedBlock: netSlb,
		postForkCommonComponents: postForkCommonComponents{
			vm:       proVM,
			innerBlk: netcoreBlk,
			status:   choices.Processing,
		},
	}

	// prove that also block from network verifies
	require.NoError(netProBlk.Verify(context.Background()))
}

// Pre Fork tests section
func TestPreFork_Initialize(t *testing.T) {
	require := require.New(t)

	_, _, proVM, coreGenBlk, _ := initTestProposerVM(t, mockable.MaxTime, 0) // disable ProBlks
	defer func() {
		require.NoError(proVM.Shutdown(context.Background()))
	}()

	// checks
	blkID, err := proVM.LastAccepted(context.Background())
	require.NoError(err)

	rtvdBlk, err := proVM.GetBlock(context.Background(), blkID)
	require.NoError(err)

	require.IsType(&preForkBlock{}, rtvdBlk)
	require.Equal(coreGenBlk.Bytes(), rtvdBlk.Bytes())
}

func TestPreFork_BuildBlock(t *testing.T) {
	require := require.New(t)

	coreVM, _, proVM, coreGenBlk, _ := initTestProposerVM(t, mockable.MaxTime, 0) // disable ProBlks
	defer func() {
		require.NoError(proVM.Shutdown(context.Background()))
	}()

	coreBlk := &snowman.TestBlock{
		TestDecidable: choices.TestDecidable{
			IDV:     ids.Empty.Prefix(333),
			StatusV: choices.Processing,
		},
		BytesV:     []byte{3},
		ParentV:    coreGenBlk.ID(),
		HeightV:    coreGenBlk.Height() + 1,
		TimestampV: coreGenBlk.Timestamp().Add(proposer.MaxDelay),
	}
	coreVM.BuildBlockF = func(context.Context) (snowman.Block, error) {
		return coreBlk, nil
	}

	// test
	builtBlk, err := proVM.BuildBlock(context.Background())
	require.NoError(err)
	require.IsType(&preForkBlock{}, builtBlk)
	require.Equal(coreBlk.ID(), builtBlk.ID())
	require.Equal(coreBlk.Bytes(), builtBlk.Bytes())

	// test
	coreVM.GetBlockF = func(context.Context, ids.ID) (snowman.Block, error) {
		return coreBlk, nil
	}
	storedBlk, err := proVM.GetBlock(context.Background(), builtBlk.ID())
	require.NoError(err)
	require.Equal(builtBlk.ID(), storedBlk.ID())
}

func TestPreFork_ParseBlock(t *testing.T) {
	require := require.New(t)

	// setup
	coreVM, _, proVM, _, _ := initTestProposerVM(t, mockable.MaxTime, 0) // disable ProBlks
	defer func() {
		require.NoError(proVM.Shutdown(context.Background()))
	}()

	coreBlk := &snowman.TestBlock{
		TestDecidable: choices.TestDecidable{
			IDV: ids.Empty.Prefix(2021),
		},
		BytesV: []byte{1},
	}

	coreVM.ParseBlockF = func(_ context.Context, b []byte) (snowman.Block, error) {
		require.Equal(coreBlk.Bytes(), b)
		return coreBlk, nil
	}

	parsedBlk, err := proVM.ParseBlock(context.Background(), coreBlk.Bytes())
	require.NoError(err)
	require.IsType(&preForkBlock{}, parsedBlk)
	require.Equal(coreBlk.ID(), parsedBlk.ID())
	require.Equal(coreBlk.Bytes(), parsedBlk.Bytes())

	coreVM.GetBlockF = func(_ context.Context, id ids.ID) (snowman.Block, error) {
		require.Equal(coreBlk.ID(), id)
		return coreBlk, nil
	}
	storedBlk, err := proVM.GetBlock(context.Background(), parsedBlk.ID())
	require.NoError(err)
	require.Equal(parsedBlk.ID(), storedBlk.ID())
}

func TestPreFork_SetPreference(t *testing.T) {
	require := require.New(t)

	coreVM, _, proVM, coreGenBlk, _ := initTestProposerVM(t, mockable.MaxTime, 0) // disable ProBlks
	defer func() {
		require.NoError(proVM.Shutdown(context.Background()))
	}()

	coreBlk0 := &snowman.TestBlock{
		TestDecidable: choices.TestDecidable{
			IDV:     ids.Empty.Prefix(333),
			StatusV: choices.Processing,
		},
		BytesV:     []byte{3},
		ParentV:    coreGenBlk.ID(),
		HeightV:    coreGenBlk.Height() + 1,
		TimestampV: coreGenBlk.Timestamp(),
	}
	coreVM.BuildBlockF = func(context.Context) (snowman.Block, error) {
		return coreBlk0, nil
	}
	builtBlk, err := proVM.BuildBlock(context.Background())
	require.NoError(err)

	coreVM.GetBlockF = func(_ context.Context, blkID ids.ID) (snowman.Block, error) {
		switch blkID {
		case coreGenBlk.ID():
			return coreGenBlk, nil
		case coreBlk0.ID():
			return coreBlk0, nil
		default:
			return nil, errUnknownBlock
		}
	}
	coreVM.ParseBlockF = func(_ context.Context, b []byte) (snowman.Block, error) {
		switch {
		case bytes.Equal(b, coreGenBlk.Bytes()):
			return coreGenBlk, nil
		case bytes.Equal(b, coreBlk0.Bytes()):
			return coreBlk0, nil
		default:
			return nil, errUnknownBlock
		}
	}
	require.NoError(proVM.SetPreference(context.Background(), builtBlk.ID()))

	coreBlk1 := &snowman.TestBlock{
		TestDecidable: choices.TestDecidable{
			IDV:     ids.Empty.Prefix(444),
			StatusV: choices.Processing,
		},
		BytesV:     []byte{3},
		ParentV:    coreBlk0.ID(),
		HeightV:    coreBlk0.Height() + 1,
		TimestampV: coreBlk0.Timestamp(),
	}
	coreVM.BuildBlockF = func(context.Context) (snowman.Block, error) {
		return coreBlk1, nil
	}
	nextBlk, err := proVM.BuildBlock(context.Background())
	require.NoError(err)
	require.Equal(builtBlk.ID(), nextBlk.Parent())
}

func TestExpiredBuildBlock(t *testing.T) {
	require := require.New(t)

	coreGenBlk := &snowman.TestBlock{
		TestDecidable: choices.TestDecidable{
			IDV:     ids.GenerateTestID(),
			StatusV: choices.Accepted,
		},
		HeightV:    0,
		TimestampV: genesisTimestamp,
		BytesV:     []byte{0},
	}

	coreVM := &block.TestVM{}
	coreVM.T = t

	coreVM.LastAcceptedF = func(context.Context) (ids.ID, error) {
		return coreGenBlk.ID(), nil
	}
	coreVM.GetBlockF = func(_ context.Context, blkID ids.ID) (snowman.Block, error) {
		switch blkID {
		case coreGenBlk.ID():
			return coreGenBlk, nil
		default:
			return nil, errUnknownBlock
		}
	}
	coreVM.ParseBlockF = func(_ context.Context, b []byte) (snowman.Block, error) {
		switch {
		case bytes.Equal(b, coreGenBlk.Bytes()):
			return coreGenBlk, nil
		default:
			return nil, errUnknownBlock
		}
	}

	proVM := New(
		coreVM,
		time.Time{},
		0,
		DefaultMinBlockDelay,
		DefaultNumHistoricalBlocks,
		pTestSigner,
		pTestCert,
	)

	valState := &validators.TestState{
		T: t,
	}
	valState.GetMinimumHeightF = func(context.Context) (uint64, error) {
		return coreGenBlk.Height(), nil
	}
	valState.GetCurrentHeightF = func(context.Context) (uint64, error) {
		return defaultPChainHeight, nil
	}
	valState.GetValidatorSetF = func(context.Context, uint64, ids.ID) (map[ids.NodeID]*validators.GetValidatorOutput, error) {
		return map[ids.NodeID]*validators.GetValidatorOutput{
			{1}: {
				NodeID: ids.NodeID{1},
				Weight: 100,
			},
		}, nil
	}

	ctx := snow.DefaultContextTest()
	ctx.NodeID = NodeIDFromCert(pTestCert)
	ctx.ValidatorState = valState

	dbManager := manager.NewMemDB(version.Semantic1_0_0)
	toEngine := make(chan common.Message, 1)
	var toScheduler chan<- common.Message

	coreVM.InitializeF = func(
		_ context.Context,
		_ *snow.Context,
		_ manager.Manager,
		_ []byte,
		_ []byte,
		_ []byte,
		toEngineChan chan<- common.Message,
		_ []*common.Fx,
		_ common.AppSender,
	) error {
		toScheduler = toEngineChan
		return nil
	}
	coreVM.VerifyHeightIndexF = func(context.Context) error {
		return nil
	}

	// make sure that DBs are compressed correctly
	require.NoError(proVM.Initialize(
		context.Background(),
		ctx,
		dbManager,
		nil,
		nil,
		nil,
		toEngine,
		nil,
		nil,
	))
	defer func() {
		require.NoError(proVM.Shutdown(context.Background()))
	}()

	// Initialize shouldn't be called again
	coreVM.InitializeF = nil

	require.NoError(proVM.SetState(context.Background(), snow.NormalOp))

	require.NoError(proVM.SetPreference(context.Background(), coreGenBlk.IDV))

	// Make sure that passing a message works
	toScheduler <- common.PendingTxs
	<-toEngine

	// Notify the proposer VM of a new block on the inner block side
	toScheduler <- common.PendingTxs

	coreBlk := &snowman.TestBlock{
		TestDecidable: choices.TestDecidable{
			IDV:     ids.GenerateTestID(),
			StatusV: choices.Processing,
		},
		BytesV:     []byte{1},
		ParentV:    coreGenBlk.ID(),
		HeightV:    coreGenBlk.Height() + 1,
		TimestampV: coreGenBlk.Timestamp(),
	}
	statelessBlock, err := statelessblock.BuildUnsigned(
		coreGenBlk.ID(),
		coreBlk.Timestamp(),
		0,
		coreBlk.Bytes(),
	)
	require.NoError(err)

	coreVM.GetBlockF = func(_ context.Context, blkID ids.ID) (snowman.Block, error) {
		switch blkID {
		case coreGenBlk.ID():
			return coreGenBlk, nil
		case coreBlk.ID():
			return coreBlk, nil
		default:
			return nil, errUnknownBlock
		}
	}
	coreVM.ParseBlockF = func(_ context.Context, b []byte) (snowman.Block, error) {
		switch {
		case bytes.Equal(b, coreGenBlk.Bytes()):
			return coreGenBlk, nil
		case bytes.Equal(b, coreBlk.Bytes()):
			return coreBlk, nil
		default:
			return nil, errUnknownBlock
		}
	}

	proVM.Clock.Set(statelessBlock.Timestamp())

	parsedBlock, err := proVM.ParseBlock(context.Background(), statelessBlock.Bytes())
	require.NoError(err)

	require.NoError(parsedBlock.Verify(context.Background()))

	require.NoError(proVM.SetPreference(context.Background(), parsedBlock.ID()))

	coreVM.BuildBlockF = func(context.Context) (snowman.Block, error) {
		require.FailNow(fmt.Errorf("%w: BuildBlock", errUnexpectedCall).Error())
		return nil, errUnexpectedCall
	}

	// The first notification will be read from the consensus engine
	<-toEngine

	_, err = proVM.BuildBlock(context.Background())
	require.ErrorIs(err, errProposerWindowNotStarted)

	proVM.Set(statelessBlock.Timestamp().Add(proposer.MaxDelay))
	proVM.Scheduler.SetBuildBlockTime(time.Now())

	// The engine should have been notified to attempt to build a block now that
	// the window has started again
	<-toEngine
}

type wrappedBlock struct {
	snowman.Block
	verified bool
}

func (b *wrappedBlock) Accept(ctx context.Context) error {
	if !b.verified {
		return errUnverifiedBlock
	}
	return b.Block.Accept(ctx)
}

func (b *wrappedBlock) Verify(ctx context.Context) error {
	if err := b.Block.Verify(ctx); err != nil {
		return err
	}
	b.verified = true
	return nil
}

func TestInnerBlockDeduplication(t *testing.T) {
	require := require.New(t)

	coreVM, _, proVM, coreGenBlk, _ := initTestProposerVM(t, time.Time{}, 0) // disable ProBlks
	defer func() {
		require.NoError(proVM.Shutdown(context.Background()))
	}()

	coreBlk := &snowman.TestBlock{
		TestDecidable: choices.TestDecidable{
			IDV:     ids.GenerateTestID(),
			StatusV: choices.Processing,
		},
		BytesV:     []byte{1},
		ParentV:    coreGenBlk.ID(),
		HeightV:    coreGenBlk.Height() + 1,
		TimestampV: coreGenBlk.Timestamp(),
	}
	coreBlk0 := &wrappedBlock{
		Block: coreBlk,
	}
	coreBlk1 := &wrappedBlock{
		Block: coreBlk,
	}
	statelessBlock0, err := statelessblock.BuildUnsigned(
		coreGenBlk.ID(),
		coreBlk.Timestamp(),
		0,
		coreBlk.Bytes(),
	)
	require.NoError(err)
	statelessBlock1, err := statelessblock.BuildUnsigned(
		coreGenBlk.ID(),
		coreBlk.Timestamp(),
		1,
		coreBlk.Bytes(),
	)
	require.NoError(err)

	coreVM.GetBlockF = func(_ context.Context, blkID ids.ID) (snowman.Block, error) {
		switch blkID {
		case coreGenBlk.ID():
			return coreGenBlk, nil
		case coreBlk0.ID():
			return coreBlk0, nil
		default:
			return nil, errUnknownBlock
		}
	}
	coreVM.ParseBlockF = func(_ context.Context, b []byte) (snowman.Block, error) {
		switch {
		case bytes.Equal(b, coreGenBlk.Bytes()):
			return coreGenBlk, nil
		case bytes.Equal(b, coreBlk0.Bytes()):
			return coreBlk0, nil
		default:
			return nil, errUnknownBlock
		}
	}

	parsedBlock0, err := proVM.ParseBlock(context.Background(), statelessBlock0.Bytes())
	require.NoError(err)

	require.NoError(parsedBlock0.Verify(context.Background()))

	require.NoError(proVM.SetPreference(context.Background(), parsedBlock0.ID()))

	coreVM.GetBlockF = func(_ context.Context, blkID ids.ID) (snowman.Block, error) {
		switch blkID {
		case coreGenBlk.ID():
			return coreGenBlk, nil
		case coreBlk1.ID():
			return coreBlk1, nil
		default:
			return nil, errUnknownBlock
		}
	}
	coreVM.ParseBlockF = func(_ context.Context, b []byte) (snowman.Block, error) {
		switch {
		case bytes.Equal(b, coreGenBlk.Bytes()):
			return coreGenBlk, nil
		case bytes.Equal(b, coreBlk1.Bytes()):
			return coreBlk1, nil
		default:
			return nil, errUnknownBlock
		}
	}

	parsedBlock1, err := proVM.ParseBlock(context.Background(), statelessBlock1.Bytes())
	require.NoError(err)

	require.NoError(parsedBlock1.Verify(context.Background()))

	require.NoError(proVM.SetPreference(context.Background(), parsedBlock1.ID()))

	require.NoError(parsedBlock1.Accept(context.Background()))
}

func TestInnerVMRollback(t *testing.T) {
	require := require.New(t)

	coreGenBlk := &snowman.TestBlock{
		TestDecidable: choices.TestDecidable{
			IDV:     ids.GenerateTestID(),
			StatusV: choices.Accepted,
		},
		HeightV:    0,
		TimestampV: genesisTimestamp,
		BytesV:     []byte{0},
	}

	valState := &validators.TestState{
		T: t,
	}
	valState.GetCurrentHeightF = func(context.Context) (uint64, error) {
		return defaultPChainHeight, nil
	}
	valState.GetValidatorSetF = func(context.Context, uint64, ids.ID) (map[ids.NodeID]*validators.GetValidatorOutput, error) {
		return map[ids.NodeID]*validators.GetValidatorOutput{
			{1}: {
				NodeID: ids.NodeID{1},
				Weight: 100,
			},
		}, nil
	}

	coreVM := &block.TestVM{}
	coreVM.T = t

	coreVM.LastAcceptedF = func(context.Context) (ids.ID, error) {
		return coreGenBlk.ID(), nil
	}
	coreVM.GetBlockF = func(_ context.Context, blkID ids.ID) (snowman.Block, error) {
		switch blkID {
		case coreGenBlk.ID():
			return coreGenBlk, nil
		default:
			return nil, errUnknownBlock
		}
	}
	coreVM.ParseBlockF = func(_ context.Context, b []byte) (snowman.Block, error) {
		switch {
		case bytes.Equal(b, coreGenBlk.Bytes()):
			return coreGenBlk, nil
		default:
			return nil, errUnknownBlock
		}
	}

	ctx := snow.DefaultContextTest()
	ctx.NodeID = NodeIDFromCert(pTestCert)
	ctx.ValidatorState = valState

	coreVM.InitializeF = func(
		context.Context,
		*snow.Context,
		manager.Manager,
		[]byte,
		[]byte,
		[]byte,
		chan<- common.Message,
		[]*common.Fx,
		common.AppSender,
	) error {
		return nil
	}
	coreVM.VerifyHeightIndexF = func(context.Context) error {
		return nil
	}

	dbManager := manager.NewMemDB(version.Semantic1_0_0)

	proVM := New(
		coreVM,
		time.Time{},
		0,
		DefaultMinBlockDelay,
		DefaultNumHistoricalBlocks,
		pTestSigner,
		pTestCert,
	)

	require.NoError(proVM.Initialize(
		context.Background(),
		ctx,
		dbManager,
		nil,
		nil,
		nil,
		nil,
		nil,
		nil,
	))

	require.NoError(proVM.SetState(context.Background(), snow.NormalOp))
	require.NoError(proVM.SetPreference(context.Background(), coreGenBlk.IDV))

	coreBlk := &snowman.TestBlock{
		TestDecidable: choices.TestDecidable{
			IDV:     ids.GenerateTestID(),
			StatusV: choices.Processing,
		},
		BytesV:     []byte{1},
		ParentV:    coreGenBlk.ID(),
		HeightV:    coreGenBlk.Height() + 1,
		TimestampV: coreGenBlk.Timestamp(),
	}
	statelessBlock, err := statelessblock.BuildUnsigned(
		coreGenBlk.ID(),
		coreBlk.Timestamp(),
		0,
		coreBlk.Bytes(),
	)
	require.NoError(err)

	coreVM.GetBlockF = func(_ context.Context, blkID ids.ID) (snowman.Block, error) {
		switch blkID {
		case coreGenBlk.ID():
			return coreGenBlk, nil
		case coreBlk.ID():
			return coreBlk, nil
		default:
			return nil, errUnknownBlock
		}
	}
	coreVM.ParseBlockF = func(_ context.Context, b []byte) (snowman.Block, error) {
		switch {
		case bytes.Equal(b, coreGenBlk.Bytes()):
			return coreGenBlk, nil
		case bytes.Equal(b, coreBlk.Bytes()):
			return coreBlk, nil
		default:
			return nil, errUnknownBlock
		}
	}

	proVM.Clock.Set(statelessBlock.Timestamp())

	parsedBlock, err := proVM.ParseBlock(context.Background(), statelessBlock.Bytes())
	require.NoError(err)

	require.Equal(choices.Processing, parsedBlock.Status())

	require.NoError(parsedBlock.Verify(context.Background()))
	require.NoError(proVM.SetPreference(context.Background(), parsedBlock.ID()))
	require.NoError(parsedBlock.Accept(context.Background()))

	fetchedBlock, err := proVM.GetBlock(context.Background(), parsedBlock.ID())
	require.NoError(err)

	require.Equal(choices.Accepted, fetchedBlock.Status())

	// Restart the node and have the inner VM rollback state.
	require.NoError(proVM.Shutdown(context.Background()))
	coreBlk.StatusV = choices.Processing
	coreVM.VerifyHeightIndexF = func(ctx context.Context) error {
		return nil
	}

	proVM = New(
		coreVM,
		time.Time{},
		0,
		DefaultMinBlockDelay,
		DefaultNumHistoricalBlocks,
		pTestSigner,
		pTestCert,
	)

	require.NoError(proVM.Initialize(
		context.Background(),
		ctx,
		dbManager,
		nil,
		nil,
		nil,
		nil,
		nil,
		nil,
	))
	defer func() {
		require.NoError(proVM.Shutdown(context.Background()))
	}()

	lastAcceptedID, err := proVM.LastAccepted(context.Background())
	require.NoError(err)

	require.Equal(coreGenBlk.IDV, lastAcceptedID)

	parsedBlock, err = proVM.ParseBlock(context.Background(), statelessBlock.Bytes())
	require.NoError(err)

	require.Equal(choices.Processing, parsedBlock.Status())
}

func TestBuildBlockDuringWindow(t *testing.T) {
	require := require.New(t)

	coreVM, valState, proVM, coreGenBlk, _ := initTestProposerVM(t, time.Time{}, 0) // enable ProBlks
	defer func() {
		require.NoError(proVM.Shutdown(context.Background()))
	}()

	valState.GetValidatorSetF = func(context.Context, uint64, ids.ID) (map[ids.NodeID]*validators.GetValidatorOutput, error) {
		return map[ids.NodeID]*validators.GetValidatorOutput{
			proVM.ctx.NodeID: {
				NodeID: proVM.ctx.NodeID,
				Weight: 10,
			},
		}, nil
	}

	coreBlk0 := &snowman.TestBlock{
		TestDecidable: choices.TestDecidable{
			IDV:     ids.GenerateTestID(),
			StatusV: choices.Processing,
		},
		BytesV:     []byte{1},
		ParentV:    coreGenBlk.ID(),
		HeightV:    coreGenBlk.Height() + 1,
		TimestampV: coreGenBlk.Timestamp(),
	}
	coreBlk1 := &snowman.TestBlock{
		TestDecidable: choices.TestDecidable{
			IDV:     ids.GenerateTestID(),
			StatusV: choices.Processing,
		},
		BytesV:     []byte{2},
		ParentV:    coreBlk0.ID(),
		HeightV:    coreBlk0.Height() + 1,
		TimestampV: coreBlk0.Timestamp(),
	}
	statelessBlock0, err := statelessblock.BuildUnsigned(
		coreGenBlk.ID(),
		coreBlk0.Timestamp(),
		0,
		coreBlk0.Bytes(),
	)
	require.NoError(err)

	coreVM.GetBlockF = func(_ context.Context, blkID ids.ID) (snowman.Block, error) {
		switch blkID {
		case coreGenBlk.ID():
			return coreGenBlk, nil
		case coreBlk0.ID():
			return coreBlk0, nil
		case coreBlk1.ID():
			return coreBlk1, nil
		default:
			return nil, errUnknownBlock
		}
	}
	coreVM.ParseBlockF = func(_ context.Context, b []byte) (snowman.Block, error) {
		switch {
		case bytes.Equal(b, coreGenBlk.Bytes()):
			return coreGenBlk, nil
		case bytes.Equal(b, coreBlk0.Bytes()):
			return coreBlk0, nil
		case bytes.Equal(b, coreBlk1.Bytes()):
			return coreBlk1, nil
		default:
			return nil, errUnknownBlock
		}
	}

	proVM.Clock.Set(statelessBlock0.Timestamp())

	statefulBlock0, err := proVM.ParseBlock(context.Background(), statelessBlock0.Bytes())
	require.NoError(err)

	require.NoError(statefulBlock0.Verify(context.Background()))

	require.NoError(proVM.SetPreference(context.Background(), statefulBlock0.ID()))

	coreVM.BuildBlockF = func(context.Context) (snowman.Block, error) {
		return coreBlk1, nil
	}

	statefulBlock1, err := proVM.BuildBlock(context.Background())
	require.NoError(err)

	require.NoError(statefulBlock1.Verify(context.Background()))

	require.NoError(proVM.SetPreference(context.Background(), statefulBlock1.ID()))

	require.NoError(statefulBlock0.Accept(context.Background()))

	require.NoError(statefulBlock1.Accept(context.Background()))
}

// Ensure that Accepting a PostForkBlock (A) containing core block (X) causes
// core block (Y) and (Z) to also be rejected.
//
//	     G
//	   /   \
//	A(X)   B(Y)
//	        |
//	       C(Z)
func TestTwoForks_OneIsAccepted(t *testing.T) {
	require := require.New(t)

	forkTime := time.Unix(0, 0)
	coreVM, _, proVM, gBlock, _ := initTestProposerVM(t, forkTime, 0)
	defer func() {
		require.NoError(proVM.Shutdown(context.Background()))
	}()

	// create pre-fork block X and post-fork block A
	xBlock := &snowman.TestBlock{
		TestDecidable: choices.TestDecidable{
			IDV:     ids.GenerateTestID(),
			StatusV: choices.Processing,
		},
		BytesV:     []byte{1},
		ParentV:    gBlock.ID(),
		HeightV:    gBlock.Height() + 1,
		TimestampV: gBlock.Timestamp(),
	}

	coreVM.BuildBlockF = func(context.Context) (snowman.Block, error) {
		return xBlock, nil
	}
	aBlock, err := proVM.BuildBlock(context.Background())
	require.NoError(err)
	coreVM.BuildBlockF = nil
	require.NoError(aBlock.Verify(context.Background()))

	// use a different way to construct pre-fork block Y and post-fork block B
	yBlock := &snowman.TestBlock{
		TestDecidable: choices.TestDecidable{
			IDV:     ids.GenerateTestID(),
			StatusV: choices.Processing,
		},
		BytesV:     []byte{2},
		ParentV:    gBlock.ID(),
		HeightV:    gBlock.Height() + 1,
		TimestampV: gBlock.Timestamp(),
	}

	ySlb, err := statelessblock.BuildUnsigned(
		gBlock.ID(),
		gBlock.Timestamp(),
		defaultPChainHeight,
		yBlock.Bytes(),
	)
	require.NoError(err)

	bBlock := postForkBlock{
		SignedBlock: ySlb,
		postForkCommonComponents: postForkCommonComponents{
			vm:       proVM,
			innerBlk: yBlock,
			status:   choices.Processing,
		},
	}

	require.NoError(bBlock.Verify(context.Background()))

	// append Z/C to Y/B
	zBlock := &snowman.TestBlock{
		TestDecidable: choices.TestDecidable{
			IDV:     ids.GenerateTestID(),
			StatusV: choices.Processing,
		},
		BytesV:     []byte{3},
		ParentV:    yBlock.ID(),
		HeightV:    yBlock.Height() + 1,
		TimestampV: yBlock.Timestamp(),
	}

	coreVM.BuildBlockF = func(context.Context) (snowman.Block, error) {
		return zBlock, nil
	}
	require.NoError(proVM.SetPreference(context.Background(), bBlock.ID()))
	cBlock, err := proVM.BuildBlock(context.Background())
	require.NoError(err)
	coreVM.BuildBlockF = nil

	require.NoError(cBlock.Verify(context.Background()))

	require.Equal(bBlock.Parent(), aBlock.Parent())
	require.Equal(yBlock.ID(), zBlock.Parent())
	require.Equal(bBlock.ID(), cBlock.Parent())

	require.NotEqual(choices.Rejected, yBlock.Status())

	// accept A
	require.NoError(aBlock.Accept(context.Background()))

	require.Equal(choices.Accepted, xBlock.Status())
	require.Equal(choices.Rejected, yBlock.Status())
	require.Equal(choices.Rejected, zBlock.Status())
}

func TestTooFarAdvanced(t *testing.T) {
	require := require.New(t)

	forkTime := time.Unix(0, 0)
	coreVM, _, proVM, gBlock, _ := initTestProposerVM(t, forkTime, 0)
	defer func() {
		require.NoError(proVM.Shutdown(context.Background()))
	}()

	xBlock := &snowman.TestBlock{
		TestDecidable: choices.TestDecidable{
			IDV:     ids.GenerateTestID(),
			StatusV: choices.Processing,
		},
		BytesV:     []byte{1},
		ParentV:    gBlock.ID(),
		HeightV:    gBlock.Height() + 1,
		TimestampV: gBlock.Timestamp(),
	}

	yBlock := &snowman.TestBlock{
		TestDecidable: choices.TestDecidable{
			IDV:     ids.GenerateTestID(),
			StatusV: choices.Processing,
		},
		BytesV:     []byte{2},
		ParentV:    xBlock.ID(),
		HeightV:    xBlock.Height() + 1,
		TimestampV: xBlock.Timestamp(),
	}

	coreVM.BuildBlockF = func(context.Context) (snowman.Block, error) {
		return xBlock, nil
	}
	aBlock, err := proVM.BuildBlock(context.Background())
	require.NoError(err)
	require.NoError(aBlock.Verify(context.Background()))

	ySlb, err := statelessblock.BuildUnsigned(
		aBlock.ID(),
		aBlock.Timestamp().Add(maxSkew),
		defaultPChainHeight,
		yBlock.Bytes(),
	)
	require.NoError(err)

	bBlock := postForkBlock{
		SignedBlock: ySlb,
		postForkCommonComponents: postForkCommonComponents{
			vm:       proVM,
			innerBlk: yBlock,
			status:   choices.Processing,
		},
	}

	err = bBlock.Verify(context.Background())
	require.ErrorIs(err, errProposerWindowNotStarted)

	ySlb, err = statelessblock.BuildUnsigned(
		aBlock.ID(),
		aBlock.Timestamp().Add(proposer.MaxDelay),
		defaultPChainHeight,
		yBlock.Bytes(),
	)

	require.NoError(err)

	bBlock = postForkBlock{
		SignedBlock: ySlb,
		postForkCommonComponents: postForkCommonComponents{
			vm:       proVM,
			innerBlk: yBlock,
			status:   choices.Processing,
		},
	}

	err = bBlock.Verify(context.Background())
	require.ErrorIs(err, errTimeTooAdvanced)
}

// Ensure that Accepting a PostForkOption (B) causes both the other option and
// the core block in the other option to be rejected.
//
//	   G
//	   |
//	  A(X)
//	 /====\
//	B(...) C(...)
//
// B(...) is B(X.opts[0])
// B(...) is C(X.opts[1])
func TestTwoOptions_OneIsAccepted(t *testing.T) {
	require := require.New(t)

	coreVM, _, proVM, coreGenBlk, _ := initTestProposerVM(t, time.Time{}, 0)
	proVM.Set(coreGenBlk.Timestamp())
	defer func() {
		require.NoError(proVM.Shutdown(context.Background()))
	}()

	xBlockID := ids.GenerateTestID()
	xBlock := &TestOptionsBlock{
		TestBlock: snowman.TestBlock{
			TestDecidable: choices.TestDecidable{
				IDV:     xBlockID,
				StatusV: choices.Processing,
			},
			BytesV:     []byte{1},
			ParentV:    coreGenBlk.ID(),
			TimestampV: coreGenBlk.Timestamp(),
		},
		opts: [2]snowman.Block{
			&snowman.TestBlock{
				TestDecidable: choices.TestDecidable{
					IDV:     ids.GenerateTestID(),
					StatusV: choices.Processing,
				},
				BytesV:     []byte{2},
				ParentV:    xBlockID,
				TimestampV: coreGenBlk.Timestamp(),
			},
			&snowman.TestBlock{
				TestDecidable: choices.TestDecidable{
					IDV:     ids.GenerateTestID(),
					StatusV: choices.Processing,
				},
				BytesV:     []byte{3},
				ParentV:    xBlockID,
				TimestampV: coreGenBlk.Timestamp(),
			},
		},
	}

	coreVM.BuildBlockF = func(context.Context) (snowman.Block, error) {
		return xBlock, nil
	}
	aBlockIntf, err := proVM.BuildBlock(context.Background())
	require.NoError(err)

	require.IsType(&postForkBlock{}, aBlockIntf)
	aBlock := aBlockIntf.(*postForkBlock)

	opts, err := aBlock.Options(context.Background())
	require.NoError(err)

	require.NoError(aBlock.Verify(context.Background()))
	bBlock := opts[0]
	require.NoError(bBlock.Verify(context.Background()))
	cBlock := opts[1]
	require.NoError(cBlock.Verify(context.Background()))

	require.NoError(aBlock.Accept(context.Background()))

	require.NoError(bBlock.Accept(context.Background()))

	// the other pre-fork option should be rejected
	require.Equal(choices.Rejected, xBlock.opts[1].Status())

	// the other post-fork option should also be rejected
	require.NoError(cBlock.Reject(context.Background()))

	require.Equal(choices.Rejected, cBlock.Status())
}

// Ensure that given the chance, built blocks will reference a lagged P-chain
// height.
func TestLaggedPChainHeight(t *testing.T) {
	require := require.New(t)

	coreVM, _, proVM, coreGenBlk, _ := initTestProposerVM(t, time.Time{}, 0)
	proVM.Set(coreGenBlk.Timestamp())
	defer func() {
		require.NoError(proVM.Shutdown(context.Background()))
	}()

	innerBlock := &snowman.TestBlock{
		TestDecidable: choices.TestDecidable{
			IDV:     ids.GenerateTestID(),
			StatusV: choices.Processing,
		},
		BytesV:     []byte{1},
		ParentV:    coreGenBlk.ID(),
		TimestampV: coreGenBlk.Timestamp(),
	}

	coreVM.BuildBlockF = func(context.Context) (snowman.Block, error) {
		return innerBlock, nil
	}
	blockIntf, err := proVM.BuildBlock(context.Background())
	require.NoError(err)

	require.IsType(&postForkBlock{}, blockIntf)
	block := blockIntf.(*postForkBlock)

	pChainHeight := block.PChainHeight()
	require.Equal(pChainHeight, coreGenBlk.Height())
}

// Ensure that rejecting a block does not modify the accepted block ID for the
// rejected height.
func TestRejectedHeightNotIndexed(t *testing.T) {
	require := require.New(t)

	coreGenBlk := &snowman.TestBlock{
		TestDecidable: choices.TestDecidable{
			IDV:     ids.GenerateTestID(),
			StatusV: choices.Accepted,
		},
		HeightV:    0,
		TimestampV: genesisTimestamp,
		BytesV:     []byte{0},
	}

	coreHeights := []ids.ID{coreGenBlk.ID()}

	initialState := []byte("genesis state")
	coreVM := &block.TestVM{
		TestVM: common.TestVM{
			T: t,
		},
		VerifyHeightIndexF: func(context.Context) error {
			return nil
		},
		GetBlockIDAtHeightF: func(_ context.Context, height uint64) (ids.ID, error) {
			if height >= uint64(len(coreHeights)) {
				return ids.ID{}, errTooHigh
			}
			return coreHeights[height], nil
		},
	}

	coreVM.InitializeF = func(context.Context, *snow.Context, manager.Manager,
		[]byte, []byte, []byte, chan<- common.Message,
		[]*common.Fx, common.AppSender,
	) error {
		return nil
	}
	coreVM.LastAcceptedF = func(context.Context) (ids.ID, error) {
		return coreGenBlk.ID(), nil
	}
	coreVM.GetBlockF = func(_ context.Context, blkID ids.ID) (snowman.Block, error) {
		switch {
		case blkID == coreGenBlk.ID():
			return coreGenBlk, nil
		default:
			return nil, errUnknownBlock
		}
	}
	coreVM.ParseBlockF = func(_ context.Context, b []byte) (snowman.Block, error) {
		switch {
		case bytes.Equal(b, coreGenBlk.Bytes()):
			return coreGenBlk, nil
		default:
			return nil, errUnknownBlock
		}
	}

	proVM := New(
		coreVM,
		time.Time{},
		0,
		DefaultMinBlockDelay,
		DefaultNumHistoricalBlocks,
		pTestSigner,
		pTestCert,
	)

	valState := &validators.TestState{
		T: t,
	}
	valState.GetMinimumHeightF = func(context.Context) (uint64, error) {
		return coreGenBlk.HeightV, nil
	}
	valState.GetCurrentHeightF = func(context.Context) (uint64, error) {
		return defaultPChainHeight, nil
	}
	valState.GetValidatorSetF = func(context.Context, uint64, ids.ID) (map[ids.NodeID]*validators.GetValidatorOutput, error) {
		return map[ids.NodeID]*validators.GetValidatorOutput{
			proVM.ctx.NodeID: {
				NodeID: proVM.ctx.NodeID,
				Weight: 10,
			},
			{1}: {
				NodeID: ids.NodeID{1},
				Weight: 5,
			},
			{2}: {
				NodeID: ids.NodeID{2},
				Weight: 6,
			},
			{3}: {
				NodeID: ids.NodeID{3},
				Weight: 7,
			},
		}, nil
	}

	ctx := snow.DefaultContextTest()
	ctx.NodeID = NodeIDFromCert(pTestCert)
	ctx.ValidatorState = valState

	dummyDBManager := manager.NewMemDB(version.Semantic1_0_0)
	// make sure that DBs are compressed correctly
	dummyDBManager = dummyDBManager.NewPrefixDBManager([]byte{})
	require.NoError(proVM.Initialize(
		context.Background(),
		ctx,
		dummyDBManager,
		initialState,
		nil,
		nil,
		nil,
		nil,
		nil,
	))
	defer func() {
		require.NoError(proVM.Shutdown(context.Background()))
	}()

	// Initialize shouldn't be called again
	coreVM.InitializeF = nil

	require.NoError(proVM.SetState(context.Background(), snow.NormalOp))

	require.NoError(proVM.SetPreference(context.Background(), coreGenBlk.IDV))

	ctx.Lock.Lock()
	for proVM.VerifyHeightIndex(context.Background()) != nil {
		ctx.Lock.Unlock()
		time.Sleep(time.Millisecond)
		ctx.Lock.Lock()
	}
	ctx.Lock.Unlock()

	// create inner block X and outer block A
	xBlock := &snowman.TestBlock{
		TestDecidable: choices.TestDecidable{
			IDV:     ids.GenerateTestID(),
			StatusV: choices.Processing,
		},
		BytesV:     []byte{1},
		ParentV:    coreGenBlk.ID(),
		HeightV:    coreGenBlk.Height() + 1,
		TimestampV: coreGenBlk.Timestamp(),
	}

	coreVM.BuildBlockF = func(context.Context) (snowman.Block, error) {
		return xBlock, nil
	}
	aBlock, err := proVM.BuildBlock(context.Background())
	require.NoError(err)

	coreVM.BuildBlockF = nil
	require.NoError(aBlock.Verify(context.Background()))

	// use a different way to construct inner block Y and outer block B
	yBlock := &snowman.TestBlock{
		TestDecidable: choices.TestDecidable{
			IDV:     ids.GenerateTestID(),
			StatusV: choices.Processing,
		},
		BytesV:     []byte{2},
		ParentV:    coreGenBlk.ID(),
		HeightV:    coreGenBlk.Height() + 1,
		TimestampV: coreGenBlk.Timestamp(),
	}

	ySlb, err := statelessblock.BuildUnsigned(
		coreGenBlk.ID(),
		coreGenBlk.Timestamp(),
		defaultPChainHeight,
		yBlock.Bytes(),
	)
	require.NoError(err)

	bBlock := postForkBlock{
		SignedBlock: ySlb,
		postForkCommonComponents: postForkCommonComponents{
			vm:       proVM,
			innerBlk: yBlock,
			status:   choices.Processing,
		},
	}

	require.NoError(bBlock.Verify(context.Background()))

	// accept A
	require.NoError(aBlock.Accept(context.Background()))
	coreHeights = append(coreHeights, xBlock.ID())

	blkID, err := proVM.GetBlockIDAtHeight(context.Background(), aBlock.Height())
	require.NoError(err)
	require.Equal(aBlock.ID(), blkID)

	// reject B
	require.NoError(bBlock.Reject(context.Background()))

	blkID, err = proVM.GetBlockIDAtHeight(context.Background(), aBlock.Height())
	require.NoError(err)
	require.Equal(aBlock.ID(), blkID)
}

// Ensure that rejecting an option block does not modify the accepted block ID
// for the rejected height.
func TestRejectedOptionHeightNotIndexed(t *testing.T) {
	require := require.New(t)

	coreGenBlk := &snowman.TestBlock{
		TestDecidable: choices.TestDecidable{
			IDV:     ids.GenerateTestID(),
			StatusV: choices.Accepted,
		},
		HeightV:    0,
		TimestampV: genesisTimestamp,
		BytesV:     []byte{0},
	}

	coreHeights := []ids.ID{coreGenBlk.ID()}

	initialState := []byte("genesis state")
	coreVM := &block.TestVM{
		TestVM: common.TestVM{
			T: t,
		},
		VerifyHeightIndexF: func(context.Context) error {
			return nil
		},
		GetBlockIDAtHeightF: func(_ context.Context, height uint64) (ids.ID, error) {
			if height >= uint64(len(coreHeights)) {
				return ids.ID{}, errTooHigh
			}
			return coreHeights[height], nil
		},
	}

	coreVM.InitializeF = func(context.Context, *snow.Context, manager.Manager,
		[]byte, []byte, []byte, chan<- common.Message,
		[]*common.Fx, common.AppSender,
	) error {
		return nil
	}
	coreVM.LastAcceptedF = func(context.Context) (ids.ID, error) {
		return coreGenBlk.ID(), nil
	}
	coreVM.GetBlockF = func(_ context.Context, blkID ids.ID) (snowman.Block, error) {
		switch {
		case blkID == coreGenBlk.ID():
			return coreGenBlk, nil
		default:
			return nil, errUnknownBlock
		}
	}
	coreVM.ParseBlockF = func(_ context.Context, b []byte) (snowman.Block, error) {
		switch {
		case bytes.Equal(b, coreGenBlk.Bytes()):
			return coreGenBlk, nil
		default:
			return nil, errUnknownBlock
		}
	}

	proVM := New(
		coreVM,
		time.Time{},
		0,
		DefaultMinBlockDelay,
		DefaultNumHistoricalBlocks,
		pTestSigner,
		pTestCert,
	)

	valState := &validators.TestState{
		T: t,
	}
	valState.GetMinimumHeightF = func(context.Context) (uint64, error) {
		return coreGenBlk.HeightV, nil
	}
	valState.GetCurrentHeightF = func(context.Context) (uint64, error) {
		return defaultPChainHeight, nil
	}
	valState.GetValidatorSetF = func(context.Context, uint64, ids.ID) (map[ids.NodeID]*validators.GetValidatorOutput, error) {
		return map[ids.NodeID]*validators.GetValidatorOutput{
			proVM.ctx.NodeID: {
				NodeID: proVM.ctx.NodeID,
				Weight: 10,
			},
			{1}: {
				NodeID: ids.NodeID{1},
				Weight: 5,
			},
			{2}: {
				NodeID: ids.NodeID{2},
				Weight: 6,
			},
			{3}: {
				NodeID: ids.NodeID{3},
				Weight: 7,
			},
		}, nil
	}

	ctx := snow.DefaultContextTest()
	ctx.NodeID = NodeIDFromCert(pTestCert)
	ctx.ValidatorState = valState

	dummyDBManager := manager.NewMemDB(version.Semantic1_0_0)
	// make sure that DBs are compressed correctly
	dummyDBManager = dummyDBManager.NewPrefixDBManager([]byte{})
	require.NoError(proVM.Initialize(
		context.Background(),
		ctx,
		dummyDBManager,
		initialState,
		nil,
		nil,
		nil,
		nil,
		nil,
	))
	defer func() {
		require.NoError(proVM.Shutdown(context.Background()))
	}()

	// Initialize shouldn't be called again
	coreVM.InitializeF = nil

	require.NoError(proVM.SetState(context.Background(), snow.NormalOp))

	require.NoError(proVM.SetPreference(context.Background(), coreGenBlk.IDV))

	ctx.Lock.Lock()
	for proVM.VerifyHeightIndex(context.Background()) != nil {
		ctx.Lock.Unlock()
		time.Sleep(time.Millisecond)
		ctx.Lock.Lock()
	}
	ctx.Lock.Unlock()

	xBlockID := ids.GenerateTestID()
	xBlock := &TestOptionsBlock{
		TestBlock: snowman.TestBlock{
			TestDecidable: choices.TestDecidable{
				IDV:     xBlockID,
				StatusV: choices.Processing,
			},
			BytesV:     []byte{1},
			ParentV:    coreGenBlk.ID(),
			TimestampV: coreGenBlk.Timestamp(),
		},
		opts: [2]snowman.Block{
			&snowman.TestBlock{
				TestDecidable: choices.TestDecidable{
					IDV:     ids.GenerateTestID(),
					StatusV: choices.Processing,
				},
				BytesV:     []byte{2},
				ParentV:    xBlockID,
				TimestampV: coreGenBlk.Timestamp(),
			},
			&snowman.TestBlock{
				TestDecidable: choices.TestDecidable{
					IDV:     ids.GenerateTestID(),
					StatusV: choices.Processing,
				},
				BytesV:     []byte{3},
				ParentV:    xBlockID,
				TimestampV: coreGenBlk.Timestamp(),
			},
		},
	}

	coreVM.BuildBlockF = func(context.Context) (snowman.Block, error) {
		return xBlock, nil
	}
	aBlockIntf, err := proVM.BuildBlock(context.Background())
	require.NoError(err)

	require.IsType(&postForkBlock{}, aBlockIntf)
	aBlock := aBlockIntf.(*postForkBlock)

	opts, err := aBlock.Options(context.Background())
	require.NoError(err)

	require.NoError(aBlock.Verify(context.Background()))

	bBlock := opts[0]
	require.NoError(bBlock.Verify(context.Background()))

	cBlock := opts[1]
	require.NoError(cBlock.Verify(context.Background()))

	// accept A
	require.NoError(aBlock.Accept(context.Background()))
	coreHeights = append(coreHeights, xBlock.ID())

	blkID, err := proVM.GetBlockIDAtHeight(context.Background(), aBlock.Height())
	require.NoError(err)
	require.Equal(aBlock.ID(), blkID)

	// accept B
	require.NoError(bBlock.Accept(context.Background()))
	coreHeights = append(coreHeights, xBlock.opts[0].ID())

	blkID, err = proVM.GetBlockIDAtHeight(context.Background(), bBlock.Height())
	require.NoError(err)
	require.Equal(bBlock.ID(), blkID)

	// reject C
	require.NoError(cBlock.Reject(context.Background()))

	blkID, err = proVM.GetBlockIDAtHeight(context.Background(), cBlock.Height())
	require.NoError(err)
	require.Equal(bBlock.ID(), blkID)
}

func TestVMInnerBlkCache(t *testing.T) {
	require := require.New(t)
	ctrl := gomock.NewController(t)

	// Create a VM
	innerVM := mocks.NewMockChainVM(ctrl)
	vm := New(
		innerVM,
		time.Time{}, // fork is active
		0,           // minimum P-Chain height
		DefaultMinBlockDelay,
		DefaultNumHistoricalBlocks,
		pTestSigner,
		pTestCert,
	)

	dummyDBManager := manager.NewMemDB(version.Semantic1_0_0)
	// make sure that DBs are compressed correctly
	dummyDBManager = dummyDBManager.NewPrefixDBManager([]byte{})

	innerVM.EXPECT().Initialize(
		gomock.Any(),
		gomock.Any(),
		gomock.Any(),
		gomock.Any(),
		gomock.Any(),
		gomock.Any(),
		gomock.Any(),
		gomock.Any(),
		gomock.Any(),
	).Return(nil)
	innerVM.EXPECT().VerifyHeightIndex(gomock.Any()).Return(nil)
	innerVM.EXPECT().Shutdown(gomock.Any()).Return(nil)

	{
		innerBlk := snowman.NewMockBlock(ctrl)
		innerBlkID := ids.GenerateTestID()
		innerVM.EXPECT().LastAccepted(gomock.Any()).Return(innerBlkID, nil)
		innerVM.EXPECT().GetBlock(gomock.Any(), innerBlkID).Return(innerBlk, nil)
	}

	ctx := snow.DefaultContextTest()
	ctx.NodeID = NodeIDFromCert(pTestCert)

	require.NoError(vm.Initialize(
		context.Background(),
		ctx,
		dummyDBManager,
		nil,
		nil,
		nil,
		nil,
		nil,
		nil,
	))
	defer func() {
		require.NoError(vm.Shutdown(context.Background()))
	}()

	state := state.NewMockState(ctrl) // mock state
	vm.State = state

	// Create a block near the tip (0).
	blkNearTipInnerBytes := []byte{1}
	blkNearTip, err := statelessblock.Build(
		ids.GenerateTestID(), // parent
		time.Time{},          // timestamp
		1,                    // pChainHeight,
		vm.ctx.NodeID,
		vm.stakingCertLeaf,   // cert
		blkNearTipInnerBytes, // inner blk bytes
		vm.ctx.ChainID,       // chain ID
		vm.stakingLeafSigner, // key
	)
	require.NoError(err)

	// Parse a block.
	// Not in the VM's state so need to parse it.
	state.EXPECT().GetBlock(blkNearTip.ID()).Return(blkNearTip, choices.Accepted, nil).Times(2)
	// We will ask the inner VM to parse.
	mockInnerBlkNearTip := snowman.NewMockBlock(ctrl)
	mockInnerBlkNearTip.EXPECT().Height().Return(uint64(1)).Times(2)
	mockInnerBlkNearTip.EXPECT().Bytes().Return(blkNearTipInnerBytes).Times(1)

	innerVM.EXPECT().ParseBlock(gomock.Any(), blkNearTipInnerBytes).Return(mockInnerBlkNearTip, nil).Times(2)
	_, err = vm.ParseBlock(context.Background(), blkNearTip.Bytes())
	require.NoError(err)

	// Block should now be in cache because it's a post-fork block
	// and close to the tip.
	gotBlk, ok := vm.innerBlkCache.Get(blkNearTip.ID())
	require.True(ok)
	require.Equal(mockInnerBlkNearTip, gotBlk)
	require.Zero(vm.lastAcceptedHeight)

	// Clear the cache
	vm.innerBlkCache.Flush()

	// Advance the tip height
	vm.lastAcceptedHeight = innerBlkCacheSize + 1

	// Parse the block again. This time it shouldn't be cached
	// because it's not close to the tip.
	_, err = vm.ParseBlock(context.Background(), blkNearTip.Bytes())
	require.NoError(err)

	_, ok = vm.innerBlkCache.Get(blkNearTip.ID())
	require.False(ok)
}

func TestVMInnerBlkCacheDeduplicationRegression(t *testing.T) {
	require := require.New(t)
	forkTime := time.Unix(0, 0)
	coreVM, _, proVM, gBlock, _ := initTestProposerVM(t, forkTime, 0)
	defer func() {
		require.NoError(proVM.Shutdown(context.Background()))
	}()

	// create pre-fork block X and post-fork block A
	xBlock := &snowman.TestBlock{
		TestDecidable: choices.TestDecidable{
			IDV:     ids.GenerateTestID(),
			StatusV: choices.Processing,
		},
		BytesV:     []byte{1},
		ParentV:    gBlock.ID(),
		HeightV:    gBlock.Height() + 1,
		TimestampV: gBlock.Timestamp(),
	}

	coreVM.BuildBlockF = func(context.Context) (snowman.Block, error) {
		return xBlock, nil
	}
	aBlock, err := proVM.BuildBlock(context.Background())
	require.NoError(err)
	coreVM.BuildBlockF = nil

	bStatelessBlock, err := statelessblock.BuildUnsigned(
		gBlock.ID(),
		gBlock.Timestamp(),
		defaultPChainHeight,
		xBlock.Bytes(),
	)
	require.NoError(err)

	xBlockCopy := &snowman.TestBlock{
		TestDecidable: choices.TestDecidable{
			IDV:     xBlock.IDV,
			StatusV: choices.Processing,
		},
		BytesV:     []byte{1},
		ParentV:    gBlock.ID(),
		HeightV:    gBlock.Height() + 1,
		TimestampV: gBlock.Timestamp(),
	}
	coreVM.ParseBlockF = func(context.Context, []byte) (snowman.Block, error) {
		return xBlockCopy, nil
	}

	bBlockBytes := bStatelessBlock.Bytes()
	bBlock, err := proVM.ParseBlock(context.Background(), bBlockBytes)
	require.NoError(err)

	require.NoError(aBlock.Verify(context.Background()))
	require.NoError(bBlock.Verify(context.Background()))
	require.NoError(aBlock.Accept(context.Background()))
	require.NoError(bBlock.Reject(context.Background()))

	require.Equal(
		choices.Accepted,
		aBlock.(*postForkBlock).innerBlk.Status(),
	)

	require.Equal(
		choices.Accepted,
		bBlock.(*postForkBlock).innerBlk.Status(),
	)

	cachedXBlock, ok := proVM.innerBlkCache.Get(bBlock.ID())
	require.True(ok)
	require.Equal(
		choices.Accepted,
		cachedXBlock.Status(),
	)
}

func TestVMInnerBlkMarkedAcceptedRegression(t *testing.T) {
	require := require.New(t)
	forkTime := time.Unix(0, 0)
	coreVM, _, proVM, gBlock, _ := initTestProposerVM(t, forkTime, 0)
	defer func() {
		require.NoError(proVM.Shutdown(context.Background()))
	}()

	// create an inner block and wrap it in an postForkBlock.
	innerBlock := &snowman.TestBlock{
		TestDecidable: choices.TestDecidable{
			IDV:     ids.GenerateTestID(),
			StatusV: choices.Processing,
		},
		BytesV:     []byte{1},
		ParentV:    gBlock.ID(),
		HeightV:    gBlock.Height() + 1,
		TimestampV: gBlock.Timestamp(),
	}

	coreVM.BuildBlockF = func(context.Context) (snowman.Block, error) {
		return innerBlock, nil
	}
	outerBlock, err := proVM.BuildBlock(context.Background())
	require.NoError(err)
	coreVM.BuildBlockF = nil

	require.NoError(outerBlock.Verify(context.Background()))
	require.NoError(outerBlock.Accept(context.Background()))

	coreVM.GetBlockF = func(_ context.Context, id ids.ID) (snowman.Block, error) {
		require.Equal(innerBlock.ID(), id)
		return innerBlock, nil
	}

	wrappedInnerBlock, err := proVM.GetBlock(context.Background(), innerBlock.ID())
	require.NoError(err)
	require.Equal(choices.Rejected, wrappedInnerBlock.Status())
}

type blockWithVerifyContext struct {
	*snowman.MockBlock
	*mocks.MockWithVerifyContext
}

// Ensures that we call [VerifyWithContext] rather than [Verify] on blocks that
// implement [block.WithVerifyContext] and that returns true for
// [ShouldVerifyWithContext].
func TestVM_VerifyBlockWithContext(t *testing.T) {
	require := require.New(t)
	ctrl := gomock.NewController(t)

	// Create a VM
	innerVM := mocks.NewMockChainVM(ctrl)
	vm := New(
		innerVM,
		time.Time{}, // fork is active
		0,           // minimum P-Chain height
		DefaultMinBlockDelay,
		DefaultNumHistoricalBlocks,
		pTestSigner,
		pTestCert,
	)

	dummyDBManager := manager.NewMemDB(version.Semantic1_0_0)
	// make sure that DBs are compressed correctly
	dummyDBManager = dummyDBManager.NewPrefixDBManager([]byte{})

	innerVM.EXPECT().Initialize(
		gomock.Any(),
		gomock.Any(),
		gomock.Any(),
		gomock.Any(),
		gomock.Any(),
		gomock.Any(),
		gomock.Any(),
		gomock.Any(),
		gomock.Any(),
	).Return(nil)
	innerVM.EXPECT().VerifyHeightIndex(gomock.Any()).Return(nil)
	innerVM.EXPECT().Shutdown(gomock.Any()).Return(nil)

	{
		innerBlk := snowman.NewMockBlock(ctrl)
		innerBlkID := ids.GenerateTestID()
		innerVM.EXPECT().LastAccepted(gomock.Any()).Return(innerBlkID, nil)
		innerVM.EXPECT().GetBlock(gomock.Any(), innerBlkID).Return(innerBlk, nil)
	}

	snowCtx := snow.DefaultContextTest()
	snowCtx.NodeID = NodeIDFromCert(pTestCert)

	require.NoError(vm.Initialize(
		context.Background(),
		snowCtx,
		dummyDBManager,
		nil,
		nil,
		nil,
		nil,
		nil,
		nil,
	))
	defer func() {
		require.NoError(vm.Shutdown(context.Background()))
	}()

	{
		pChainHeight := uint64(0)
		innerBlk := blockWithVerifyContext{
			MockBlock:             snowman.NewMockBlock(ctrl),
			MockWithVerifyContext: mocks.NewMockWithVerifyContext(ctrl),
		}
		innerBlk.MockWithVerifyContext.EXPECT().ShouldVerifyWithContext(gomock.Any()).Return(true, nil).Times(2)
		innerBlk.MockWithVerifyContext.EXPECT().VerifyWithContext(context.Background(),
			&block.Context{
				PChainHeight: pChainHeight,
			},
		).Return(nil)
		innerBlk.MockBlock.EXPECT().Parent().Return(ids.GenerateTestID()).AnyTimes()
		innerBlk.MockBlock.EXPECT().ID().Return(ids.GenerateTestID()).AnyTimes()
		innerBlk.MockBlock.EXPECT().Bytes().Return(utils.RandomBytes(1024)).AnyTimes()

		blk := NewMockPostForkBlock(ctrl)
		blk.EXPECT().getInnerBlk().Return(innerBlk).AnyTimes()
		blkID := ids.GenerateTestID()
		blk.EXPECT().ID().Return(blkID).AnyTimes()

		require.NoError(vm.verifyAndRecordInnerBlk(
			context.Background(),
			&block.Context{
				PChainHeight: pChainHeight,
			},
			blk,
		))

		// Call VerifyWithContext again but with a different P-Chain height
		blk.EXPECT().setInnerBlk(innerBlk).AnyTimes()
		pChainHeight++
		innerBlk.MockWithVerifyContext.EXPECT().VerifyWithContext(context.Background(),
			&block.Context{
				PChainHeight: pChainHeight,
			},
		).Return(nil)

		require.NoError(vm.verifyAndRecordInnerBlk(
			context.Background(),
			&block.Context{
				PChainHeight: pChainHeight,
			},
			blk,
		))
	}

	{
		// Ensure we call Verify on a block that returns
		// false for ShouldVerifyWithContext
		innerBlk := blockWithVerifyContext{
			MockBlock:             snowman.NewMockBlock(ctrl),
			MockWithVerifyContext: mocks.NewMockWithVerifyContext(ctrl),
		}
		innerBlk.MockWithVerifyContext.EXPECT().ShouldVerifyWithContext(gomock.Any()).Return(false, nil)
		innerBlk.MockBlock.EXPECT().Verify(gomock.Any()).Return(nil)
		innerBlk.MockBlock.EXPECT().Parent().Return(ids.GenerateTestID()).AnyTimes()
		innerBlk.MockBlock.EXPECT().ID().Return(ids.GenerateTestID()).AnyTimes()
		blk := NewMockPostForkBlock(ctrl)
		blk.EXPECT().getInnerBlk().Return(innerBlk).AnyTimes()
		blkID := ids.GenerateTestID()
		blk.EXPECT().ID().Return(blkID).AnyTimes()
		require.NoError(vm.verifyAndRecordInnerBlk(
			context.Background(),
			&block.Context{
				PChainHeight: 1,
			},
			blk,
		))
	}

	{
		// Ensure we call Verify on a block that doesn't have a valid context
		innerBlk := blockWithVerifyContext{
			MockBlock:             snowman.NewMockBlock(ctrl),
			MockWithVerifyContext: mocks.NewMockWithVerifyContext(ctrl),
		}
		innerBlk.MockBlock.EXPECT().Verify(gomock.Any()).Return(nil)
		innerBlk.MockBlock.EXPECT().Parent().Return(ids.GenerateTestID()).AnyTimes()
		innerBlk.MockBlock.EXPECT().ID().Return(ids.GenerateTestID()).AnyTimes()
		blk := NewMockPostForkBlock(ctrl)
		blk.EXPECT().getInnerBlk().Return(innerBlk).AnyTimes()
		blkID := ids.GenerateTestID()
		blk.EXPECT().ID().Return(blkID).AnyTimes()
		require.NoError(vm.verifyAndRecordInnerBlk(context.Background(), nil, blk))
	}
}

<<<<<<< HEAD
func NodeIDFromCert(cert *staking.Certificate) ids.NodeID {
	return hashing.ComputeHash160Array(
		hashing.ComputeHash256(cert.Raw),
	)
=======
func TestHistoricalBlockDeletion(t *testing.T) {
	require := require.New(t)

	coreGenBlk := &snowman.TestBlock{
		TestDecidable: choices.TestDecidable{
			IDV:     ids.GenerateTestID(),
			StatusV: choices.Accepted,
		},
		HeightV:    0,
		TimestampV: genesisTimestamp,
		BytesV:     utils.RandomBytes(1024),
	}
	acceptedBlocks := []snowman.Block{coreGenBlk}
	currentHeight := uint64(0)

	initialState := []byte("genesis state")
	coreVM := &block.TestVM{
		TestVM: common.TestVM{
			T: t,
			InitializeF: func(context.Context, *snow.Context, manager.Manager, []byte, []byte, []byte, chan<- common.Message, []*common.Fx, common.AppSender) error {
				return nil
			},
		},
		LastAcceptedF: func(context.Context) (ids.ID, error) {
			return acceptedBlocks[currentHeight].ID(), nil
		},
		GetBlockF: func(_ context.Context, blkID ids.ID) (snowman.Block, error) {
			for _, blk := range acceptedBlocks {
				if blkID == blk.ID() {
					return blk, nil
				}
			}
			return nil, errUnknownBlock
		},
		ParseBlockF: func(_ context.Context, b []byte) (snowman.Block, error) {
			for _, blk := range acceptedBlocks {
				if bytes.Equal(b, blk.Bytes()) {
					return blk, nil
				}
			}
			return nil, errUnknownBlock
		},
		VerifyHeightIndexF: func(context.Context) error {
			return nil
		},
		GetBlockIDAtHeightF: func(_ context.Context, height uint64) (ids.ID, error) {
			if height >= uint64(len(acceptedBlocks)) {
				return ids.ID{}, errTooHigh
			}
			return acceptedBlocks[height].ID(), nil
		},
	}

	ctx := snow.DefaultContextTest()
	ctx.NodeID = ids.NodeIDFromCert(pTestCert)
	ctx.ValidatorState = &validators.TestState{
		T: t,
		GetMinimumHeightF: func(context.Context) (uint64, error) {
			return coreGenBlk.HeightV, nil
		},
		GetCurrentHeightF: func(context.Context) (uint64, error) {
			return defaultPChainHeight, nil
		},
		GetValidatorSetF: func(context.Context, uint64, ids.ID) (map[ids.NodeID]*validators.GetValidatorOutput, error) {
			return nil, nil
		},
	}

	dummyDBManager := manager.NewMemDB(version.Semantic1_0_0)
	// make sure that DBs are compressed correctly
	dummyDBManager = dummyDBManager.NewPrefixDBManager([]byte{})

	proVM := New(
		coreVM,
		time.Time{},
		0,
		DefaultMinBlockDelay,
		DefaultNumHistoricalBlocks,
		pTestSigner,
		pTestCert,
	)

	require.NoError(proVM.Initialize(
		context.Background(),
		ctx,
		dummyDBManager,
		initialState,
		nil,
		nil,
		nil,
		nil,
		nil,
	))

	lastAcceptedID, err := proVM.LastAccepted(context.Background())
	require.NoError(err)

	require.NoError(proVM.SetState(context.Background(), snow.NormalOp))
	require.NoError(proVM.SetPreference(context.Background(), lastAcceptedID))
	require.NoError(proVM.VerifyHeightIndex(context.Background()))

	issueBlock := func() {
		lastAcceptedBlock := acceptedBlocks[currentHeight]
		innerBlock := &snowman.TestBlock{
			TestDecidable: choices.TestDecidable{
				IDV:     ids.GenerateTestID(),
				StatusV: choices.Processing,
			},
			ParentV:    lastAcceptedBlock.ID(),
			HeightV:    lastAcceptedBlock.Height() + 1,
			TimestampV: lastAcceptedBlock.Timestamp(),
			BytesV:     utils.RandomBytes(1024),
		}

		coreVM.BuildBlockF = func(context.Context) (snowman.Block, error) {
			return innerBlock, nil
		}
		proBlock, err := proVM.BuildBlock(context.Background())
		require.NoError(err)

		require.NoError(proBlock.Verify(context.Background()))
		require.NoError(proVM.SetPreference(context.Background(), proBlock.ID()))
		require.NoError(proBlock.Accept(context.Background()))

		acceptedBlocks = append(acceptedBlocks, innerBlock)
		currentHeight++
	}

	requireHeights := func(start, end uint64) {
		for i := start; i <= end; i++ {
			_, err := proVM.GetBlockIDAtHeight(context.Background(), i)
			require.NoError(err)
		}
	}

	requireMissingHeights := func(start, end uint64) {
		for i := start; i <= end; i++ {
			_, err := proVM.GetBlockIDAtHeight(context.Background(), i)
			require.ErrorIs(err, database.ErrNotFound)
		}
	}

	requireNumHeights := func(numIndexed uint64) {
		requireHeights(0, 0)
		requireMissingHeights(1, currentHeight-numIndexed-1)
		requireHeights(currentHeight-numIndexed, currentHeight)
	}

	// Because block pruning is disabled by default, the heights should be
	// populated for every accepted block.
	requireHeights(0, currentHeight)

	issueBlock()
	requireHeights(0, currentHeight)

	issueBlock()
	requireHeights(0, currentHeight)

	issueBlock()
	requireHeights(0, currentHeight)

	issueBlock()
	requireHeights(0, currentHeight)

	issueBlock()
	requireHeights(0, currentHeight)

	require.NoError(proVM.Shutdown(context.Background()))

	numHistoricalBlocks := uint64(2)
	proVM = New(
		coreVM,
		time.Time{},
		0,
		DefaultMinBlockDelay,
		numHistoricalBlocks,
		pTestSigner,
		pTestCert,
	)

	require.NoError(proVM.Initialize(
		context.Background(),
		ctx,
		dummyDBManager,
		initialState,
		nil,
		nil,
		nil,
		nil,
		nil,
	))

	lastAcceptedID, err = proVM.LastAccepted(context.Background())
	require.NoError(err)

	require.NoError(proVM.SetState(context.Background(), snow.NormalOp))
	require.NoError(proVM.SetPreference(context.Background(), lastAcceptedID))
	require.NoError(proVM.VerifyHeightIndex(context.Background()))

	// Verify that old blocks were pruned during startup
	requireNumHeights(numHistoricalBlocks)

	// As we issue new blocks, the oldest indexed height should be pruned.
	issueBlock()
	requireNumHeights(numHistoricalBlocks)

	issueBlock()
	requireNumHeights(numHistoricalBlocks)

	require.NoError(proVM.Shutdown(context.Background()))

	newNumHistoricalBlocks := numHistoricalBlocks + 2
	proVM = New(
		coreVM,
		time.Time{},
		0,
		DefaultMinBlockDelay,
		newNumHistoricalBlocks,
		pTestSigner,
		pTestCert,
	)

	require.NoError(proVM.Initialize(
		context.Background(),
		ctx,
		dummyDBManager,
		initialState,
		nil,
		nil,
		nil,
		nil,
		nil,
	))
	defer func() {
		require.NoError(proVM.Shutdown(context.Background()))
	}()

	lastAcceptedID, err = proVM.LastAccepted(context.Background())
	require.NoError(err)

	require.NoError(proVM.SetState(context.Background(), snow.NormalOp))
	require.NoError(proVM.SetPreference(context.Background(), lastAcceptedID))
	require.NoError(proVM.VerifyHeightIndex(context.Background()))

	// The height index shouldn't be modified at this point
	requireNumHeights(numHistoricalBlocks)

	// As we issue new blocks, the number of indexed blocks should increase
	// until we hit our target again.
	issueBlock()
	requireNumHeights(numHistoricalBlocks + 1)

	issueBlock()
	requireNumHeights(newNumHistoricalBlocks)

	issueBlock()
	requireNumHeights(newNumHistoricalBlocks)
>>>>>>> 73ae39bd
}<|MERGE_RESOLUTION|>--- conflicted
+++ resolved
@@ -2556,12 +2556,6 @@
 	}
 }
 
-<<<<<<< HEAD
-func NodeIDFromCert(cert *staking.Certificate) ids.NodeID {
-	return hashing.ComputeHash160Array(
-		hashing.ComputeHash256(cert.Raw),
-	)
-=======
 func TestHistoricalBlockDeletion(t *testing.T) {
 	require := require.New(t)
 
@@ -2819,5 +2813,10 @@
 
 	issueBlock()
 	requireNumHeights(newNumHistoricalBlocks)
->>>>>>> 73ae39bd
+}
+
+func NodeIDFromCert(cert *staking.Certificate) ids.NodeID {
+	return hashing.ComputeHash160Array(
+		hashing.ComputeHash256(cert.Raw),
+	)
 }