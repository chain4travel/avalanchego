// (c) 2021, Ava Labs, Inc. All rights reserved.
// See the file LICENSE for licensing terms.

package proposervm

import (
	"errors"
	"time"

	"github.com/ava-labs/avalanchego/ids"
	"github.com/ava-labs/avalanchego/snow/choices"
	"github.com/ava-labs/avalanchego/snow/consensus/snowman"
	"github.com/ava-labs/avalanchego/utils/constants"
	"github.com/ava-labs/avalanchego/vms/proposervm/proposer"
)

const (
	// allowable block issuance in the future
	maxSkew = 10 * time.Second
)

var (
	errUnsignedChild            = errors.New("expected child to be signed")
	errUnexpectedBlockType      = errors.New("unexpected proposer block type")
	errInnerParentMismatch      = errors.New("inner parentID didn't match expected parent")
	errTimeNotMonotonic         = errors.New("time must monotonically increase")
	errPChainHeightNotMonotonic = errors.New("non monotonically increasing P-chain height")
	errPChainHeightNotReached   = errors.New("block P-chain height larger than current P-chain height")
	errTimeTooAdvanced          = errors.New("time is too far advanced")
	errProposerWindowNotStarted = errors.New("proposer window hasn't started")
	errProposersNotActivated    = errors.New("proposers haven't been activated yet")
)

type Block interface {
	snowman.Block

	getInnerBlk() snowman.Block

	verifyPreForkChild(child *preForkBlock) error
	verifyPostForkChild(child *postForkBlock) error
	verifyPostForkOption(child *postForkOption) error

	buildChild(innerBlock snowman.Block) (Block, error)

	pChainHeight() (uint64, error)
}

// field of postForkBlock and postForkOption
type postForkCommonComponents struct {
	vm       *VM
	innerBlk snowman.Block
	status   choices.Status
}

// Return the inner block's height
func (p *postForkCommonComponents) Height() uint64 {
	return p.innerBlk.Height()
}

// Verify returns nil if:
// 1) [child]'s P-Chain height >= [parentPChainHeight]
// 2) [childPChainHeight] <= the current P-Chain height
// 3) [p]'s inner block is the parent of [c]'s inner block
// 4) [child]'s timestamp is within the synchrony bound, after [p]'s timestamp, and within its proposer's window
// 5) [child] has a valid signature from its proposer
// 6) [child]'s inner block is valid
func (p *postForkCommonComponents) Verify(parentTimestamp time.Time, parentPChainHeight uint64, child *postForkBlock) error {
	if err := verifyIsNotOracleBlock(p.innerBlk); err != nil {
		p.vm.ctx.Log.Debug("oracle block shouldn't have a signed child")
		return err
	}

	childPChainHeight := child.PChainHeight()
	if childPChainHeight < parentPChainHeight {
		p.vm.ctx.Log.Warn("Snowman++ verify - dropped post-fork block; expected child's P-Chain height to be >=%d but got %d",
			parentPChainHeight, childPChainHeight)
		return errPChainHeightNotMonotonic
	}

	expectedInnerParentID := p.innerBlk.ID()
	innerParentID := child.innerBlk.Parent()
	if innerParentID != expectedInnerParentID {
		p.vm.ctx.Log.Warn("Snowman++ verify - dropped post-fork block; expected inner parent %s but got %s",
			expectedInnerParentID, innerParentID)
		return errInnerParentMismatch
	}

	childTimestamp := child.Timestamp()
	if childTimestamp.Before(parentTimestamp) {
		p.vm.ctx.Log.Warn("Snowman++ verify - dropped post-fork block; expected child's timestamp (%s) to be at or after parent's timestamp (%s)",
			childTimestamp, parentTimestamp)
		return errTimeNotMonotonic
	}

	maxTimestamp := p.vm.Time().Add(maxSkew)
	if childTimestamp.After(maxTimestamp) {
		p.vm.ctx.Log.Warn("Snowman++ verify - dropped post-fork block; block's timestamp (%s) is after the synchrony bound (%s)",
			childTimestamp, maxTimestamp)
		return errTimeTooAdvanced
	}

	delay := childTimestamp.Sub(parentTimestamp)
	proposerID := child.Proposer()
	if delay >= proposer.MaxDelay && proposerID != ids.ShortEmpty {
		return errExpectedNoProposer
	}

	// If the node is currently bootstrapping - we don't assume that the P-chain
	// has been synced up to this point yet.
	if p.vm.ctx.IsBootstrapped() {
		childID := child.ID()
		currentPChainHeight, err := p.vm.PChainHeight()
		if err != nil {
			p.vm.ctx.Log.Error("Snowman++ verify - dropped post-fork block %s; could not retrieve current P-Chain height",
				childID)
			return err
		}
		if childPChainHeight > currentPChainHeight {
			p.vm.ctx.Log.Warn("Snowman++ verify - dropped post-fork block; expected chid's P-Chain height to be <=%d but got %d",
				currentPChainHeight, childPChainHeight)
			return errPChainHeightNotReached
		}

		childHeight := child.Height()
		minDelay, err := p.vm.Windower.Delay(childHeight, parentPChainHeight, proposerID)
		if err != nil {
			return err
		}

		p.vm.ctx.Log.Debug("Snowman++ verify post-fork block %s - parent timestamp %v, expected delay %v, block timestamp %v.",
			childID, parentTimestamp, minDelay, childTimestamp)

		if delay < minDelay {
			p.vm.ctx.Log.Warn("Snowman++ verify - dropped post-fork block; timestamp is %s but proposer %s%s can't propose yet",
				childTimestamp, constants.NodeIDPrefix, proposerID)
			return errProposerWindowNotStarted
		}

		// Verify the signature of the node
		if err := child.Block.Verify(); err != nil {
			return err
		}
	}

<<<<<<< HEAD
	return p.vm.verifyAndRecordInnerBlk(child)
}

func verifyIsOracleBlock(b snowman.Block) error {
	oracle, ok := b.(snowman.OracleBlock)
	if !ok {
		return errUnexpectedBlockType
	}
	_, err := oracle.Options()
	switch err {
	case nil:
		return nil
	case snowman.ErrNotOracle:
		return errUnexpectedBlockType
	default:
=======
	// Verify the signature of the node
	if err := child.Block.Verify(p.vm.ctx.ChainID); err != nil {
>>>>>>> cd9383af
		return err
	}
}

func verifyIsNotOracleBlock(b snowman.Block) error {
	oracle, ok := b.(snowman.OracleBlock)
	if !ok {
		return nil
	}
	_, err := oracle.Options()
	switch err {
	case nil:
		return errUnexpectedBlockType
	case snowman.ErrNotOracle:
		return nil
	default:
		return err
	}
}<|MERGE_RESOLUTION|>--- conflicted
+++ resolved
@@ -137,12 +137,11 @@
 		}
 
 		// Verify the signature of the node
-		if err := child.Block.Verify(); err != nil {
+		if err := child.Block.Verify(p.vm.ctx.ChainID); err != nil {
 			return err
 		}
 	}
 
-<<<<<<< HEAD
 	return p.vm.verifyAndRecordInnerBlk(child)
 }
 
@@ -158,10 +157,6 @@
 	case snowman.ErrNotOracle:
 		return errUnexpectedBlockType
 	default:
-=======
-	// Verify the signature of the node
-	if err := child.Block.Verify(p.vm.ctx.ChainID); err != nil {
->>>>>>> cd9383af
 		return err
 	}
 }
