<<<<<<< HEAD
// Copyright (C) 2022-2024, Chain4Travel AG. All rights reserved.
//
// This file is a derived work, based on ava-labs code whose
// original notices appear below.
//
// It is distributed under the same license conditions as the
// original code from which it is derived.
//
// Much love to the original authors for their work.
// **********************************************************
// Copyright (C) 2019-2023, Ava Labs, Inc. All rights reserved.
=======
// Copyright (C) 2019-2024, Ava Labs, Inc. All rights reserved.
>>>>>>> 20452c35
// See the file LICENSE for licensing terms.

package block

import (
	"crypto/x509"
	"errors"
	"fmt"
	"time"

	"github.com/ava-labs/avalanchego/ids"
	"github.com/ava-labs/avalanchego/staking"
	"github.com/ava-labs/avalanchego/utils/crypto/secp256k1"
	"github.com/ava-labs/avalanchego/utils/hashing"
	"github.com/ava-labs/avalanchego/utils/wrappers"
)

var (
	_ SignedBlock = (*statelessBlock)(nil)

	errUnexpectedProposer = errors.New("expected no proposer but one was provided")
	errMissingProposer    = errors.New("expected proposer but none was provided")
	errInvalidCertificate = errors.New("invalid certificate")
)

type Block interface {
	ID() ids.ID
	ParentID() ids.ID
	Block() []byte
	Bytes() []byte

	initialize(bytes []byte, durangoTime time.Time) error
}

type SignedBlock interface {
	Block

	PChainHeight() uint64
	Timestamp() time.Time
	Proposer() ids.NodeID

	Verify(shouldHaveProposer bool, chainID ids.ID) error
}

type statelessUnsignedBlock struct {
	ParentID     ids.ID `serialize:"true"`
	Timestamp    int64  `serialize:"true"`
	PChainHeight uint64 `serialize:"true"`
	Certificate  []byte `serialize:"true"`
	Block        []byte `serialize:"true"`
}

type statelessBlock struct {
	StatelessBlock statelessUnsignedBlock `serialize:"true"`
	Signature      []byte                 `serialize:"true"`

	id        ids.ID
	timestamp time.Time
	cert      *staking.Certificate
	proposer  ids.NodeID
	bytes     []byte
}

func (b *statelessBlock) ID() ids.ID {
	return b.id
}

func (b *statelessBlock) ParentID() ids.ID {
	return b.StatelessBlock.ParentID
}

func (b *statelessBlock) Block() []byte {
	return b.StatelessBlock.Block
}

func (b *statelessBlock) Bytes() []byte {
	return b.bytes
}

func (b *statelessBlock) initialize(bytes []byte, durangoTime time.Time) error {
	b.bytes = bytes

	// The serialized form of the block is the unsignedBytes followed by the
	// signature, which is prefixed by a uint32. So, we need to strip off the
	// signature as well as it's length prefix to get the unsigned bytes.
	lenUnsignedBytes := len(bytes) - wrappers.IntLen - len(b.Signature)
	unsignedBytes := bytes[:lenUnsignedBytes]
	b.id = hashing.ComputeHash256Array(unsignedBytes)

	b.timestamp = time.Unix(b.StatelessBlock.Timestamp, 0)
	if len(b.StatelessBlock.Certificate) == 0 {
		return nil
	}

<<<<<<< HEAD
	tlsCert, err := x509.ParseCertificate(b.StatelessBlock.Certificate)
=======
	// TODO: Remove durangoTime after v1.11.x has activated.
	var err error
	if b.timestamp.Before(durangoTime) {
		b.cert, err = staking.ParseCertificate(b.StatelessBlock.Certificate)
	} else {
		b.cert, err = staking.ParseCertificatePermissive(b.StatelessBlock.Certificate)
	}
>>>>>>> 20452c35
	if err != nil {
		return fmt.Errorf("%w: %w", errInvalidCertificate, err)
	}

<<<<<<< HEAD
	cert := staking.CertificateFromX509(tlsCert)
	b.cert = cert

	nodeIDBytes, err := secp256k1.RecoverSecp256PublicKey(tlsCert)
	if err != nil {
		return err
	}
	nodeID, err := ids.ToNodeID(nodeIDBytes)
	if err != nil {
		return err
	}
	b.proposer = nodeID
=======
	b.proposer = ids.NodeIDFromCert(b.cert)
>>>>>>> 20452c35
	return nil
}

func (b *statelessBlock) PChainHeight() uint64 {
	return b.StatelessBlock.PChainHeight
}

func (b *statelessBlock) Timestamp() time.Time {
	return b.timestamp
}

func (b *statelessBlock) Proposer() ids.NodeID {
	return b.proposer
}

func (b *statelessBlock) Verify(shouldHaveProposer bool, chainID ids.ID) error {
	if !shouldHaveProposer {
		if len(b.Signature) > 0 || len(b.StatelessBlock.Certificate) > 0 {
			return errUnexpectedProposer
		}
		return nil
	} else if b.cert == nil {
		return errMissingProposer
	}

	header, err := BuildHeader(chainID, b.StatelessBlock.ParentID, b.id)
	if err != nil {
		return err
	}

	headerBytes := header.Bytes()
	return staking.CheckSignature(
		b.cert,
		headerBytes,
		b.Signature,
	)
}<|MERGE_RESOLUTION|>--- conflicted
+++ resolved
@@ -1,4 +1,3 @@
-<<<<<<< HEAD
 // Copyright (C) 2022-2024, Chain4Travel AG. All rights reserved.
 //
 // This file is a derived work, based on ava-labs code whose
@@ -9,10 +8,7 @@
 //
 // Much love to the original authors for their work.
 // **********************************************************
-// Copyright (C) 2019-2023, Ava Labs, Inc. All rights reserved.
-=======
 // Copyright (C) 2019-2024, Ava Labs, Inc. All rights reserved.
->>>>>>> 20452c35
 // See the file LICENSE for licensing terms.
 
 package block
@@ -107,9 +103,6 @@
 		return nil
 	}
 
-<<<<<<< HEAD
-	tlsCert, err := x509.ParseCertificate(b.StatelessBlock.Certificate)
-=======
 	// TODO: Remove durangoTime after v1.11.x has activated.
 	var err error
 	if b.timestamp.Before(durangoTime) {
@@ -117,14 +110,9 @@
 	} else {
 		b.cert, err = staking.ParseCertificatePermissive(b.StatelessBlock.Certificate)
 	}
->>>>>>> 20452c35
 	if err != nil {
 		return fmt.Errorf("%w: %w", errInvalidCertificate, err)
 	}
-
-<<<<<<< HEAD
-	cert := staking.CertificateFromX509(tlsCert)
-	b.cert = cert
 
 	nodeIDBytes, err := secp256k1.RecoverSecp256PublicKey(tlsCert)
 	if err != nil {
@@ -135,9 +123,6 @@
 		return err
 	}
 	b.proposer = nodeID
-=======
-	b.proposer = ids.NodeIDFromCert(b.cert)
->>>>>>> 20452c35
 	return nil
 }
 
