// Copyright (C) 2022, Chain4Travel AG. All rights reserved.
//
// This file is a derived work, based on ava-labs code whose
// original notices appear below.
//
// It is distributed under the same license conditions as the
// original code from which it is derived.
//
// Much love to the original authors for their work.
// **********************************************************
// Copyright (C) 2019-2023, Ava Labs, Inc. All rights reserved.
// See the file LICENSE for licensing terms.

package proposervm

import (
	"bytes"
	"context"
	"testing"
	"time"

	"github.com/stretchr/testify/require"

	"github.com/ava-labs/avalanchego/database/manager"
	"github.com/ava-labs/avalanchego/ids"
	"github.com/ava-labs/avalanchego/snow"
	"github.com/ava-labs/avalanchego/snow/choices"
	"github.com/ava-labs/avalanchego/snow/consensus/snowman"
	"github.com/ava-labs/avalanchego/snow/engine/common"
	"github.com/ava-labs/avalanchego/snow/engine/snowman/block"
	"github.com/ava-labs/avalanchego/snow/validators"
	"github.com/ava-labs/avalanchego/utils/math"
	"github.com/ava-labs/avalanchego/utils/timer/mockable"
	"github.com/ava-labs/avalanchego/version"
	"github.com/ava-labs/avalanchego/vms/proposervm/proposer"
)

func TestCoreVMNotRemote(t *testing.T) {
	// if coreVM is not remote VM, a specific error is returned
	require := require.New(t)
	_, _, proVM, _, _ := initTestProposerVM(t, time.Time{}, 0) // enable ProBlks
	defer func() {
		require.NoError(proVM.Shutdown(context.Background()))
	}()

	blkID := ids.Empty
	maxBlocksNum := 1000               // a high value to get all built blocks
	maxBlocksSize := 1000000           // a high value to get all built blocks
	maxBlocksRetrivalTime := time.Hour // a high value to get all built blocks
	_, err := proVM.GetAncestors(
		context.Background(),
		blkID,
		maxBlocksNum,
		maxBlocksSize,
		maxBlocksRetrivalTime,
	)
	require.ErrorIs(err, block.ErrRemoteVMNotImplemented)

	var blks [][]byte
	_, err = proVM.BatchedParseBlock(context.Background(), blks)
	require.ErrorIs(err, block.ErrRemoteVMNotImplemented)
}

func TestGetAncestorsPreForkOnly(t *testing.T) {
	require := require.New(t)
	coreVM, proRemoteVM, coreGenBlk := initTestRemoteProposerVM(t, mockable.MaxTime) // disable ProBlks
	defer func() {
		require.NoError(proRemoteVM.Shutdown(context.Background()))
	}()

	// Build some prefork blocks....
	coreBlk1 := &snowman.TestBlock{
		TestDecidable: choices.TestDecidable{
			IDV:     ids.GenerateTestID(),
			StatusV: choices.Processing,
		},
		BytesV:     []byte{1},
		ParentV:    coreGenBlk.ID(),
		HeightV:    coreGenBlk.Height() + 1,
		TimestampV: coreGenBlk.Timestamp(),
	}
	coreVM.BuildBlockF = func(context.Context) (snowman.Block, error) {
		return coreBlk1, nil
	}
	builtBlk1, err := proRemoteVM.BuildBlock(context.Background())
	require.NoError(err)

	// prepare build of next block
	require.NoError(proRemoteVM.SetPreference(context.Background(), builtBlk1.ID()))
	coreVM.GetBlockF = func(_ context.Context, blkID ids.ID) (snowman.Block, error) {
		switch {
		case blkID == coreBlk1.ID():
			return coreBlk1, nil
		default:
			return nil, errUnknownBlock
		}
	}

	coreBlk2 := &snowman.TestBlock{
		TestDecidable: choices.TestDecidable{
			IDV:     ids.GenerateTestID(),
			StatusV: choices.Processing,
		},
		BytesV:     []byte{2},
		ParentV:    coreBlk1.ID(),
		HeightV:    coreBlk1.Height() + 1,
		TimestampV: coreBlk1.Timestamp(),
	}
	coreVM.BuildBlockF = func(context.Context) (snowman.Block, error) {
		return coreBlk2, nil
	}
	builtBlk2, err := proRemoteVM.BuildBlock(context.Background())
	require.NoError(err)

	// prepare build of next block
	require.NoError(proRemoteVM.SetPreference(context.Background(), builtBlk2.ID()))
	coreVM.GetBlockF = func(_ context.Context, blkID ids.ID) (snowman.Block, error) {
		switch {
		case blkID == coreBlk2.ID():
			return coreBlk2, nil
		default:
			return nil, errUnknownBlock
		}
	}

	coreBlk3 := &snowman.TestBlock{
		TestDecidable: choices.TestDecidable{
			IDV:     ids.GenerateTestID(),
			StatusV: choices.Processing,
		},
		BytesV:     []byte{3},
		ParentV:    coreBlk2.ID(),
		HeightV:    coreBlk2.Height() + 1,
		TimestampV: coreBlk2.Timestamp(),
	}
	coreVM.BuildBlockF = func(context.Context) (snowman.Block, error) {
		return coreBlk3, nil
	}
	builtBlk3, err := proRemoteVM.BuildBlock(context.Background())
	require.NoError(err)

	// ...Call GetAncestors on them ...
	// Note: we assumed that if blkID is not known, that's NOT an error.
	// Simply return an empty result
	coreVM.GetAncestorsF = func(_ context.Context, blkID ids.ID, _, _ int, _ time.Duration) ([][]byte, error) {
		res := make([][]byte, 0, 3)
		switch blkID {
		case coreBlk3.ID():
			res = append(res, coreBlk3.Bytes())
			res = append(res, coreBlk2.Bytes())
			res = append(res, coreBlk1.Bytes())
			return res, nil
		case coreBlk2.ID():
			res = append(res, coreBlk2.Bytes())
			res = append(res, coreBlk1.Bytes())
			return res, nil
		case coreBlk1.ID():
			res = append(res, coreBlk1.Bytes())
			return res, nil
		default:
			return res, nil
		}
	}

	reqBlkID := builtBlk3.ID()
	maxBlocksNum := 1000               // a high value to get all built blocks
	maxBlocksSize := 1000000           // a high value to get all built blocks
	maxBlocksRetrivalTime := time.Hour // a high value to get all built blocks
	res, err := proRemoteVM.GetAncestors(
		context.Background(),
		reqBlkID,
		maxBlocksNum,
		maxBlocksSize,
		maxBlocksRetrivalTime,
	)

	// ... and check returned values are as expected
	require.NoError(err)
	require.Len(res, 3)
	require.Equal(builtBlk3.Bytes(), res[0])
	require.Equal(builtBlk2.Bytes(), res[1])
	require.Equal(builtBlk1.Bytes(), res[2])

	// another good call
	reqBlkID = builtBlk1.ID()
	res, err = proRemoteVM.GetAncestors(
		context.Background(),
		reqBlkID,
		maxBlocksNum,
		maxBlocksSize,
		maxBlocksRetrivalTime,
	)
	require.NoError(err)
	require.Len(res, 1)
	require.Equal(builtBlk1.Bytes(), res[0])

	// a faulty call
	reqBlkID = ids.Empty
	res, err = proRemoteVM.GetAncestors(
		context.Background(),
		reqBlkID,
		maxBlocksNum,
		maxBlocksSize,
		maxBlocksRetrivalTime,
	)
	require.NoError(err)
	require.Empty(res)
}

func TestGetAncestorsPostForkOnly(t *testing.T) {
	require := require.New(t)
	coreVM, proRemoteVM, coreGenBlk := initTestRemoteProposerVM(t, time.Time{}) // enable ProBlks
	defer func() {
		require.NoError(proRemoteVM.Shutdown(context.Background()))
	}()

	// Build some post-Fork blocks....
	coreBlk1 := &snowman.TestBlock{
		TestDecidable: choices.TestDecidable{
			IDV:     ids.GenerateTestID(),
			StatusV: choices.Processing,
		},
		BytesV:     []byte{1},
		ParentV:    coreGenBlk.ID(),
		HeightV:    coreGenBlk.Height() + 1,
		TimestampV: coreGenBlk.Timestamp(),
	}
	coreVM.BuildBlockF = func(context.Context) (snowman.Block, error) {
		return coreBlk1, nil
	}
	builtBlk1, err := proRemoteVM.BuildBlock(context.Background())
	require.NoError(err)

	// prepare build of next block
	require.NoError(builtBlk1.Verify(context.Background()))
	require.NoError(proRemoteVM.SetPreference(context.Background(), builtBlk1.ID()))
	proRemoteVM.Set(proRemoteVM.Time().Add(proposer.MaxDelay))

	coreBlk2 := &snowman.TestBlock{
		TestDecidable: choices.TestDecidable{
			IDV:     ids.GenerateTestID(),
			StatusV: choices.Processing,
		},
		BytesV:     []byte{2},
		ParentV:    coreBlk1.ID(),
		HeightV:    coreBlk1.Height() + 1,
		TimestampV: coreBlk1.Timestamp().Add(proposer.MaxDelay),
	}
	coreVM.BuildBlockF = func(context.Context) (snowman.Block, error) {
		return coreBlk2, nil
	}
	builtBlk2, err := proRemoteVM.BuildBlock(context.Background())
	require.NoError(err)

	// prepare build of next block
	require.NoError(builtBlk2.Verify(context.Background()))
	require.NoError(proRemoteVM.SetPreference(context.Background(), builtBlk2.ID()))
	proRemoteVM.Set(proRemoteVM.Time().Add(proposer.MaxDelay))

	coreBlk3 := &snowman.TestBlock{
		TestDecidable: choices.TestDecidable{
			IDV:     ids.GenerateTestID(),
			StatusV: choices.Processing,
		},
		BytesV:     []byte{3},
		ParentV:    coreBlk2.ID(),
		HeightV:    coreBlk2.Height() + 1,
		TimestampV: coreBlk2.Timestamp(),
	}
	coreVM.BuildBlockF = func(context.Context) (snowman.Block, error) {
		return coreBlk3, nil
	}
	builtBlk3, err := proRemoteVM.BuildBlock(context.Background())
	require.NoError(err)

	require.NoError(builtBlk3.Verify(context.Background()))
	require.NoError(proRemoteVM.SetPreference(context.Background(), builtBlk3.ID()))

	// ...Call GetAncestors on them ...
	// Note: we assumed that if blkID is not known, that's NOT an error.
	// Simply return an empty result
	coreVM.GetAncestorsF = func(_ context.Context, blkID ids.ID, _, _ int, _ time.Duration) ([][]byte, error) {
		res := make([][]byte, 0, 3)
		switch blkID {
		case coreBlk3.ID():
			res = append(res, coreBlk3.Bytes())
			res = append(res, coreBlk2.Bytes())
			res = append(res, coreBlk1.Bytes())
			return res, nil
		case coreBlk2.ID():
			res = append(res, coreBlk2.Bytes())
			res = append(res, coreBlk1.Bytes())
			return res, nil
		case coreBlk1.ID():
			res = append(res, coreBlk1.Bytes())
			return res, nil
		default:
			return res, nil
		}
	}

	coreVM.ParseBlockF = func(_ context.Context, b []byte) (snowman.Block, error) {
		switch {
		case bytes.Equal(b, coreGenBlk.Bytes()):
			return coreGenBlk, nil
		case bytes.Equal(b, coreBlk1.Bytes()):
			return coreBlk1, nil
		case bytes.Equal(b, coreBlk2.Bytes()):
			return coreBlk2, nil
		case bytes.Equal(b, coreBlk3.Bytes()):
			return coreBlk3, nil
		default:
			return nil, errUnknownBlock
		}
	}

	reqBlkID := builtBlk3.ID()
	maxBlocksNum := 1000               // a high value to get all built blocks
	maxBlocksSize := 1000000           // a high value to get all built blocks
	maxBlocksRetrivalTime := time.Hour // a high value to get all built blocks
	res, err := proRemoteVM.GetAncestors(
		context.Background(),
		reqBlkID,
		maxBlocksNum,
		maxBlocksSize,
		maxBlocksRetrivalTime,
	)

	// ... and check returned values are as expected
	require.NoError(err)
	require.Len(res, 3)
	require.Equal(builtBlk3.Bytes(), res[0])
	require.Equal(builtBlk2.Bytes(), res[1])
	require.Equal(builtBlk1.Bytes(), res[2])

	// another good call
	reqBlkID = builtBlk1.ID()
	res, err = proRemoteVM.GetAncestors(
		context.Background(),
		reqBlkID,
		maxBlocksNum,
		maxBlocksSize,
		maxBlocksRetrivalTime,
	)
	require.NoError(err)
	require.Len(res, 1)
	require.Equal(builtBlk1.Bytes(), res[0])

	// a faulty call
	reqBlkID = ids.Empty
	res, err = proRemoteVM.GetAncestors(
		context.Background(),
		reqBlkID,
		maxBlocksNum,
		maxBlocksSize,
		maxBlocksRetrivalTime,
	)
	require.NoError(err)
	require.Empty(res)
}

func TestGetAncestorsAtSnomanPlusPlusFork(t *testing.T) {
	require := require.New(t)
	currentTime := time.Now().Truncate(time.Second)
	preForkTime := currentTime.Add(5 * time.Minute)
	forkTime := currentTime.Add(10 * time.Minute)
	postForkTime := currentTime.Add(15 * time.Minute)

	// enable ProBlks in next future
	coreVM, proRemoteVM, coreGenBlk := initTestRemoteProposerVM(t, forkTime)
	defer func() {
		require.NoError(proRemoteVM.Shutdown(context.Background()))
	}()

	// Build some prefork blocks....
	proRemoteVM.Set(preForkTime)
	coreBlk1 := &snowman.TestBlock{
		TestDecidable: choices.TestDecidable{
			IDV:     ids.GenerateTestID(),
			StatusV: choices.Processing,
		},
		BytesV:     []byte{1},
		ParentV:    coreGenBlk.ID(),
		HeightV:    coreGenBlk.Height() + 1,
		TimestampV: preForkTime,
	}
	coreVM.BuildBlockF = func(context.Context) (snowman.Block, error) {
		return coreBlk1, nil
	}
	builtBlk1, err := proRemoteVM.BuildBlock(context.Background())
	require.NoError(err)
	require.IsType(&preForkBlock{}, builtBlk1)

	// prepare build of next block
	require.NoError(proRemoteVM.SetPreference(context.Background(), builtBlk1.ID()))
	coreVM.GetBlockF = func(_ context.Context, blkID ids.ID) (snowman.Block, error) {
		switch {
		case blkID == coreBlk1.ID():
			return coreBlk1, nil
		default:
			return nil, errUnknownBlock
		}
	}

	coreBlk2 := &snowman.TestBlock{
		TestDecidable: choices.TestDecidable{
			IDV:     ids.GenerateTestID(),
			StatusV: choices.Processing,
		},
		BytesV:     []byte{2},
		ParentV:    coreBlk1.ID(),
		HeightV:    coreBlk1.Height() + 1,
		TimestampV: postForkTime,
	}
	coreVM.BuildBlockF = func(context.Context) (snowman.Block, error) {
		return coreBlk2, nil
	}
	builtBlk2, err := proRemoteVM.BuildBlock(context.Background())
	require.NoError(err)
	require.IsType(&preForkBlock{}, builtBlk2)

	// prepare build of next block
	require.NoError(proRemoteVM.SetPreference(context.Background(), builtBlk2.ID()))
	coreVM.GetBlockF = func(_ context.Context, blkID ids.ID) (snowman.Block, error) {
		switch {
		case blkID == coreBlk2.ID():
			return coreBlk2, nil
		default:
			return nil, errUnknownBlock
		}
	}

	// .. and some post-fork
	proRemoteVM.Set(postForkTime)
	coreBlk3 := &snowman.TestBlock{
		TestDecidable: choices.TestDecidable{
			IDV:     ids.GenerateTestID(),
			StatusV: choices.Processing,
		},
		BytesV:     []byte{3},
		ParentV:    coreBlk2.ID(),
		HeightV:    coreBlk2.Height() + 1,
		TimestampV: postForkTime.Add(proposer.MaxDelay),
	}
	coreVM.BuildBlockF = func(context.Context) (snowman.Block, error) {
		return coreBlk3, nil
	}
	builtBlk3, err := proRemoteVM.BuildBlock(context.Background())
	require.NoError(err)
	require.IsType(&postForkBlock{}, builtBlk3)

	// prepare build of next block
	require.NoError(builtBlk3.Verify(context.Background()))
	require.NoError(proRemoteVM.SetPreference(context.Background(), builtBlk3.ID()))
	proRemoteVM.Set(proRemoteVM.Time().Add(proposer.MaxDelay))

	coreBlk4 := &snowman.TestBlock{
		TestDecidable: choices.TestDecidable{
			IDV:     ids.GenerateTestID(),
			StatusV: choices.Processing,
		},
		BytesV:     []byte{4},
		ParentV:    coreBlk3.ID(),
		HeightV:    coreBlk3.Height() + 1,
		TimestampV: postForkTime,
	}
	coreVM.BuildBlockF = func(context.Context) (snowman.Block, error) {
		return coreBlk4, nil
	}
	builtBlk4, err := proRemoteVM.BuildBlock(context.Background())
	require.NoError(err)
	require.IsType(&postForkBlock{}, builtBlk4)
	require.NoError(builtBlk4.Verify(context.Background()))

	// ...Call GetAncestors on them ...
	// Note: we assumed that if blkID is not known, that's NOT an error.
	// Simply return an empty result
	coreVM.GetAncestorsF = func(_ context.Context, blkID ids.ID, maxBlocksNum, _ int, _ time.Duration) ([][]byte, error) {
		sortedBlocks := [][]byte{
			coreBlk4.Bytes(),
			coreBlk3.Bytes(),
			coreBlk2.Bytes(),
			coreBlk1.Bytes(),
		}
		var startIndex int
		switch blkID {
		case coreBlk4.ID():
			startIndex = 0
		case coreBlk3.ID():
			startIndex = 1
		case coreBlk2.ID():
			startIndex = 2
		case coreBlk1.ID():
			startIndex = 3
		default:
			return nil, nil // unknown blockID
		}

		endIndex := math.Min(startIndex+maxBlocksNum, len(sortedBlocks))
		return sortedBlocks[startIndex:endIndex], nil
	}

	// load all known blocks
	reqBlkID := builtBlk4.ID()
	maxBlocksNum := 1000                      // an high value to get all built blocks
	maxBlocksSize := 1000000                  // an high value to get all built blocks
	maxBlocksRetrivalTime := 10 * time.Minute // an high value to get all built blocks
	res, err := proRemoteVM.GetAncestors(
		context.Background(),
		reqBlkID,
		maxBlocksNum,
		maxBlocksSize,
		maxBlocksRetrivalTime,
	)

	// ... and check returned values are as expected
	require.NoError(err)
	require.Len(res, 4)
	require.Equal(builtBlk4.Bytes(), res[0])
	require.Equal(builtBlk3.Bytes(), res[1])
	require.Equal(builtBlk2.Bytes(), res[2])
	require.Equal(builtBlk1.Bytes(), res[3])

	// Regression case: load some prefork and some postfork blocks.
	reqBlkID = builtBlk4.ID()
	maxBlocksNum = 3
	res, err = proRemoteVM.GetAncestors(
		context.Background(),
		reqBlkID,
		maxBlocksNum,
		maxBlocksSize,
		maxBlocksRetrivalTime,
	)

	// ... and check returned values are as expected
	require.NoError(err)
	require.Len(res, 3)
	require.Equal(builtBlk4.Bytes(), res[0])
	require.Equal(builtBlk3.Bytes(), res[1])
	require.Equal(builtBlk2.Bytes(), res[2])

	// another good call
	reqBlkID = builtBlk1.ID()
	res, err = proRemoteVM.GetAncestors(
		context.Background(),
		reqBlkID,
		maxBlocksNum,
		maxBlocksSize,
		maxBlocksRetrivalTime,
	)
	require.NoError(err)
	require.Len(res, 1)
	require.Equal(builtBlk1.Bytes(), res[0])

	// a faulty call
	reqBlkID = ids.Empty
	res, err = proRemoteVM.GetAncestors(
		context.Background(),
		reqBlkID,
		maxBlocksNum,
		maxBlocksSize,
		maxBlocksRetrivalTime,
	)
	require.NoError(err)
	require.Empty(res)
}

func TestBatchedParseBlockPreForkOnly(t *testing.T) {
	require := require.New(t)
	coreVM, proRemoteVM, coreGenBlk := initTestRemoteProposerVM(t, mockable.MaxTime) // disable ProBlks
	defer func() {
		require.NoError(proRemoteVM.Shutdown(context.Background()))
	}()

	// Build some prefork blocks....
	coreBlk1 := &snowman.TestBlock{
		TestDecidable: choices.TestDecidable{
			IDV:     ids.GenerateTestID(),
			StatusV: choices.Processing,
		},
		BytesV:     []byte{1},
		ParentV:    coreGenBlk.ID(),
		HeightV:    coreGenBlk.Height() + 1,
		TimestampV: coreGenBlk.Timestamp(),
	}
	coreVM.BuildBlockF = func(context.Context) (snowman.Block, error) {
		return coreBlk1, nil
	}
	builtBlk1, err := proRemoteVM.BuildBlock(context.Background())
	require.NoError(err)

	// prepare build of next block
	require.NoError(proRemoteVM.SetPreference(context.Background(), builtBlk1.ID()))
	coreVM.GetBlockF = func(_ context.Context, blkID ids.ID) (snowman.Block, error) {
		switch {
		case blkID == coreBlk1.ID():
			return coreBlk1, nil
		default:
			return nil, errUnknownBlock
		}
	}

	coreBlk2 := &snowman.TestBlock{
		TestDecidable: choices.TestDecidable{
			IDV:     ids.GenerateTestID(),
			StatusV: choices.Processing,
		},
		BytesV:     []byte{2},
		ParentV:    coreBlk1.ID(),
		HeightV:    coreBlk1.Height() + 1,
		TimestampV: coreBlk1.Timestamp(),
	}
	coreVM.BuildBlockF = func(context.Context) (snowman.Block, error) {
		return coreBlk2, nil
	}
	builtBlk2, err := proRemoteVM.BuildBlock(context.Background())
	require.NoError(err)

	// prepare build of next block
	require.NoError(proRemoteVM.SetPreference(context.Background(), builtBlk2.ID()))
	coreVM.GetBlockF = func(_ context.Context, blkID ids.ID) (snowman.Block, error) {
		switch {
		case blkID == coreBlk2.ID():
			return coreBlk2, nil
		default:
			return nil, errUnknownBlock
		}
	}

	coreBlk3 := &snowman.TestBlock{
		TestDecidable: choices.TestDecidable{
			IDV:     ids.GenerateTestID(),
			StatusV: choices.Processing,
		},
		BytesV:     []byte{3},
		ParentV:    coreBlk2.ID(),
		HeightV:    coreBlk2.Height() + 1,
		TimestampV: coreBlk2.Timestamp(),
	}
	coreVM.BuildBlockF = func(context.Context) (snowman.Block, error) {
		return coreBlk3, nil
	}
	builtBlk3, err := proRemoteVM.BuildBlock(context.Background())
	require.NoError(err)

	coreVM.ParseBlockF = func(_ context.Context, b []byte) (snowman.Block, error) {
		switch {
		case bytes.Equal(b, coreBlk1.Bytes()):
			return coreBlk1, nil
		case bytes.Equal(b, coreBlk2.Bytes()):
			return coreBlk2, nil
		case bytes.Equal(b, coreBlk3.Bytes()):
			return coreBlk3, nil
		default:
			return nil, errUnknownBlock
		}
	}

	coreVM.BatchedParseBlockF = func(_ context.Context, blks [][]byte) ([]snowman.Block, error) {
		res := make([]snowman.Block, 0, len(blks))
		for _, blkBytes := range blks {
			switch {
			case bytes.Equal(blkBytes, coreBlk1.Bytes()):
				res = append(res, coreBlk1)
			case bytes.Equal(blkBytes, coreBlk2.Bytes()):
				res = append(res, coreBlk2)
			case bytes.Equal(blkBytes, coreBlk3.Bytes()):
				res = append(res, coreBlk3)
			default:
				return nil, errUnknownBlock
			}
		}
		return res, nil
	}

	bytesToParse := [][]byte{
		builtBlk1.Bytes(),
		builtBlk2.Bytes(),
		builtBlk3.Bytes(),
	}
	res, err := proRemoteVM.BatchedParseBlock(context.Background(), bytesToParse)
	require.NoError(err)
	require.Len(res, 3)
	require.Equal(builtBlk1.ID(), res[0].ID())
	require.Equal(builtBlk2.ID(), res[1].ID())
	require.Equal(builtBlk3.ID(), res[2].ID())
}

func TestBatchedParseBlockPostForkOnly(t *testing.T) {
	require := require.New(t)
	coreVM, proRemoteVM, coreGenBlk := initTestRemoteProposerVM(t, time.Time{}) // enable ProBlks
	defer func() {
		require.NoError(proRemoteVM.Shutdown(context.Background()))
	}()

	// Build some post-Fork blocks....
	coreBlk1 := &snowman.TestBlock{
		TestDecidable: choices.TestDecidable{
			IDV:     ids.GenerateTestID(),
			StatusV: choices.Processing,
		},
		BytesV:     []byte{1},
		ParentV:    coreGenBlk.ID(),
		HeightV:    coreGenBlk.Height() + 1,
		TimestampV: coreGenBlk.Timestamp(),
	}
	coreVM.BuildBlockF = func(context.Context) (snowman.Block, error) {
		return coreBlk1, nil
	}
	builtBlk1, err := proRemoteVM.BuildBlock(context.Background())
	require.NoError(err)

	// prepare build of next block
	require.NoError(builtBlk1.Verify(context.Background()))
	require.NoError(proRemoteVM.SetPreference(context.Background(), builtBlk1.ID()))
	proRemoteVM.Set(proRemoteVM.Time().Add(proposer.MaxDelay))

	coreBlk2 := &snowman.TestBlock{
		TestDecidable: choices.TestDecidable{
			IDV:     ids.GenerateTestID(),
			StatusV: choices.Processing,
		},
		BytesV:     []byte{2},
		ParentV:    coreBlk1.ID(),
		HeightV:    coreBlk1.Height() + 1,
		TimestampV: coreBlk1.Timestamp().Add(proposer.MaxDelay),
	}
	coreVM.BuildBlockF = func(context.Context) (snowman.Block, error) {
		return coreBlk2, nil
	}
	builtBlk2, err := proRemoteVM.BuildBlock(context.Background())
	require.NoError(err)

	// prepare build of next block
	require.NoError(builtBlk2.Verify(context.Background()))
	require.NoError(proRemoteVM.SetPreference(context.Background(), builtBlk2.ID()))
	proRemoteVM.Set(proRemoteVM.Time().Add(proposer.MaxDelay))

	coreBlk3 := &snowman.TestBlock{
		TestDecidable: choices.TestDecidable{
			IDV:     ids.GenerateTestID(),
			StatusV: choices.Processing,
		},
		BytesV:     []byte{3},
		ParentV:    coreBlk2.ID(),
		HeightV:    coreBlk2.Height() + 1,
		TimestampV: coreBlk2.Timestamp(),
	}
	coreVM.BuildBlockF = func(context.Context) (snowman.Block, error) {
		return coreBlk3, nil
	}
	builtBlk3, err := proRemoteVM.BuildBlock(context.Background())
	require.NoError(err)

	coreVM.ParseBlockF = func(_ context.Context, b []byte) (snowman.Block, error) {
		switch {
		case bytes.Equal(b, coreBlk1.Bytes()):
			return coreBlk1, nil
		case bytes.Equal(b, coreBlk2.Bytes()):
			return coreBlk2, nil
		case bytes.Equal(b, coreBlk3.Bytes()):
			return coreBlk3, nil
		default:
			return nil, errUnknownBlock
		}
	}

	coreVM.BatchedParseBlockF = func(_ context.Context, blks [][]byte) ([]snowman.Block, error) {
		res := make([]snowman.Block, 0, len(blks))
		for _, blkBytes := range blks {
			switch {
			case bytes.Equal(blkBytes, coreBlk1.Bytes()):
				res = append(res, coreBlk1)
			case bytes.Equal(blkBytes, coreBlk2.Bytes()):
				res = append(res, coreBlk2)
			case bytes.Equal(blkBytes, coreBlk3.Bytes()):
				res = append(res, coreBlk3)
			default:
				return nil, errUnknownBlock
			}
		}
		return res, nil
	}

	bytesToParse := [][]byte{
		builtBlk1.Bytes(),
		builtBlk2.Bytes(),
		builtBlk3.Bytes(),
	}
	res, err := proRemoteVM.BatchedParseBlock(context.Background(), bytesToParse)
	require.NoError(err)
	require.Len(res, 3)
	require.Equal(builtBlk1.ID(), res[0].ID())
	require.Equal(builtBlk2.ID(), res[1].ID())
	require.Equal(builtBlk3.ID(), res[2].ID())
}

func TestBatchedParseBlockAtSnomanPlusPlusFork(t *testing.T) {
	require := require.New(t)
	currentTime := time.Now().Truncate(time.Second)
	preForkTime := currentTime.Add(5 * time.Minute)
	forkTime := currentTime.Add(10 * time.Minute)
	postForkTime := currentTime.Add(15 * time.Minute)

	// enable ProBlks in next future
	coreVM, proRemoteVM, coreGenBlk := initTestRemoteProposerVM(t, forkTime)
	defer func() {
		require.NoError(proRemoteVM.Shutdown(context.Background()))
	}()

	// Build some prefork blocks....
	proRemoteVM.Set(preForkTime)
	coreBlk1 := &snowman.TestBlock{
		TestDecidable: choices.TestDecidable{
			IDV:     ids.GenerateTestID(),
			StatusV: choices.Processing,
		},
		BytesV:     []byte{1},
		ParentV:    coreGenBlk.ID(),
		HeightV:    coreGenBlk.Height() + 1,
		TimestampV: preForkTime,
	}
	coreVM.BuildBlockF = func(context.Context) (snowman.Block, error) {
		return coreBlk1, nil
	}
	builtBlk1, err := proRemoteVM.BuildBlock(context.Background())
	require.NoError(err)
	require.IsType(&preForkBlock{}, builtBlk1)

	// prepare build of next block
	require.NoError(proRemoteVM.SetPreference(context.Background(), builtBlk1.ID()))
	coreVM.GetBlockF = func(_ context.Context, blkID ids.ID) (snowman.Block, error) {
		switch {
		case blkID == coreBlk1.ID():
			return coreBlk1, nil
		default:
			return nil, errUnknownBlock
		}
	}

	coreBlk2 := &snowman.TestBlock{
		TestDecidable: choices.TestDecidable{
			IDV:     ids.GenerateTestID(),
			StatusV: choices.Processing,
		},
		BytesV:     []byte{2},
		ParentV:    coreBlk1.ID(),
		HeightV:    coreBlk1.Height() + 1,
		TimestampV: postForkTime,
	}
	coreVM.BuildBlockF = func(context.Context) (snowman.Block, error) {
		return coreBlk2, nil
	}
	builtBlk2, err := proRemoteVM.BuildBlock(context.Background())
	require.NoError(err)
	require.IsType(&preForkBlock{}, builtBlk2)

	// prepare build of next block
	require.NoError(proRemoteVM.SetPreference(context.Background(), builtBlk2.ID()))
	coreVM.GetBlockF = func(_ context.Context, blkID ids.ID) (snowman.Block, error) {
		switch {
		case blkID == coreBlk2.ID():
			return coreBlk2, nil
		default:
			return nil, errUnknownBlock
		}
	}

	// .. and some post-fork
	proRemoteVM.Set(postForkTime)
	coreBlk3 := &snowman.TestBlock{
		TestDecidable: choices.TestDecidable{
			IDV:     ids.GenerateTestID(),
			StatusV: choices.Processing,
		},
		BytesV:     []byte{3},
		ParentV:    coreBlk2.ID(),
		HeightV:    coreBlk2.Height() + 1,
		TimestampV: postForkTime.Add(proposer.MaxDelay),
	}
	coreVM.BuildBlockF = func(context.Context) (snowman.Block, error) {
		return coreBlk3, nil
	}
	builtBlk3, err := proRemoteVM.BuildBlock(context.Background())
	require.NoError(err)
	require.IsType(&postForkBlock{}, builtBlk3)

	// prepare build of next block
	require.NoError(builtBlk3.Verify(context.Background()))
	require.NoError(proRemoteVM.SetPreference(context.Background(), builtBlk3.ID()))
	proRemoteVM.Set(proRemoteVM.Time().Add(proposer.MaxDelay))

	coreBlk4 := &snowman.TestBlock{
		TestDecidable: choices.TestDecidable{
			IDV:     ids.GenerateTestID(),
			StatusV: choices.Processing,
		},
		BytesV:     []byte{4},
		ParentV:    coreBlk3.ID(),
		HeightV:    coreBlk3.Height() + 1,
		TimestampV: postForkTime,
	}
	coreVM.BuildBlockF = func(context.Context) (snowman.Block, error) {
		return coreBlk4, nil
	}
	builtBlk4, err := proRemoteVM.BuildBlock(context.Background())
	require.NoError(err)
	require.IsType(&postForkBlock{}, builtBlk4)
	require.NoError(builtBlk4.Verify(context.Background()))

	coreVM.ParseBlockF = func(_ context.Context, b []byte) (snowman.Block, error) {
		switch {
		case bytes.Equal(b, coreBlk1.Bytes()):
			return coreBlk1, nil
		case bytes.Equal(b, coreBlk2.Bytes()):
			return coreBlk2, nil
		case bytes.Equal(b, coreBlk3.Bytes()):
			return coreBlk3, nil
		case bytes.Equal(b, coreBlk4.Bytes()):
			return coreBlk4, nil
		default:
			return nil, errUnknownBlock
		}
	}

	coreVM.BatchedParseBlockF = func(_ context.Context, blks [][]byte) ([]snowman.Block, error) {
		res := make([]snowman.Block, 0, len(blks))
		for _, blkBytes := range blks {
			switch {
			case bytes.Equal(blkBytes, coreBlk1.Bytes()):
				res = append(res, coreBlk1)
			case bytes.Equal(blkBytes, coreBlk2.Bytes()):
				res = append(res, coreBlk2)
			case bytes.Equal(blkBytes, coreBlk3.Bytes()):
				res = append(res, coreBlk3)
			case bytes.Equal(blkBytes, coreBlk4.Bytes()):
				res = append(res, coreBlk4)
			default:
				return nil, errUnknownBlock
			}
		}
		return res, nil
	}

	bytesToParse := [][]byte{
		builtBlk4.Bytes(),
		builtBlk3.Bytes(),
		builtBlk2.Bytes(),
		builtBlk1.Bytes(),
	}

	res, err := proRemoteVM.BatchedParseBlock(context.Background(), bytesToParse)
	require.NoError(err)
	require.Len(res, 4)
	require.Equal(builtBlk4.ID(), res[0].ID())
	require.Equal(builtBlk3.ID(), res[1].ID())
	require.Equal(builtBlk2.ID(), res[2].ID())
	require.Equal(builtBlk1.ID(), res[3].ID())
}

type TestRemoteProposerVM struct {
	*block.TestBatchedVM
	*block.TestVM
}

func initTestRemoteProposerVM(
	t *testing.T,
	proBlkStartTime time.Time,
) (
	TestRemoteProposerVM,
	*VM,
	*snowman.TestBlock,
) {
	require := require.New(t)

	coreGenBlk := &snowman.TestBlock{
		TestDecidable: choices.TestDecidable{
			IDV:     ids.GenerateTestID(),
			StatusV: choices.Accepted,
		},
		HeightV:    0,
		TimestampV: genesisTimestamp,
		BytesV:     []byte{0},
	}

	initialState := []byte("genesis state")
	coreVM := TestRemoteProposerVM{
		TestVM:        &block.TestVM{},
		TestBatchedVM: &block.TestBatchedVM{},
	}
	coreVM.TestVM.T = t
	coreVM.TestBatchedVM.T = t

	coreVM.InitializeF = func(
		context.Context,
		*snow.Context,
		manager.Manager,
		[]byte,
		[]byte,
		[]byte,
		chan<- common.Message,
		[]*common.Fx,
		common.AppSender,
	) error {
		return nil
	}
	coreVM.LastAcceptedF = func(context.Context) (ids.ID, error) {
		return coreGenBlk.ID(), nil
	}
	coreVM.GetBlockF = func(_ context.Context, blkID ids.ID) (snowman.Block, error) {
		switch {
		case blkID == coreGenBlk.ID():
			return coreGenBlk, nil
		default:
			return nil, errUnknownBlock
		}
	}
	coreVM.ParseBlockF = func(_ context.Context, b []byte) (snowman.Block, error) {
		switch {
		case bytes.Equal(b, coreGenBlk.Bytes()):
			return coreGenBlk, nil
		default:
			return nil, errUnknownBlock
		}
	}
	coreVM.VerifyHeightIndexF = func(context.Context) error {
		return nil
	}

	proVM := New(
		coreVM,
		proBlkStartTime,
		0,
		DefaultMinBlockDelay,
		pTestSigner,
		pTestCert,
	)

	valState := &validators.TestState{
		T: t,
	}
	valState.GetMinimumHeightF = func(context.Context) (uint64, error) {
		return coreGenBlk.Height(), nil
	}
	valState.GetCurrentHeightF = func(context.Context) (uint64, error) {
		return defaultPChainHeight, nil
	}
	valState.GetValidatorSetF = func(context.Context, uint64, ids.ID) (map[ids.NodeID]*validators.GetValidatorOutput, error) {
		return map[ids.NodeID]*validators.GetValidatorOutput{
			proVM.ctx.NodeID: {
				NodeID: proVM.ctx.NodeID,
				Weight: 10,
			},
			{1}: {
				NodeID: ids.NodeID{1},
				Weight: 5,
			},
			{2}: {
				NodeID: ids.NodeID{2},
				Weight: 6,
			},
			{3}: {
				NodeID: ids.NodeID{3},
				Weight: 7,
			},
		}, nil
	}

	ctx := snow.DefaultContextTest()
<<<<<<< HEAD
	ctx.NodeID = pTestNodeID
=======
	ctx.NodeID = ids.NodeIDFromCert(pTestCert)
>>>>>>> b820b46e
	ctx.ValidatorState = valState

	dummyDBManager := manager.NewMemDB(version.Semantic1_0_0)
	// make sure that DBs are compressed correctly
	dummyDBManager = dummyDBManager.NewPrefixDBManager([]byte{})
	require.NoError(proVM.Initialize(
		context.Background(),
		ctx,
		dummyDBManager,
		initialState,
		nil,
		nil,
		nil,
		nil,
		nil,
	))

	// Initialize shouldn't be called again
	coreVM.InitializeF = nil

	require.NoError(proVM.SetState(context.Background(), snow.NormalOp))
	require.NoError(proVM.SetPreference(context.Background(), coreGenBlk.IDV))
	return coreVM, proVM, coreGenBlk
}<|MERGE_RESOLUTION|>--- conflicted
+++ resolved
@@ -1067,11 +1067,7 @@
 	}
 
 	ctx := snow.DefaultContextTest()
-<<<<<<< HEAD
 	ctx.NodeID = pTestNodeID
-=======
-	ctx.NodeID = ids.NodeIDFromCert(pTestCert)
->>>>>>> b820b46e
 	ctx.ValidatorState = valState
 
 	dummyDBManager := manager.NewMemDB(version.Semantic1_0_0)
