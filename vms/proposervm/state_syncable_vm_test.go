<<<<<<< HEAD
// Copyright (C) 2022, Chain4Travel AG. All rights reserved.
//
// This file is a derived work, based on ava-labs code whose
// original notices appear below.
//
// It is distributed under the same license conditions as the
// original code from which it is derived.
//
// Much love to the original authors for their work.
// **********************************************************
// Copyright (C) 2019-2022, Ava Labs, Inc. All rights reserved.
=======
// Copyright (C) 2019-2023, Ava Labs, Inc. All rights reserved.
>>>>>>> 7d73b59c
// See the file LICENSE for licensing terms.

package proposervm

import (
	"bytes"
	"context"
	"crypto"
	"errors"
	"testing"
	"time"

	"github.com/stretchr/testify/require"

	"github.com/ava-labs/avalanchego/database"
	"github.com/ava-labs/avalanchego/database/manager"
	"github.com/ava-labs/avalanchego/ids"
	"github.com/ava-labs/avalanchego/snow"
	"github.com/ava-labs/avalanchego/snow/choices"
	"github.com/ava-labs/avalanchego/snow/consensus/snowman"
	"github.com/ava-labs/avalanchego/snow/engine/common"
	"github.com/ava-labs/avalanchego/snow/engine/snowman/block"
	"github.com/ava-labs/avalanchego/version"

	statelessblock "github.com/ava-labs/avalanchego/vms/proposervm/block"
)

var errUnknownSummary = errors.New("unknown summary")

func helperBuildStateSyncTestObjects(t *testing.T) (*fullVM, *VM) {
	innerVM := &fullVM{
		TestVM: &block.TestVM{
			TestVM: common.TestVM{
				T: t,
			},
		},
		TestHeightIndexedVM: &block.TestHeightIndexedVM{
			T: t,
		},
		TestStateSyncableVM: &block.TestStateSyncableVM{
			T: t,
		},
	}

	// signal height index is complete
	innerVM.VerifyHeightIndexF = func(context.Context) error {
		return nil
	}

	// load innerVM expectations
	innerGenesisBlk := &snowman.TestBlock{
		TestDecidable: choices.TestDecidable{
			IDV: ids.ID{'i', 'n', 'n', 'e', 'r', 'G', 'e', 'n', 's', 'y', 's', 'I', 'D'},
		},
		HeightV: 0,
		BytesV:  []byte("genesis state"),
	}
	innerVM.InitializeF = func(context.Context, *snow.Context, manager.Manager,
		[]byte, []byte, []byte, chan<- common.Message,
		[]*common.Fx, common.AppSender,
	) error {
		return nil
	}
	innerVM.VerifyHeightIndexF = func(context.Context) error {
		return nil
	}
	innerVM.LastAcceptedF = func(context.Context) (ids.ID, error) {
		return innerGenesisBlk.ID(), nil
	}
	innerVM.GetBlockF = func(context.Context, ids.ID) (snowman.Block, error) {
		return innerGenesisBlk, nil
	}

	// createVM
	dbManager := manager.NewMemDB(version.Semantic1_0_0)
	dbManager = dbManager.NewPrefixDBManager([]byte{})

	vm := New(
		innerVM,
		time.Time{},
		0,
		DefaultMinBlockDelay,
		pTestCert.PrivateKey.(crypto.Signer),
		pTestCert.Leaf,
	)

	ctx := snow.DefaultContextTest()
	ctx.NodeID = ids.NodeIDFromCert(pTestCert.Leaf)

	err := vm.Initialize(
		context.Background(),
		ctx,
		dbManager,
		innerGenesisBlk.Bytes(),
		nil,
		nil,
		nil,
		nil,
		nil,
	)
	if err != nil {
		t.Fatalf("failed to initialize proposerVM with %s", err)
	}

	return innerVM, vm
}

func TestStateSyncEnabled(t *testing.T) {
	require := require.New(t)

	innerVM, vm := helperBuildStateSyncTestObjects(t)

	// ProposerVM State Sync disabled if innerVM State sync is disabled
	vm.hIndexer.MarkRepaired(true)
	innerVM.StateSyncEnabledF = func(context.Context) (bool, error) {
		return false, nil
	}
	enabled, err := vm.StateSyncEnabled(context.Background())
	require.NoError(err)
	require.False(enabled)

	// ProposerVM State Sync enabled if innerVM State sync is enabled
	innerVM.StateSyncEnabledF = func(context.Context) (bool, error) {
		return true, nil
	}
	enabled, err = vm.StateSyncEnabled(context.Background())
	require.NoError(err)
	require.True(enabled)
}

func TestStateSyncGetOngoingSyncStateSummary(t *testing.T) {
	require := require.New(t)

	innerVM, vm := helperBuildStateSyncTestObjects(t)

	innerSummary := &block.TestStateSummary{
		IDV:     ids.ID{'s', 'u', 'm', 'm', 'a', 'r', 'y', 'I', 'D'},
		HeightV: uint64(2022),
		BytesV:  []byte{'i', 'n', 'n', 'e', 'r'},
	}

	// No ongoing state summary case
	innerVM.GetOngoingSyncStateSummaryF = func(context.Context) (block.StateSummary, error) {
		return nil, database.ErrNotFound
	}
	summary, err := vm.GetOngoingSyncStateSummary(context.Background())
	require.True(err == database.ErrNotFound)
	require.True(summary == nil)

	// Pre fork summary case, fork height not reached hence not set yet
	innerVM.GetOngoingSyncStateSummaryF = func(context.Context) (block.StateSummary, error) {
		return innerSummary, nil
	}
	_, err = vm.GetForkHeight()
	require.Equal(err, database.ErrNotFound)
	summary, err = vm.GetOngoingSyncStateSummary(context.Background())
	require.NoError(err)
	require.True(summary.ID() == innerSummary.ID())
	require.True(summary.Height() == innerSummary.Height())
	require.True(bytes.Equal(summary.Bytes(), innerSummary.Bytes()))

	// Pre fork summary case, fork height already reached
	innerVM.GetOngoingSyncStateSummaryF = func(context.Context) (block.StateSummary, error) {
		return innerSummary, nil
	}
	require.NoError(vm.SetForkHeight(innerSummary.Height() + 1))
	summary, err = vm.GetOngoingSyncStateSummary(context.Background())
	require.NoError(err)
	require.True(summary.ID() == innerSummary.ID())
	require.True(summary.Height() == innerSummary.Height())
	require.True(bytes.Equal(summary.Bytes(), innerSummary.Bytes()))

	// Post fork summary case
	vm.hIndexer.MarkRepaired(true)
	require.NoError(vm.SetForkHeight(innerSummary.Height() - 1))

	// store post fork block associated with summary
	innerBlk := &snowman.TestBlock{
		BytesV:     []byte{1},
		TimestampV: vm.Time(),
		HeightV:    innerSummary.Height(),
	}
	innerVM.ParseBlockF = func(_ context.Context, b []byte) (snowman.Block, error) {
		require.True(bytes.Equal(b, innerBlk.Bytes()))
		return innerBlk, nil
	}

	slb, err := statelessblock.Build(
		vm.preferred,
		innerBlk.Timestamp(),
		100, // pChainHeight,
<<<<<<< HEAD
		pTestNodeID,
		vm.ctx.StakingCertLeaf,
=======
		vm.stakingCertLeaf,
>>>>>>> 7d73b59c
		innerBlk.Bytes(),
		vm.ctx.ChainID,
		vm.stakingLeafSigner,
	)
	require.NoError(err)
	proBlk := &postForkBlock{
		SignedBlock: slb,
		postForkCommonComponents: postForkCommonComponents{
			vm:       vm,
			innerBlk: innerBlk,
			status:   choices.Accepted,
		},
	}
	require.NoError(vm.storePostForkBlock(proBlk))

	summary, err = vm.GetOngoingSyncStateSummary(context.Background())
	require.NoError(err)
	require.True(summary.Height() == innerSummary.Height())
}

func TestStateSyncGetLastStateSummary(t *testing.T) {
	require := require.New(t)

	innerVM, vm := helperBuildStateSyncTestObjects(t)

	innerSummary := &block.TestStateSummary{
		IDV:     ids.ID{'s', 'u', 'm', 'm', 'a', 'r', 'y', 'I', 'D'},
		HeightV: uint64(2022),
		BytesV:  []byte{'i', 'n', 'n', 'e', 'r'},
	}

	// No last state summary case
	innerVM.GetLastStateSummaryF = func(context.Context) (block.StateSummary, error) {
		return nil, database.ErrNotFound
	}
	summary, err := vm.GetLastStateSummary(context.Background())
	require.True(err == database.ErrNotFound)
	require.True(summary == nil)

	// Pre fork summary case, fork height not reached hence not set yet
	innerVM.GetLastStateSummaryF = func(context.Context) (block.StateSummary, error) {
		return innerSummary, nil
	}
	_, err = vm.GetForkHeight()
	require.Equal(err, database.ErrNotFound)
	summary, err = vm.GetLastStateSummary(context.Background())
	require.NoError(err)
	require.True(summary.ID() == innerSummary.ID())
	require.True(summary.Height() == innerSummary.Height())
	require.True(bytes.Equal(summary.Bytes(), innerSummary.Bytes()))

	// Pre fork summary case, fork height already reached
	innerVM.GetLastStateSummaryF = func(context.Context) (block.StateSummary, error) {
		return innerSummary, nil
	}
	require.NoError(vm.SetForkHeight(innerSummary.Height() + 1))
	summary, err = vm.GetLastStateSummary(context.Background())
	require.NoError(err)
	require.True(summary.ID() == innerSummary.ID())
	require.True(summary.Height() == innerSummary.Height())
	require.True(bytes.Equal(summary.Bytes(), innerSummary.Bytes()))

	// Post fork summary case
	vm.hIndexer.MarkRepaired(true)
	require.NoError(vm.SetForkHeight(innerSummary.Height() - 1))

	// store post fork block associated with summary
	innerBlk := &snowman.TestBlock{
		BytesV:     []byte{1},
		TimestampV: vm.Time(),
		HeightV:    innerSummary.Height(),
	}
	innerVM.ParseBlockF = func(_ context.Context, b []byte) (snowman.Block, error) {
		require.True(bytes.Equal(b, innerBlk.Bytes()))
		return innerBlk, nil
	}

	slb, err := statelessblock.Build(
		vm.preferred,
		innerBlk.Timestamp(),
		100, // pChainHeight,
<<<<<<< HEAD
		pTestNodeID,
		vm.ctx.StakingCertLeaf,
=======
		vm.stakingCertLeaf,
>>>>>>> 7d73b59c
		innerBlk.Bytes(),
		vm.ctx.ChainID,
		vm.stakingLeafSigner,
	)
	require.NoError(err)
	proBlk := &postForkBlock{
		SignedBlock: slb,
		postForkCommonComponents: postForkCommonComponents{
			vm:       vm,
			innerBlk: innerBlk,
			status:   choices.Accepted,
		},
	}
	require.NoError(vm.storePostForkBlock(proBlk))

	summary, err = vm.GetLastStateSummary(context.Background())
	require.NoError(err)
	require.True(summary.Height() == innerSummary.Height())
}

func TestStateSyncGetStateSummary(t *testing.T) {
	require := require.New(t)

	innerVM, vm := helperBuildStateSyncTestObjects(t)
	reqHeight := uint64(1969)

	innerSummary := &block.TestStateSummary{
		IDV:     ids.ID{'s', 'u', 'm', 'm', 'a', 'r', 'y', 'I', 'D'},
		HeightV: reqHeight,
		BytesV:  []byte{'i', 'n', 'n', 'e', 'r'},
	}

	// No state summary case
	innerVM.GetStateSummaryF = func(context.Context, uint64) (block.StateSummary, error) {
		return nil, database.ErrNotFound
	}
	summary, err := vm.GetStateSummary(context.Background(), reqHeight)
	require.True(err == database.ErrNotFound)
	require.True(summary == nil)

	// Pre fork summary case, fork height not reached hence not set yet
	innerVM.GetStateSummaryF = func(_ context.Context, h uint64) (block.StateSummary, error) {
		require.True(h == reqHeight)
		return innerSummary, nil
	}
	_, err = vm.GetForkHeight()
	require.Equal(err, database.ErrNotFound)
	summary, err = vm.GetStateSummary(context.Background(), reqHeight)
	require.NoError(err)
	require.True(summary.ID() == innerSummary.ID())
	require.True(summary.Height() == innerSummary.Height())
	require.True(bytes.Equal(summary.Bytes(), innerSummary.Bytes()))

	// Pre fork summary case, fork height already reached
	innerVM.GetStateSummaryF = func(_ context.Context, h uint64) (block.StateSummary, error) {
		require.True(h == reqHeight)
		return innerSummary, nil
	}
	require.NoError(vm.SetForkHeight(innerSummary.Height() + 1))
	summary, err = vm.GetStateSummary(context.Background(), reqHeight)
	require.NoError(err)
	require.True(summary.ID() == innerSummary.ID())
	require.True(summary.Height() == innerSummary.Height())
	require.True(bytes.Equal(summary.Bytes(), innerSummary.Bytes()))

	// Post fork summary case
	vm.hIndexer.MarkRepaired(true)
	require.NoError(vm.SetForkHeight(innerSummary.Height() - 1))

	// store post fork block associated with summary
	innerBlk := &snowman.TestBlock{
		BytesV:     []byte{1},
		TimestampV: vm.Time(),
		HeightV:    innerSummary.Height(),
	}
	innerVM.ParseBlockF = func(_ context.Context, b []byte) (snowman.Block, error) {
		require.True(bytes.Equal(b, innerBlk.Bytes()))
		return innerBlk, nil
	}

	slb, err := statelessblock.Build(
		vm.preferred,
		innerBlk.Timestamp(),
		100, // pChainHeight,
<<<<<<< HEAD
		pTestNodeID,
		vm.ctx.StakingCertLeaf,
=======
		vm.stakingCertLeaf,
>>>>>>> 7d73b59c
		innerBlk.Bytes(),
		vm.ctx.ChainID,
		vm.stakingLeafSigner,
	)
	require.NoError(err)
	proBlk := &postForkBlock{
		SignedBlock: slb,
		postForkCommonComponents: postForkCommonComponents{
			vm:       vm,
			innerBlk: innerBlk,
			status:   choices.Accepted,
		},
	}
	require.NoError(vm.storePostForkBlock(proBlk))

	summary, err = vm.GetStateSummary(context.Background(), reqHeight)
	require.NoError(err)
	require.True(summary.Height() == innerSummary.Height())
}

func TestParseStateSummary(t *testing.T) {
	require := require.New(t)
	innerVM, vm := helperBuildStateSyncTestObjects(t)
	reqHeight := uint64(1969)

	innerSummary := &block.TestStateSummary{
		IDV:     ids.ID{'s', 'u', 'm', 'm', 'a', 'r', 'y', 'I', 'D'},
		HeightV: reqHeight,
		BytesV:  []byte{'i', 'n', 'n', 'e', 'r'},
	}
	innerVM.ParseStateSummaryF = func(_ context.Context, summaryBytes []byte) (block.StateSummary, error) {
		require.Equal(summaryBytes, innerSummary.Bytes())
		return innerSummary, nil
	}
	innerVM.GetStateSummaryF = func(_ context.Context, h uint64) (block.StateSummary, error) {
		require.True(h == reqHeight)
		return innerSummary, nil
	}

	// Get a pre fork block than parse it
	require.NoError(vm.SetForkHeight(innerSummary.Height() + 1))
	summary, err := vm.GetStateSummary(context.Background(), reqHeight)
	require.NoError(err)

	parsedSummary, err := vm.ParseStateSummary(context.Background(), summary.Bytes())
	require.NoError(err)
	require.True(summary.ID() == parsedSummary.ID())
	require.True(summary.Height() == parsedSummary.Height())
	require.True(bytes.Equal(summary.Bytes(), parsedSummary.Bytes()))

	// Get a post fork block than parse it
	vm.hIndexer.MarkRepaired(true)
	require.NoError(vm.SetForkHeight(innerSummary.Height() - 1))

	// store post fork block associated with summary
	innerBlk := &snowman.TestBlock{
		BytesV:     []byte{1},
		TimestampV: vm.Time(),
		HeightV:    innerSummary.Height(),
	}
	innerVM.ParseBlockF = func(_ context.Context, b []byte) (snowman.Block, error) {
		require.True(bytes.Equal(b, innerBlk.Bytes()))
		return innerBlk, nil
	}

	slb, err := statelessblock.Build(
		vm.preferred,
		innerBlk.Timestamp(),
		100, // pChainHeight,
<<<<<<< HEAD
		pTestNodeID,
		vm.ctx.StakingCertLeaf,
=======
		vm.stakingCertLeaf,
>>>>>>> 7d73b59c
		innerBlk.Bytes(),
		vm.ctx.ChainID,
		vm.stakingLeafSigner,
	)
	require.NoError(err)
	proBlk := &postForkBlock{
		SignedBlock: slb,
		postForkCommonComponents: postForkCommonComponents{
			vm:       vm,
			innerBlk: innerBlk,
			status:   choices.Accepted,
		},
	}
	require.NoError(vm.storePostForkBlock(proBlk))
	require.NoError(vm.SetForkHeight(innerSummary.Height() - 1))
	summary, err = vm.GetStateSummary(context.Background(), reqHeight)
	require.NoError(err)

	parsedSummary, err = vm.ParseStateSummary(context.Background(), summary.Bytes())
	require.NoError(err)
	require.True(summary.ID() == parsedSummary.ID())
	require.True(summary.Height() == parsedSummary.Height())
	require.True(bytes.Equal(summary.Bytes(), parsedSummary.Bytes()))
}

func TestStateSummaryAccept(t *testing.T) {
	require := require.New(t)

	innerVM, vm := helperBuildStateSyncTestObjects(t)
	reqHeight := uint64(1969)

	innerSummary := &block.TestStateSummary{
		IDV:     ids.ID{'s', 'u', 'm', 'm', 'a', 'r', 'y', 'I', 'D'},
		HeightV: reqHeight,
		BytesV:  []byte{'i', 'n', 'n', 'e', 'r'},
	}

	vm.hIndexer.MarkRepaired(true)
	require.NoError(vm.SetForkHeight(innerSummary.Height() - 1))

	// store post fork block associated with summary
	innerBlk := &snowman.TestBlock{
		BytesV:     []byte{1},
		TimestampV: vm.Time(),
		HeightV:    innerSummary.Height(),
	}
	innerVM.GetStateSummaryF = func(_ context.Context, h uint64) (block.StateSummary, error) {
		require.True(h == reqHeight)
		return innerSummary, nil
	}
	innerVM.ParseBlockF = func(_ context.Context, b []byte) (snowman.Block, error) {
		require.True(bytes.Equal(b, innerBlk.Bytes()))
		return innerBlk, nil
	}

	slb, err := statelessblock.Build(
		vm.preferred,
		innerBlk.Timestamp(),
		100, // pChainHeight,
<<<<<<< HEAD
		pTestNodeID,
		vm.ctx.StakingCertLeaf,
=======
		vm.stakingCertLeaf,
>>>>>>> 7d73b59c
		innerBlk.Bytes(),
		vm.ctx.ChainID,
		vm.stakingLeafSigner,
	)
	require.NoError(err)
	proBlk := &postForkBlock{
		SignedBlock: slb,
		postForkCommonComponents: postForkCommonComponents{
			vm:       vm,
			innerBlk: innerBlk,
			status:   choices.Accepted,
		},
	}
	require.NoError(vm.storePostForkBlock(proBlk))

	summary, err := vm.GetStateSummary(context.Background(), reqHeight)
	require.NoError(err)

	// test Accept accepted
	innerSummary.AcceptF = func(context.Context) (block.StateSyncMode, error) {
		return block.StateSyncStatic, nil
	}
	status, err := summary.Accept(context.Background())
	require.NoError(err)
	require.Equal(block.StateSyncStatic, status)

	// test Accept skipped
	innerSummary.AcceptF = func(context.Context) (block.StateSyncMode, error) {
		return block.StateSyncSkipped, nil
	}
	status, err = summary.Accept(context.Background())
	require.NoError(err)
	require.Equal(block.StateSyncSkipped, status)
}

func TestStateSummaryAcceptOlderBlock(t *testing.T) {
	require := require.New(t)

	innerVM, vm := helperBuildStateSyncTestObjects(t)
	reqHeight := uint64(1969)

	innerSummary := &block.TestStateSummary{
		IDV:     ids.ID{'s', 'u', 'm', 'm', 'a', 'r', 'y', 'I', 'D'},
		HeightV: reqHeight,
		BytesV:  []byte{'i', 'n', 'n', 'e', 'r'},
	}

	vm.hIndexer.MarkRepaired(true)
	require.NoError(vm.SetForkHeight(innerSummary.Height() - 1))

	// Set the last accepted block height to be higher that the state summary
	// we are going to attempt to accept
	vm.lastAcceptedHeight = innerSummary.Height() + 1

	// store post fork block associated with summary
	innerBlk := &snowman.TestBlock{
		BytesV:     []byte{1},
		TimestampV: vm.Time(),
		HeightV:    innerSummary.Height(),
	}
	innerVM.GetStateSummaryF = func(_ context.Context, h uint64) (block.StateSummary, error) {
		require.True(h == reqHeight)
		return innerSummary, nil
	}
	innerVM.ParseBlockF = func(_ context.Context, b []byte) (snowman.Block, error) {
		require.True(bytes.Equal(b, innerBlk.Bytes()))
		return innerBlk, nil
	}

	slb, err := statelessblock.Build(
		vm.preferred,
		innerBlk.Timestamp(),
		100, // pChainHeight,
<<<<<<< HEAD
		pTestNodeID,
		vm.ctx.StakingCertLeaf,
=======
		vm.stakingCertLeaf,
>>>>>>> 7d73b59c
		innerBlk.Bytes(),
		vm.ctx.ChainID,
		vm.stakingLeafSigner,
	)
	require.NoError(err)
	proBlk := &postForkBlock{
		SignedBlock: slb,
		postForkCommonComponents: postForkCommonComponents{
			vm:       vm,
			innerBlk: innerBlk,
			status:   choices.Accepted,
		},
	}
	require.NoError(vm.storePostForkBlock(proBlk))

	summary, err := vm.GetStateSummary(context.Background(), reqHeight)
	require.NoError(err)

	// test Accept skipped
	innerSummary.AcceptF = func(context.Context) (block.StateSyncMode, error) {
		return block.StateSyncStatic, nil
	}
	status, err := summary.Accept(context.Background())
	require.NoError(err)
	require.Equal(block.StateSyncSkipped, status)
}

func TestNoStateSummariesServedWhileRepairingHeightIndex(t *testing.T) {
	require := require.New(t)

	// Note: by default proVM is built such that heightIndex will be considered complete
	coreVM, _, proVM, _, _ := initTestProposerVM(t, time.Time{}, 0) // enable ProBlks
	require.NoError(proVM.VerifyHeightIndex(context.Background()))

	// let coreVM be always ready to serve summaries
	summaryHeight := uint64(2022)
	coreStateSummary := &block.TestStateSummary{
		T:       t,
		IDV:     ids.ID{'a', 'a', 'a', 'a'},
		HeightV: summaryHeight,
		BytesV:  []byte{'c', 'o', 'r', 'e', 'S', 'u', 'm', 'm', 'a', 'r', 'y'},
	}
	coreVM.GetLastStateSummaryF = func(context.Context) (block.StateSummary, error) {
		return coreStateSummary, nil
	}
	coreVM.GetStateSummaryF = func(_ context.Context, height uint64) (block.StateSummary, error) {
		if height != summaryHeight {
			return nil, errUnknownSummary
		}
		return coreStateSummary, nil
	}

	// set height index to reindexing
	proVM.hIndexer.MarkRepaired(false)
	require.ErrorIs(proVM.VerifyHeightIndex(context.Background()), block.ErrIndexIncomplete)

	_, err := proVM.GetLastStateSummary(context.Background())
	require.ErrorIs(err, block.ErrIndexIncomplete)

	_, err = proVM.GetStateSummary(context.Background(), summaryHeight)
	require.ErrorIs(err, block.ErrIndexIncomplete)

	// declare height index complete
	proVM.hIndexer.MarkRepaired(true)
	require.NoError(proVM.VerifyHeightIndex(context.Background()))

	summary, err := proVM.GetLastStateSummary(context.Background())
	require.NoError(err)
	require.True(summary.Height() == summaryHeight)
}<|MERGE_RESOLUTION|>--- conflicted
+++ resolved
@@ -1,4 +1,3 @@
-<<<<<<< HEAD
 // Copyright (C) 2022, Chain4Travel AG. All rights reserved.
 //
 // This file is a derived work, based on ava-labs code whose
@@ -9,10 +8,7 @@
 //
 // Much love to the original authors for their work.
 // **********************************************************
-// Copyright (C) 2019-2022, Ava Labs, Inc. All rights reserved.
-=======
 // Copyright (C) 2019-2023, Ava Labs, Inc. All rights reserved.
->>>>>>> 7d73b59c
 // See the file LICENSE for licensing terms.
 
 package proposervm
@@ -204,12 +200,8 @@
 		vm.preferred,
 		innerBlk.Timestamp(),
 		100, // pChainHeight,
-<<<<<<< HEAD
-		pTestNodeID,
-		vm.ctx.StakingCertLeaf,
-=======
+		vm.ctx.NodeID,
 		vm.stakingCertLeaf,
->>>>>>> 7d73b59c
 		innerBlk.Bytes(),
 		vm.ctx.ChainID,
 		vm.stakingLeafSigner,
@@ -291,12 +283,8 @@
 		vm.preferred,
 		innerBlk.Timestamp(),
 		100, // pChainHeight,
-<<<<<<< HEAD
-		pTestNodeID,
-		vm.ctx.StakingCertLeaf,
-=======
+		vm.ctx.NodeID,
 		vm.stakingCertLeaf,
->>>>>>> 7d73b59c
 		innerBlk.Bytes(),
 		vm.ctx.ChainID,
 		vm.stakingLeafSigner,
@@ -381,12 +369,8 @@
 		vm.preferred,
 		innerBlk.Timestamp(),
 		100, // pChainHeight,
-<<<<<<< HEAD
-		pTestNodeID,
-		vm.ctx.StakingCertLeaf,
-=======
+		vm.ctx.NodeID,
 		vm.stakingCertLeaf,
->>>>>>> 7d73b59c
 		innerBlk.Bytes(),
 		vm.ctx.ChainID,
 		vm.stakingLeafSigner,
@@ -456,12 +440,8 @@
 		vm.preferred,
 		innerBlk.Timestamp(),
 		100, // pChainHeight,
-<<<<<<< HEAD
-		pTestNodeID,
-		vm.ctx.StakingCertLeaf,
-=======
+		vm.ctx.NodeID,
 		vm.stakingCertLeaf,
->>>>>>> 7d73b59c
 		innerBlk.Bytes(),
 		vm.ctx.ChainID,
 		vm.stakingLeafSigner,
@@ -521,12 +501,8 @@
 		vm.preferred,
 		innerBlk.Timestamp(),
 		100, // pChainHeight,
-<<<<<<< HEAD
-		pTestNodeID,
-		vm.ctx.StakingCertLeaf,
-=======
+		vm.ctx.NodeID,
 		vm.stakingCertLeaf,
->>>>>>> 7d73b59c
 		innerBlk.Bytes(),
 		vm.ctx.ChainID,
 		vm.stakingLeafSigner,
@@ -600,12 +576,8 @@
 		vm.preferred,
 		innerBlk.Timestamp(),
 		100, // pChainHeight,
-<<<<<<< HEAD
-		pTestNodeID,
-		vm.ctx.StakingCertLeaf,
-=======
+		vm.ctx.NodeID,
 		vm.stakingCertLeaf,
->>>>>>> 7d73b59c
 		innerBlk.Bytes(),
 		vm.ctx.ChainID,
 		vm.stakingLeafSigner,
