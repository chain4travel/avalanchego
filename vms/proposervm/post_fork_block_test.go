--- conflicted
+++ resolved
@@ -1,4 +1,3 @@
-<<<<<<< HEAD
 // Copyright (C) 2022, Chain4Travel AG. All rights reserved.
 //
 // This file is a derived work, based on ava-labs code whose
@@ -9,10 +8,7 @@
 //
 // Much love to the original authors for their work.
 // **********************************************************
-// Copyright (C) 2019-2023, Ava Labs, Inc. All rights reserved.
-=======
 // Copyright (C) 2019-2024, Ava Labs, Inc. All rights reserved.
->>>>>>> 20452c35
 // See the file LICENSE for licensing terms.
 
 package proposervm
@@ -90,12 +86,8 @@
 		ids.Empty, // refer unknown parent
 		time.Time{},
 		0, // pChainHeight,
-<<<<<<< HEAD
 		proVM.ctx.NodeID,
-		proVM.stakingCertLeaf,
-=======
 		proVM.StakingCertLeaf,
->>>>>>> 20452c35
 		innerOracleBlk.Bytes(),
 		proVM.ctx.ChainID,
 		proVM.StakingLeafSigner,
@@ -179,23 +171,7 @@
 		BytesV:  []byte{2},
 		HeightV: parentCoreBlk.Height() + 1,
 	}
-<<<<<<< HEAD
-	childSlb, err := block.Build(
-		ids.Empty, // refer unknown parent
-		childCoreBlk.Timestamp(),
-		pChainHeight,
-		proVM.ctx.NodeID,
-		proVM.stakingCertLeaf,
-		childCoreBlk.Bytes(),
-		proVM.ctx.ChainID,
-		proVM.stakingLeafSigner,
-	)
-	require.NoError(err)
-	childProBlk := postForkBlock{
-		SignedBlock: childSlb,
-=======
 	childBlk := postForkBlock{
->>>>>>> 20452c35
 		postForkCommonComponents: postForkCommonComponents{
 			vm:       proVM,
 			innerBlk: childCoreBlk,
@@ -313,6 +289,7 @@
 			ids.Empty, // refer unknown parent
 			proVM.Time(),
 			pChainHeight,
+			proVM.ctx.NodeID,
 			proVM.StakingCertLeaf,
 			childCoreBlk.Bytes(),
 			proVM.ctx.ChainID,
@@ -435,27 +412,7 @@
 		HeightV: parentCoreBlk.Height() + 1,
 		BytesV:  []byte{2},
 	}
-<<<<<<< HEAD
-
-	// child block timestamp cannot be lower than parent timestamp
-	childCoreBlk.TimestampV = prntTimestamp.Add(-1 * time.Second)
-	proVM.Clock.Set(childCoreBlk.TimestampV)
-	childSlb, err := block.Build(
-		prntProBlk.ID(),
-		childCoreBlk.Timestamp(),
-		pChainHeight,
-		proVM.ctx.NodeID,
-		proVM.stakingCertLeaf,
-		childCoreBlk.Bytes(),
-		proVM.ctx.ChainID,
-		proVM.stakingLeafSigner,
-	)
-	require.NoError(err)
-	childProBlk := postForkBlock{
-		SignedBlock: childSlb,
-=======
 	childBlk := postForkBlock{
->>>>>>> 20452c35
 		postForkCommonComponents: postForkCommonComponents{
 			vm:       proVM,
 			innerBlk: childCoreBlk,
@@ -472,6 +429,7 @@
 			parentBlk.ID(),
 			newTime,
 			pChainHeight,
+			proVM.ctx.NodeID,
 			proVM.StakingCertLeaf,
 			childCoreBlk.Bytes(),
 			proVM.ctx.ChainID,
@@ -484,93 +442,6 @@
 		require.ErrorIs(err, errTimeNotMonotonic)
 	}
 
-<<<<<<< HEAD
-	// block cannot arrive before its creator window starts
-	blkWinDelay, err := proVM.Delay(context.Background(), childCoreBlk.Height(), pChainHeight, proVM.ctx.NodeID, proposer.MaxVerifyWindows)
-	require.NoError(err)
-	beforeWinStart := prntTimestamp.Add(blkWinDelay).Add(-1 * time.Second)
-	proVM.Clock.Set(beforeWinStart)
-	childSlb, err = block.Build(
-		prntProBlk.ID(),
-		beforeWinStart,
-		pChainHeight,
-		proVM.ctx.NodeID,
-		proVM.stakingCertLeaf,
-		childCoreBlk.Bytes(),
-		proVM.ctx.ChainID,
-		proVM.stakingLeafSigner,
-	)
-	require.NoError(err)
-	childProBlk.SignedBlock = childSlb
-
-	err = childProBlk.Verify(context.Background())
-	require.ErrorIs(err, errProposerWindowNotStarted)
-
-	// block can arrive at its creator window starts
-	atWindowStart := prntTimestamp.Add(blkWinDelay)
-	proVM.Clock.Set(atWindowStart)
-	childSlb, err = block.Build(
-		prntProBlk.ID(),
-		atWindowStart,
-		pChainHeight,
-		proVM.ctx.NodeID,
-		proVM.stakingCertLeaf,
-		childCoreBlk.Bytes(),
-		proVM.ctx.ChainID,
-		proVM.stakingLeafSigner,
-	)
-	require.NoError(err)
-	childProBlk.SignedBlock = childSlb
-
-	require.NoError(childProBlk.Verify(context.Background()))
-
-	// block can arrive after its creator window starts
-	afterWindowStart := prntTimestamp.Add(blkWinDelay).Add(5 * time.Second)
-	proVM.Clock.Set(afterWindowStart)
-	childSlb, err = block.Build(
-		prntProBlk.ID(),
-		afterWindowStart,
-		pChainHeight,
-		proVM.ctx.NodeID,
-		proVM.stakingCertLeaf,
-		childCoreBlk.Bytes(),
-		proVM.ctx.ChainID,
-		proVM.stakingLeafSigner,
-	)
-	require.NoError(err)
-	childProBlk.SignedBlock = childSlb
-	require.NoError(childProBlk.Verify(context.Background()))
-
-	// block can arrive within submission window
-	atSubWindowEnd := proVM.Time().Add(proposer.MaxVerifyDelay)
-	proVM.Clock.Set(atSubWindowEnd)
-	childSlb, err = block.BuildUnsigned(
-		prntProBlk.ID(),
-		atSubWindowEnd,
-		pChainHeight,
-		childCoreBlk.Bytes(),
-	)
-	require.NoError(err)
-	childProBlk.SignedBlock = childSlb
-	require.NoError(childProBlk.Verify(context.Background()))
-
-	// block timestamp cannot be too much in the future
-	afterSubWinEnd := proVM.Time().Add(maxSkew).Add(time.Second)
-	childSlb, err = block.Build(
-		prntProBlk.ID(),
-		afterSubWinEnd,
-		pChainHeight,
-		proVM.ctx.NodeID,
-		proVM.stakingCertLeaf,
-		childCoreBlk.Bytes(),
-		proVM.ctx.ChainID,
-		proVM.stakingLeafSigner,
-	)
-	require.NoError(err)
-	childProBlk.SignedBlock = childSlb
-	err = childProBlk.Verify(context.Background())
-	require.ErrorIs(err, errTimeTooAdvanced)
-=======
 	blkWinDelay, err := proVM.Delay(context.Background(), childCoreBlk.Height(), parentPChainHeight, proVM.ctx.NodeID, proposer.MaxVerifyWindows)
 	require.NoError(err)
 
@@ -583,6 +454,7 @@
 			parentBlk.ID(),
 			beforeWinStart,
 			pChainHeight,
+			proVM.ctx.NodeID,
 			proVM.StakingCertLeaf,
 			childCoreBlk.Bytes(),
 			proVM.ctx.ChainID,
@@ -604,6 +476,7 @@
 			parentBlk.ID(),
 			atWindowStart,
 			pChainHeight,
+			proVM.ctx.NodeID,
 			proVM.StakingCertLeaf,
 			childCoreBlk.Bytes(),
 			proVM.ctx.ChainID,
@@ -624,6 +497,7 @@
 			parentBlk.ID(),
 			afterWindowStart,
 			pChainHeight,
+			proVM.ctx.NodeID,
 			proVM.StakingCertLeaf,
 			childCoreBlk.Bytes(),
 			proVM.ctx.ChainID,
@@ -660,6 +534,7 @@
 			parentBlk.ID(),
 			afterSubWinEnd,
 			pChainHeight,
+			proVM.ctx.NodeID,
 			proVM.StakingCertLeaf,
 			childCoreBlk.Bytes(),
 			proVM.ctx.ChainID,
@@ -671,7 +546,6 @@
 		err = childBlk.Verify(context.Background())
 		require.ErrorIs(err, errTimeTooAdvanced)
 	}
->>>>>>> 20452c35
 }
 
 func TestBlockVerify_PostForkBlock_PChainHeightChecks(t *testing.T) {
@@ -744,33 +618,11 @@
 			IDV:     ids.Empty.Prefix(2222),
 			StatusV: choices.Processing,
 		},
-<<<<<<< HEAD
-		ParentV:    prntCoreBlk.ID(),
-		BytesV:     []byte{2},
-		TimestampV: prntProBlk.Timestamp().Add(proposer.MaxVerifyDelay),
-	}
-
-	// child P-Chain height must not precede parent P-Chain height
-	childSlb, err := block.Build(
-		prntProBlk.ID(),
-		childCoreBlk.Timestamp(),
-		prntBlkPChainHeight-1,
-		proVM.ctx.NodeID,
-		proVM.stakingCertLeaf,
-		childCoreBlk.Bytes(),
-		proVM.ctx.ChainID,
-		proVM.stakingLeafSigner,
-	)
-	require.NoError(err)
-	childProBlk := postForkBlock{
-		SignedBlock: childSlb,
-=======
 		ParentV: parentCoreBlk.ID(),
 		HeightV: parentBlk.Height() + 1,
 		BytesV:  []byte{2},
 	}
 	childBlk := postForkBlock{
->>>>>>> 20452c35
 		postForkCommonComponents: postForkCommonComponents{
 			vm:       proVM,
 			innerBlk: childCoreBlk,
@@ -784,6 +636,7 @@
 			parentBlk.ID(),
 			proVM.Time(),
 			parentBlkPChainHeight-1,
+			proVM.ctx.NodeID,
 			proVM.StakingCertLeaf,
 			childCoreBlk.Bytes(),
 			proVM.ctx.ChainID,
@@ -980,33 +833,11 @@
 			IDV:     ids.Empty.Prefix(2222),
 			StatusV: choices.Processing,
 		},
-<<<<<<< HEAD
-		ParentV:    oracleCoreBlk.opts[0].ID(),
-		BytesV:     []byte{2},
-		TimestampV: parentBlk.Timestamp().Add(proposer.MaxVerifyDelay),
-	}
-
-	// child P-Chain height must not precede parent P-Chain height
-	childSlb, err := block.Build(
-		parentBlk.ID(),
-		childCoreBlk.Timestamp(),
-		prntBlkPChainHeight-1,
-		proVM.ctx.NodeID,
-		proVM.stakingCertLeaf,
-		childCoreBlk.Bytes(),
-		proVM.ctx.ChainID,
-		proVM.stakingLeafSigner,
-	)
-	require.NoError(err)
-	childProBlk := postForkBlock{
-		SignedBlock: childSlb,
-=======
 		ParentV: oracleCoreBlk.opts[0].ID(),
 		BytesV:  []byte{2},
 		HeightV: oracleCoreBlk.opts[0].Height() + 1,
 	}
 	childBlk := postForkBlock{
->>>>>>> 20452c35
 		postForkCommonComponents: postForkCommonComponents{
 			vm:       proVM,
 			innerBlk: childCoreBlk,
@@ -1411,12 +1242,8 @@
 		postForkOracleBlk.ID(),
 		postForkOracleBlk.Timestamp().Add(proposer.WindowDuration),
 		postForkOracleBlk.PChainHeight(),
-<<<<<<< HEAD
 		proVM.ctx.NodeID,
-		proVM.stakingCertLeaf,
-=======
 		proVM.StakingCertLeaf,
->>>>>>> 20452c35
 		oracleCoreBlk.opts[0].Bytes(),
 		proVM.ctx.ChainID,
 		proVM.StakingLeafSigner,
