<<<<<<< HEAD
// Copyright (C) 2022, Chain4Travel AG. All rights reserved.
//
// This file is a derived work, based on ava-labs code whose
// original notices appear below.
//
// It is distributed under the same license conditions as the
// original code from which it is derived.
//
// Much love to the original authors for their work.
// **********************************************************
// Copyright (C) 2019-2022, Ava Labs, Inc. All rights reserved.
=======
// Copyright (C) 2019-2023, Ava Labs, Inc. All rights reserved.
>>>>>>> 7d73b59c
// See the file LICENSE for licensing terms.

package proposervm

import (
	"bytes"
	"context"
	"errors"
	"testing"
	"time"

	"github.com/ava-labs/avalanchego/database"
	"github.com/ava-labs/avalanchego/ids"
	"github.com/ava-labs/avalanchego/snow/choices"
	"github.com/ava-labs/avalanchego/snow/consensus/snowman"
	"github.com/ava-labs/avalanchego/vms/proposervm/block"
	"github.com/ava-labs/avalanchego/vms/proposervm/proposer"
)

var errDuplicateVerify = errors.New("duplicate verify")

// ProposerBlock Option interface tests section
func TestOracle_PostForkBlock_ImplementsInterface(t *testing.T) {
	// setup
	proBlk := postForkBlock{
		postForkCommonComponents: postForkCommonComponents{
			innerBlk: &snowman.TestBlock{},
		},
	}

	// test
	_, err := proBlk.Options(context.Background())
	if err != snowman.ErrNotOracle {
		t.Fatal("Proposer block should signal that it wraps a block not implementing Options interface with ErrNotOracleBlock error")
	}

	// setup
	_, _, proVM, _, _ := initTestProposerVM(t, time.Time{}, 0) // enable ProBlks
	innerOracleBlk := &TestOptionsBlock{
		TestBlock: snowman.TestBlock{
			TestDecidable: choices.TestDecidable{
				IDV: ids.Empty.Prefix(1111),
			},
			BytesV: []byte{1},
		},
		opts: [2]snowman.Block{
			&snowman.TestBlock{
				TestDecidable: choices.TestDecidable{
					IDV: ids.Empty.Prefix(2222),
				},
				BytesV: []byte{2},
			},
			&snowman.TestBlock{
				TestDecidable: choices.TestDecidable{
					IDV: ids.Empty.Prefix(3333),
				},
				BytesV: []byte{3},
			},
		},
	}

	slb, err := block.Build(
		ids.Empty, // refer unknown parent
		time.Time{},
		0, // pChainHeight,
<<<<<<< HEAD
		proVM.ctx.NodeID,
		proVM.ctx.StakingCertLeaf,
=======
		proVM.stakingCertLeaf,
>>>>>>> 7d73b59c
		innerOracleBlk.Bytes(),
		proVM.ctx.ChainID,
		proVM.stakingLeafSigner,
	)
	if err != nil {
		t.Fatal("could not build stateless block")
	}
	proBlk = postForkBlock{
		SignedBlock: slb,
		postForkCommonComponents: postForkCommonComponents{
			vm:       proVM,
			innerBlk: innerOracleBlk,
			status:   choices.Processing,
		},
	}

	// test
	_, err = proBlk.Options(context.Background())
	if err != nil {
		t.Fatal("Proposer block should forward wrapped block options if this implements Option interface")
	}
}

// ProposerBlock.Verify tests section
func TestBlockVerify_PostForkBlock_ParentChecks(t *testing.T) {
	coreVM, valState, proVM, coreGenBlk, _ := initTestProposerVM(t, time.Time{}, 0) // enable ProBlks
	pChainHeight := uint64(100)
	valState.GetCurrentHeightF = func(context.Context) (uint64, error) {
		return pChainHeight, nil
	}

	// create parent block ...
	prntCoreBlk := &snowman.TestBlock{
		TestDecidable: choices.TestDecidable{
			IDV:     ids.Empty.Prefix(1111),
			StatusV: choices.Processing,
		},
		BytesV:     []byte{1},
		ParentV:    coreGenBlk.ID(),
		TimestampV: coreGenBlk.Timestamp(),
	}
	coreVM.BuildBlockF = func(context.Context) (snowman.Block, error) {
		return prntCoreBlk, nil
	}
	coreVM.GetBlockF = func(_ context.Context, blkID ids.ID) (snowman.Block, error) {
		switch blkID {
		case coreGenBlk.ID():
			return coreGenBlk, nil
		case prntCoreBlk.ID():
			return prntCoreBlk, nil
		default:
			return nil, database.ErrNotFound
		}
	}
	coreVM.ParseBlockF = func(_ context.Context, b []byte) (snowman.Block, error) {
		switch {
		case bytes.Equal(b, coreGenBlk.Bytes()):
			return coreGenBlk, nil
		case bytes.Equal(b, prntCoreBlk.Bytes()):
			return prntCoreBlk, nil
		default:
			return nil, errUnknownBlock
		}
	}

	proVM.Set(proVM.Time().Add(proposer.MaxDelay))
	prntProBlk, err := proVM.BuildBlock(context.Background())
	if err != nil {
		t.Fatalf("Could not build proposer block: %s", err)
	}

	if err := prntProBlk.Verify(context.Background()); err != nil {
		t.Fatal(err)
	}
	if err := proVM.SetPreference(context.Background(), prntProBlk.ID()); err != nil {
		t.Fatal(err)
	}

	// .. create child block ...
	childCoreBlk := &snowman.TestBlock{
		ParentV:    prntCoreBlk.ID(),
		BytesV:     []byte{2},
		TimestampV: prntCoreBlk.Timestamp(),
	}
	childSlb, err := block.Build(
		ids.Empty, // refer unknown parent
		childCoreBlk.Timestamp(),
		pChainHeight,
<<<<<<< HEAD
		proVM.ctx.NodeID,
		proVM.ctx.StakingCertLeaf,
=======
		proVM.stakingCertLeaf,
>>>>>>> 7d73b59c
		childCoreBlk.Bytes(),
		proVM.ctx.ChainID,
		proVM.stakingLeafSigner,
	)
	if err != nil {
		t.Fatal("could not build stateless block")
	}
	childProBlk := postForkBlock{
		SignedBlock: childSlb,
		postForkCommonComponents: postForkCommonComponents{
			vm:       proVM,
			innerBlk: childCoreBlk,
			status:   choices.Processing,
		},
	}

	// child block referring unknown parent does not verify
	err = childProBlk.Verify(context.Background())
	if err == nil {
		t.Fatal("Block with unknown parent should not verify")
	}

	// child block referring known parent does verify
	childSlb, err = block.BuildUnsigned(
		prntProBlk.ID(), // refer known parent
		prntProBlk.Timestamp().Add(proposer.MaxDelay),
		pChainHeight,
		childCoreBlk.Bytes(),
	)
	if err != nil {
		t.Fatal("could not build stateless block")
	}
	childProBlk.SignedBlock = childSlb
	if err != nil {
		t.Fatal("could not sign parent block")
	}

	proVM.Set(proVM.Time().Add(proposer.MaxDelay))
	if err := childProBlk.Verify(context.Background()); err != nil {
		t.Fatalf("Block with known parent should verify: %s", err)
	}
}

func TestBlockVerify_PostForkBlock_TimestampChecks(t *testing.T) {
	coreVM, valState, proVM, coreGenBlk, _ := initTestProposerVM(t, time.Time{}, 0) // enable ProBlks
	pChainHeight := uint64(100)
	valState.GetCurrentHeightF = func(context.Context) (uint64, error) {
		return pChainHeight, nil
	}

	// create parent block ...
	prntCoreBlk := &snowman.TestBlock{
		TestDecidable: choices.TestDecidable{
			IDV:     ids.Empty.Prefix(1111),
			StatusV: choices.Processing,
		},
		BytesV:     []byte{1},
		ParentV:    coreGenBlk.ID(),
		TimestampV: coreGenBlk.Timestamp().Add(proposer.MaxDelay),
	}
	coreVM.BuildBlockF = func(context.Context) (snowman.Block, error) {
		return prntCoreBlk, nil
	}
	coreVM.GetBlockF = func(_ context.Context, blkID ids.ID) (snowman.Block, error) {
		switch blkID {
		case coreGenBlk.ID():
			return coreGenBlk, nil
		case prntCoreBlk.ID():
			return prntCoreBlk, nil
		default:
			return nil, database.ErrNotFound
		}
	}
	coreVM.ParseBlockF = func(_ context.Context, b []byte) (snowman.Block, error) {
		switch {
		case bytes.Equal(b, coreGenBlk.Bytes()):
			return coreGenBlk, nil
		case bytes.Equal(b, prntCoreBlk.Bytes()):
			return prntCoreBlk, nil
		default:
			return nil, errUnknownBlock
		}
	}

	prntProBlk, err := proVM.BuildBlock(context.Background())
	if err != nil {
		t.Fatal("Could not build proposer block")
	}

	if err := prntProBlk.Verify(context.Background()); err != nil {
		t.Fatal(err)
	}
	if err := proVM.SetPreference(context.Background(), prntProBlk.ID()); err != nil {
		t.Fatal(err)
	}

	prntTimestamp := prntProBlk.Timestamp()

	childCoreBlk := &snowman.TestBlock{
		TestDecidable: choices.TestDecidable{
			IDV:     ids.Empty.Prefix(2222),
			StatusV: choices.Processing,
		},
		ParentV: prntCoreBlk.ID(),
		BytesV:  []byte{2},
	}

	// child block timestamp cannot be lower than parent timestamp
	childCoreBlk.TimestampV = prntTimestamp.Add(-1 * time.Second)
	proVM.Clock.Set(childCoreBlk.TimestampV)
	childSlb, err := block.Build(
		prntProBlk.ID(),
		childCoreBlk.Timestamp(),
		pChainHeight,
<<<<<<< HEAD
		proVM.ctx.NodeID,
		proVM.ctx.StakingCertLeaf,
=======
		proVM.stakingCertLeaf,
>>>>>>> 7d73b59c
		childCoreBlk.Bytes(),
		proVM.ctx.ChainID,
		proVM.stakingLeafSigner,
	)
	if err != nil {
		t.Fatal("could not build stateless block")
	}
	childProBlk := postForkBlock{
		SignedBlock: childSlb,
		postForkCommonComponents: postForkCommonComponents{
			vm:       proVM,
			innerBlk: childCoreBlk,
			status:   choices.Processing,
		},
	}

	err = childProBlk.Verify(context.Background())
	if err == nil {
		t.Fatal("Proposer block timestamp too old should not verify")
	}

	// block cannot arrive before its creator window starts
	blkWinDelay, err := proVM.Delay(context.Background(), childCoreBlk.Height(), pChainHeight, proVM.ctx.NodeID)
	if err != nil {
		t.Fatal("Could not calculate submission window")
	}
	beforeWinStart := prntTimestamp.Add(blkWinDelay).Add(-1 * time.Second)
	proVM.Clock.Set(beforeWinStart)
	childSlb, err = block.Build(
		prntProBlk.ID(),
		beforeWinStart,
		pChainHeight,
<<<<<<< HEAD
		proVM.ctx.NodeID,
		proVM.ctx.StakingCertLeaf,
=======
		proVM.stakingCertLeaf,
>>>>>>> 7d73b59c
		childCoreBlk.Bytes(),
		proVM.ctx.ChainID,
		proVM.stakingLeafSigner,
	)
	if err != nil {
		t.Fatal("could not build stateless block")
	}
	childProBlk.SignedBlock = childSlb

	if err := childProBlk.Verify(context.Background()); err == nil {
		t.Fatal("Proposer block timestamp before submission window should not verify")
	}

	// block can arrive at its creator window starts
	atWindowStart := prntTimestamp.Add(blkWinDelay)
	proVM.Clock.Set(atWindowStart)
	childSlb, err = block.Build(
		prntProBlk.ID(),
		atWindowStart,
		pChainHeight,
<<<<<<< HEAD
		proVM.ctx.NodeID,
		proVM.ctx.StakingCertLeaf,
=======
		proVM.stakingCertLeaf,
>>>>>>> 7d73b59c
		childCoreBlk.Bytes(),
		proVM.ctx.ChainID,
		proVM.stakingLeafSigner,
	)
	if err != nil {
		t.Fatal("could not build stateless block")
	}
	childProBlk.SignedBlock = childSlb

	if err := childProBlk.Verify(context.Background()); err != nil {
		t.Fatalf("Proposer block timestamp at submission window start should verify")
	}

	// block can arrive after its creator window starts
	afterWindowStart := prntTimestamp.Add(blkWinDelay).Add(5 * time.Second)
	proVM.Clock.Set(afterWindowStart)
	childSlb, err = block.Build(
		prntProBlk.ID(),
		afterWindowStart,
		pChainHeight,
<<<<<<< HEAD
		proVM.ctx.NodeID,
		proVM.ctx.StakingCertLeaf,
=======
		proVM.stakingCertLeaf,
>>>>>>> 7d73b59c
		childCoreBlk.Bytes(),
		proVM.ctx.ChainID,
		proVM.stakingLeafSigner,
	)
	if err != nil {
		t.Fatal("could not build stateless block")
	}
	childProBlk.SignedBlock = childSlb
	if err := childProBlk.Verify(context.Background()); err != nil {
		t.Fatal("Proposer block timestamp after submission window start should verify")
	}

	// block can arrive within submission window
	atSubWindowEnd := proVM.Time().Add(proposer.MaxDelay)
	proVM.Clock.Set(atSubWindowEnd)
	childSlb, err = block.BuildUnsigned(
		prntProBlk.ID(),
		atSubWindowEnd,
		pChainHeight,
		childCoreBlk.Bytes(),
	)
	if err != nil {
		t.Fatal("could not build stateless block")
	}
	childProBlk.SignedBlock = childSlb
	if err := childProBlk.Verify(context.Background()); err != nil {
		t.Fatal("Proposer block timestamp within submission window should verify")
	}

	// block timestamp cannot be too much in the future
	afterSubWinEnd := proVM.Time().Add(maxSkew).Add(time.Second)
	childSlb, err = block.Build(
		prntProBlk.ID(),
		afterSubWinEnd,
		pChainHeight,
<<<<<<< HEAD
		proVM.ctx.NodeID,
		proVM.ctx.StakingCertLeaf,
=======
		proVM.stakingCertLeaf,
>>>>>>> 7d73b59c
		childCoreBlk.Bytes(),
		proVM.ctx.ChainID,
		proVM.stakingLeafSigner,
	)
	if err != nil {
		t.Fatal("could not build stateless block")
	}
	childProBlk.SignedBlock = childSlb
	if err := childProBlk.Verify(context.Background()); err == nil {
		t.Fatal("Proposer block timestamp after submission window should not verify")
	} else if err == nil {
		t.Fatal("Proposer block timestamp after submission window should have different error")
	}
}

func TestBlockVerify_PostForkBlock_PChainHeightChecks(t *testing.T) {
	coreVM, valState, proVM, coreGenBlk, _ := initTestProposerVM(t, time.Time{}, 0) // enable ProBlks
	pChainHeight := uint64(100)
	valState.GetCurrentHeightF = func(context.Context) (uint64, error) {
		return pChainHeight, nil
	}

	// create parent block ...
	prntCoreBlk := &snowman.TestBlock{
		TestDecidable: choices.TestDecidable{
			IDV:     ids.Empty.Prefix(1111),
			StatusV: choices.Processing,
		},
		BytesV:     []byte{1},
		ParentV:    coreGenBlk.ID(),
		TimestampV: coreGenBlk.Timestamp().Add(proposer.MaxDelay),
	}
	coreVM.BuildBlockF = func(context.Context) (snowman.Block, error) {
		return prntCoreBlk, nil
	}
	coreVM.GetBlockF = func(_ context.Context, blkID ids.ID) (snowman.Block, error) {
		switch blkID {
		case coreGenBlk.ID():
			return coreGenBlk, nil
		case prntCoreBlk.ID():
			return prntCoreBlk, nil
		default:
			return nil, database.ErrNotFound
		}
	}
	coreVM.ParseBlockF = func(_ context.Context, b []byte) (snowman.Block, error) {
		switch {
		case bytes.Equal(b, coreGenBlk.Bytes()):
			return coreGenBlk, nil
		case bytes.Equal(b, prntCoreBlk.Bytes()):
			return prntCoreBlk, nil
		default:
			return nil, errUnknownBlock
		}
	}

	prntProBlk, err := proVM.BuildBlock(context.Background())
	if err != nil {
		t.Fatal("Could not build proposer block")
	}

	if err := prntProBlk.Verify(context.Background()); err != nil {
		t.Fatal(err)
	}
	if err := proVM.SetPreference(context.Background(), prntProBlk.ID()); err != nil {
		t.Fatal(err)
	}

	prntBlkPChainHeight := pChainHeight

	childCoreBlk := &snowman.TestBlock{
		TestDecidable: choices.TestDecidable{
			IDV:     ids.Empty.Prefix(2222),
			StatusV: choices.Processing,
		},
		ParentV:    prntCoreBlk.ID(),
		BytesV:     []byte{2},
		TimestampV: prntProBlk.Timestamp().Add(proposer.MaxDelay),
	}

	// child P-Chain height must not precede parent P-Chain height
	childSlb, err := block.Build(
		prntProBlk.ID(),
		childCoreBlk.Timestamp(),
		prntBlkPChainHeight-1,
<<<<<<< HEAD
		proVM.ctx.NodeID,
		proVM.ctx.StakingCertLeaf,
=======
		proVM.stakingCertLeaf,
>>>>>>> 7d73b59c
		childCoreBlk.Bytes(),
		proVM.ctx.ChainID,
		proVM.stakingLeafSigner,
	)
	if err != nil {
		t.Fatal("could not build stateless block")
	}
	childProBlk := postForkBlock{
		SignedBlock: childSlb,
		postForkCommonComponents: postForkCommonComponents{
			vm:       proVM,
			innerBlk: childCoreBlk,
			status:   choices.Processing,
		},
	}

	if err := childProBlk.Verify(context.Background()); err == nil {
		t.Fatal("ProBlock's P-Chain-Height cannot be lower than parent ProBlock's one")
	} else if err == nil {
		t.Fatal("Proposer block has wrong height should have different error")
	}

	// child P-Chain height can be equal to parent P-Chain height
	childSlb, err = block.BuildUnsigned(
		prntProBlk.ID(),
		childCoreBlk.Timestamp(),
		prntBlkPChainHeight,
		childCoreBlk.Bytes(),
	)
	if err != nil {
		t.Fatal("could not build stateless block")
	}
	childProBlk.SignedBlock = childSlb

	proVM.Set(childCoreBlk.Timestamp())
	if err := childProBlk.Verify(context.Background()); err != nil {
		t.Fatalf("ProBlock's P-Chain-Height can be larger or equal than parent ProBlock's one: %s", err)
	}

	// child P-Chain height may follow parent P-Chain height
	pChainHeight = prntBlkPChainHeight * 2 // move ahead pChainHeight
	childSlb, err = block.BuildUnsigned(
		prntProBlk.ID(),
		childCoreBlk.Timestamp(),
		prntBlkPChainHeight+1,
		childCoreBlk.Bytes(),
	)
	if err != nil {
		t.Fatal("could not build stateless block")
	}
	childProBlk.SignedBlock = childSlb
	if err := childProBlk.Verify(context.Background()); err != nil {
		t.Fatal("ProBlock's P-Chain-Height can be larger or equal than parent ProBlock's one")
	}

	// block P-Chain height can be equal to current P-Chain height
	currPChainHeight, _ := proVM.ctx.ValidatorState.GetCurrentHeight(context.Background())
	childSlb, err = block.BuildUnsigned(
		prntProBlk.ID(),
		childCoreBlk.Timestamp(),
		currPChainHeight,
		childCoreBlk.Bytes(),
	)
	if err != nil {
		t.Fatal("could not build stateless block")
	}
	childProBlk.SignedBlock = childSlb
	if err := childProBlk.Verify(context.Background()); err != nil {
		t.Fatal("ProBlock's P-Chain-Height can be equal to current p chain height")
	}

	// block P-Chain height cannot be at higher than current P-Chain height
	childSlb, err = block.BuildUnsigned(
		prntProBlk.ID(),
		childCoreBlk.Timestamp(),
		currPChainHeight*2,
		childCoreBlk.Bytes(),
	)
	if err != nil {
		t.Fatal("could not build stateless block")
	}
	childProBlk.SignedBlock = childSlb
	if err := childProBlk.Verify(context.Background()); err != errPChainHeightNotReached {
		t.Fatal("ProBlock's P-Chain-Height cannot be larger than current p chain height")
	}
}

func TestBlockVerify_PostForkBlockBuiltOnOption_PChainHeightChecks(t *testing.T) {
	coreVM, valState, proVM, coreGenBlk, _ := initTestProposerVM(t, time.Time{}, 0) // enable ProBlks
	pChainHeight := uint64(100)
	valState.GetCurrentHeightF = func(context.Context) (uint64, error) {
		return pChainHeight, nil
	}
	// proVM.SetStartTime(timer.MaxTime) // switch off scheduler for current test

	// create post fork oracle block ...
	oracleCoreBlk := &TestOptionsBlock{
		TestBlock: snowman.TestBlock{
			TestDecidable: choices.TestDecidable{
				IDV:     ids.Empty.Prefix(1111),
				StatusV: choices.Processing,
			},
			BytesV:     []byte{1},
			ParentV:    coreGenBlk.ID(),
			TimestampV: coreGenBlk.Timestamp().Add(proposer.MaxDelay),
		},
	}
	oracleCoreBlk.opts = [2]snowman.Block{
		&snowman.TestBlock{
			TestDecidable: choices.TestDecidable{
				IDV:     ids.Empty.Prefix(2222),
				StatusV: choices.Processing,
			},
			BytesV:     []byte{2},
			ParentV:    oracleCoreBlk.ID(),
			TimestampV: oracleCoreBlk.Timestamp(),
		},
		&snowman.TestBlock{
			TestDecidable: choices.TestDecidable{
				IDV:     ids.Empty.Prefix(3333),
				StatusV: choices.Processing,
			},
			BytesV:     []byte{3},
			ParentV:    oracleCoreBlk.ID(),
			TimestampV: oracleCoreBlk.Timestamp(),
		},
	}

	coreVM.BuildBlockF = func(context.Context) (snowman.Block, error) {
		return oracleCoreBlk, nil
	}
	coreVM.GetBlockF = func(_ context.Context, blkID ids.ID) (snowman.Block, error) {
		switch blkID {
		case coreGenBlk.ID():
			return coreGenBlk, nil
		case oracleCoreBlk.ID():
			return oracleCoreBlk, nil
		case oracleCoreBlk.opts[0].ID():
			return oracleCoreBlk.opts[0], nil
		case oracleCoreBlk.opts[1].ID():
			return oracleCoreBlk.opts[1], nil
		default:
			return nil, database.ErrNotFound
		}
	}
	coreVM.ParseBlockF = func(_ context.Context, b []byte) (snowman.Block, error) {
		switch {
		case bytes.Equal(b, coreGenBlk.Bytes()):
			return coreGenBlk, nil
		case bytes.Equal(b, oracleCoreBlk.Bytes()):
			return oracleCoreBlk, nil
		case bytes.Equal(b, oracleCoreBlk.opts[0].Bytes()):
			return oracleCoreBlk.opts[0], nil
		case bytes.Equal(b, oracleCoreBlk.opts[1].Bytes()):
			return oracleCoreBlk.opts[1], nil
		default:
			return nil, errUnknownBlock
		}
	}

	oracleBlk, err := proVM.BuildBlock(context.Background())
	if err != nil {
		t.Fatal("could not build post fork oracle block")
	}

	if err := oracleBlk.Verify(context.Background()); err != nil {
		t.Fatal(err)
	}
	if err := proVM.SetPreference(context.Background(), oracleBlk.ID()); err != nil {
		t.Fatal(err)
	}

	// retrieve one option and verify block built on it
	postForkOracleBlk, ok := oracleBlk.(*postForkBlock)
	if !ok {
		t.Fatal("expected post fork block")
	}
	opts, err := postForkOracleBlk.Options(context.Background())
	if err != nil {
		t.Fatal("could not retrieve options from post fork oracle block")
	}
	parentBlk := opts[0]

	if err := parentBlk.Verify(context.Background()); err != nil {
		t.Fatal(err)
	}
	if err := proVM.SetPreference(context.Background(), parentBlk.ID()); err != nil {
		t.Fatal(err)
	}

	prntBlkPChainHeight := pChainHeight

	childCoreBlk := &snowman.TestBlock{
		TestDecidable: choices.TestDecidable{
			IDV:     ids.Empty.Prefix(2222),
			StatusV: choices.Processing,
		},
		ParentV:    oracleCoreBlk.opts[0].ID(),
		BytesV:     []byte{2},
		TimestampV: parentBlk.Timestamp().Add(proposer.MaxDelay),
	}

	// child P-Chain height must not precede parent P-Chain height
	childSlb, err := block.Build(
		parentBlk.ID(),
		childCoreBlk.Timestamp(),
		prntBlkPChainHeight-1,
<<<<<<< HEAD
		proVM.ctx.NodeID,
		proVM.ctx.StakingCertLeaf,
=======
		proVM.stakingCertLeaf,
>>>>>>> 7d73b59c
		childCoreBlk.Bytes(),
		proVM.ctx.ChainID,
		proVM.stakingLeafSigner,
	)
	if err != nil {
		t.Fatal("could not build stateless block")
	}
	childProBlk := postForkBlock{
		SignedBlock: childSlb,
		postForkCommonComponents: postForkCommonComponents{
			vm:       proVM,
			innerBlk: childCoreBlk,
			status:   choices.Processing,
		},
	}

	if err := childProBlk.Verify(context.Background()); err == nil {
		t.Fatal("ProBlock's P-Chain-Height cannot be lower than parent ProBlock's one")
	}

	// child P-Chain height can be equal to parent P-Chain height
	childSlb, err = block.BuildUnsigned(
		parentBlk.ID(),
		childCoreBlk.Timestamp(),
		prntBlkPChainHeight,
		childCoreBlk.Bytes(),
	)
	if err != nil {
		t.Fatal("could not build stateless block")
	}
	childProBlk.SignedBlock = childSlb

	proVM.Set(childCoreBlk.Timestamp())
	if err := childProBlk.Verify(context.Background()); err != nil {
		t.Fatalf("ProBlock's P-Chain-Height can be larger or equal than parent ProBlock's one: %s", err)
	}

	// child P-Chain height may follow parent P-Chain height
	pChainHeight = prntBlkPChainHeight * 2 // move ahead pChainHeight
	childSlb, err = block.BuildUnsigned(
		parentBlk.ID(),
		childCoreBlk.Timestamp(),
		prntBlkPChainHeight+1,
		childCoreBlk.Bytes(),
	)
	if err != nil {
		t.Fatal("could not build stateless block")
	}
	childProBlk.SignedBlock = childSlb
	if err := childProBlk.Verify(context.Background()); err != nil {
		t.Fatal("ProBlock's P-Chain-Height can be larger or equal than parent ProBlock's one")
	}

	// block P-Chain height can be equal to current P-Chain height
	currPChainHeight, _ := proVM.ctx.ValidatorState.GetCurrentHeight(context.Background())
	childSlb, err = block.BuildUnsigned(
		parentBlk.ID(),
		childCoreBlk.Timestamp(),
		currPChainHeight,
		childCoreBlk.Bytes(),
	)
	if err != nil {
		t.Fatal("could not build stateless block")
	}
	childProBlk.SignedBlock = childSlb
	if err := childProBlk.Verify(context.Background()); err != nil {
		t.Fatal("ProBlock's P-Chain-Height can be equal to current p chain height")
	}

	// block P-Chain height cannot be at higher than current P-Chain height
	childSlb, err = block.BuildUnsigned(
		parentBlk.ID(),
		childCoreBlk.Timestamp(),
		currPChainHeight*2,
		childCoreBlk.Bytes(),
	)
	if err != nil {
		t.Fatal("could not build stateless block")
	}
	childProBlk.SignedBlock = childSlb
	if err := childProBlk.Verify(context.Background()); err != errPChainHeightNotReached {
		t.Fatal("ProBlock's P-Chain-Height cannot be larger than current p chain height")
	}
}

func TestBlockVerify_PostForkBlock_CoreBlockVerifyIsCalledOnce(t *testing.T) {
	// Verify a block once (in this test by building it).
	// Show that other verify call would not call coreBlk.Verify()
	coreVM, valState, proVM, coreGenBlk, _ := initTestProposerVM(t, time.Time{}, 0) // enable ProBlks
	pChainHeight := uint64(2000)
	valState.GetCurrentHeightF = func(context.Context) (uint64, error) {
		return pChainHeight, nil
	}

	coreBlk := &snowman.TestBlock{
		TestDecidable: choices.TestDecidable{
			IDV:     ids.Empty.Prefix(1111),
			StatusV: choices.Processing,
		},
		BytesV:     []byte{1},
		ParentV:    coreGenBlk.ID(),
		TimestampV: coreGenBlk.Timestamp().Add(proposer.MaxDelay),
	}
	coreVM.BuildBlockF = func(context.Context) (snowman.Block, error) {
		return coreBlk, nil
	}
	coreVM.GetBlockF = func(_ context.Context, blkID ids.ID) (snowman.Block, error) {
		switch blkID {
		case coreGenBlk.ID():
			return coreGenBlk, nil
		case coreBlk.ID():
			return coreBlk, nil
		default:
			return nil, database.ErrNotFound
		}
	}
	coreVM.ParseBlockF = func(_ context.Context, b []byte) (snowman.Block, error) {
		switch {
		case bytes.Equal(b, coreGenBlk.Bytes()):
			return coreGenBlk, nil
		case bytes.Equal(b, coreBlk.Bytes()):
			return coreBlk, nil
		default:
			return nil, errUnknownBlock
		}
	}

	builtBlk, err := proVM.BuildBlock(context.Background())
	if err != nil {
		t.Fatal("could not build block")
	}

	if err := builtBlk.Verify(context.Background()); err != nil {
		t.Fatal(err)
	}

	// set error on coreBlock.Verify and recall Verify()
	coreBlk.VerifyV = errDuplicateVerify
	if err := builtBlk.Verify(context.Background()); err != nil {
		t.Fatal(err)
	}

	// rebuild a block with the same core block
	pChainHeight++
	if _, err := proVM.BuildBlock(context.Background()); err != nil {
		t.Fatal("could not build block with same core block")
	}
}

// ProposerBlock.Accept tests section
func TestBlockAccept_PostForkBlock_SetsLastAcceptedBlock(t *testing.T) {
	// setup
	coreVM, valState, proVM, coreGenBlk, _ := initTestProposerVM(t, time.Time{}, 0) // enable ProBlks
	pChainHeight := uint64(2000)
	valState.GetCurrentHeightF = func(context.Context) (uint64, error) {
		return pChainHeight, nil
	}

	coreBlk := &snowman.TestBlock{
		TestDecidable: choices.TestDecidable{
			IDV:     ids.Empty.Prefix(1111),
			StatusV: choices.Processing,
		},
		BytesV:     []byte{1},
		ParentV:    coreGenBlk.ID(),
		TimestampV: coreGenBlk.Timestamp().Add(proposer.MaxDelay),
	}
	coreVM.BuildBlockF = func(context.Context) (snowman.Block, error) {
		return coreBlk, nil
	}
	coreVM.GetBlockF = func(_ context.Context, blkID ids.ID) (snowman.Block, error) {
		switch blkID {
		case coreGenBlk.ID():
			return coreGenBlk, nil
		case coreBlk.ID():
			return coreBlk, nil
		default:
			return nil, database.ErrNotFound
		}
	}
	coreVM.ParseBlockF = func(_ context.Context, b []byte) (snowman.Block, error) {
		switch {
		case bytes.Equal(b, coreGenBlk.Bytes()):
			return coreGenBlk, nil
		case bytes.Equal(b, coreBlk.Bytes()):
			return coreBlk, nil
		default:
			return nil, errUnknownBlock
		}
	}

	builtBlk, err := proVM.BuildBlock(context.Background())
	if err != nil {
		t.Fatal("proposerVM could not build block")
	}

	// test
	if err := builtBlk.Accept(context.Background()); err != nil {
		t.Fatal("could not accept block")
	}

	coreVM.LastAcceptedF = func(context.Context) (ids.ID, error) {
		if coreBlk.Status() == choices.Accepted {
			return coreBlk.ID(), nil
		}
		return coreGenBlk.ID(), nil
	}
	if acceptedID, err := proVM.LastAccepted(context.Background()); err != nil {
		t.Fatal("could not retrieve last accepted block")
	} else if acceptedID != builtBlk.ID() {
		t.Fatal("unexpected last accepted ID")
	}
}

func TestBlockAccept_PostForkBlock_TwoProBlocksWithSameCoreBlock_OneIsAccepted(t *testing.T) {
	coreVM, valState, proVM, coreGenBlk, _ := initTestProposerVM(t, time.Time{}, 0) // enable ProBlks
	var minimumHeight uint64
	valState.GetMinimumHeightF = func(context.Context) (uint64, error) {
		return minimumHeight, nil
	}

	// generate two blocks with the same core block and store them
	coreBlk := &snowman.TestBlock{
		TestDecidable: choices.TestDecidable{
			IDV:     ids.Empty.Prefix(111),
			StatusV: choices.Processing,
		},
		BytesV:     []byte{1},
		ParentV:    coreGenBlk.ID(),
		HeightV:    coreGenBlk.Height() + 1,
		TimestampV: coreGenBlk.Timestamp().Add(proposer.MaxDelay),
	}
	coreVM.BuildBlockF = func(context.Context) (snowman.Block, error) {
		return coreBlk, nil
	}

	minimumHeight = coreGenBlk.Height()

	proBlk1, err := proVM.BuildBlock(context.Background())
	if err != nil {
		t.Fatal("could not build proBlk1")
	}

	minimumHeight++
	proBlk2, err := proVM.BuildBlock(context.Background())
	if err != nil {
		t.Fatal("could not build proBlk2")
	}
	if proBlk1.ID() == proBlk2.ID() {
		t.Fatal("proBlk1 and proBlk2 should be different for this test")
	}

	// set proBlk1 as preferred
	if err := proBlk1.Accept(context.Background()); err != nil {
		t.Fatal("could not accept proBlk1")
	}
	if coreBlk.Status() != choices.Accepted {
		t.Fatal("coreBlk should have been accepted")
	}

	if acceptedID, err := proVM.LastAccepted(context.Background()); err != nil {
		t.Fatal("could not retrieve last accepted block")
	} else if acceptedID != proBlk1.ID() {
		t.Fatal("unexpected last accepted ID")
	}
}

// ProposerBlock.Reject tests section
func TestBlockReject_PostForkBlock_InnerBlockIsNotRejected(t *testing.T) {
	coreVM, _, proVM, coreGenBlk, _ := initTestProposerVM(t, time.Time{}, 0) // enable ProBlks
	coreBlk := &snowman.TestBlock{
		TestDecidable: choices.TestDecidable{
			IDV:     ids.Empty.Prefix(111),
			StatusV: choices.Processing,
		},
		BytesV:     []byte{1},
		ParentV:    coreGenBlk.ID(),
		HeightV:    coreGenBlk.Height() + 1,
		TimestampV: coreGenBlk.Timestamp().Add(proposer.MaxDelay),
	}
	coreVM.BuildBlockF = func(context.Context) (snowman.Block, error) {
		return coreBlk, nil
	}

	sb, err := proVM.BuildBlock(context.Background())
	if err != nil {
		t.Fatal("could not build block")
	}
	proBlk, ok := sb.(*postForkBlock)
	if !ok {
		t.Fatal("built block has not expected type")
	}

	if err := proBlk.Reject(context.Background()); err != nil {
		t.Fatal("could not reject block")
	}

	if proBlk.Status() != choices.Rejected {
		t.Fatal("block rejection did not set state properly")
	}

	if proBlk.innerBlk.Status() == choices.Rejected {
		t.Fatal("block rejection unduly changed inner block status")
	}
}

func TestBlockVerify_PostForkBlock_ShouldBePostForkOption(t *testing.T) {
	coreVM, _, proVM, coreGenBlk, _ := initTestProposerVM(t, time.Time{}, 0)
	proVM.Set(coreGenBlk.Timestamp())

	// create post fork oracle block ...
	oracleCoreBlk := &TestOptionsBlock{
		TestBlock: snowman.TestBlock{
			TestDecidable: choices.TestDecidable{
				IDV:     ids.Empty.Prefix(1111),
				StatusV: choices.Processing,
			},
			BytesV:     []byte{1},
			ParentV:    coreGenBlk.ID(),
			TimestampV: coreGenBlk.Timestamp(),
		},
	}
	coreOpt0 := &snowman.TestBlock{
		TestDecidable: choices.TestDecidable{
			IDV:     ids.Empty.Prefix(2222),
			StatusV: choices.Processing,
		},
		BytesV:     []byte{2},
		ParentV:    oracleCoreBlk.ID(),
		TimestampV: oracleCoreBlk.Timestamp(),
	}
	coreOpt1 := &snowman.TestBlock{
		TestDecidable: choices.TestDecidable{
			IDV:     ids.Empty.Prefix(3333),
			StatusV: choices.Processing,
		},
		BytesV:     []byte{3},
		ParentV:    oracleCoreBlk.ID(),
		TimestampV: oracleCoreBlk.Timestamp(),
	}
	oracleCoreBlk.opts = [2]snowman.Block{
		coreOpt0,
		coreOpt1,
	}

	coreVM.BuildBlockF = func(context.Context) (snowman.Block, error) {
		return oracleCoreBlk, nil
	}
	coreVM.GetBlockF = func(_ context.Context, blkID ids.ID) (snowman.Block, error) {
		switch blkID {
		case coreGenBlk.ID():
			return coreGenBlk, nil
		case oracleCoreBlk.ID():
			return oracleCoreBlk, nil
		case oracleCoreBlk.opts[0].ID():
			return oracleCoreBlk.opts[0], nil
		case oracleCoreBlk.opts[1].ID():
			return oracleCoreBlk.opts[1], nil
		default:
			return nil, database.ErrNotFound
		}
	}
	coreVM.ParseBlockF = func(_ context.Context, b []byte) (snowman.Block, error) {
		switch {
		case bytes.Equal(b, coreGenBlk.Bytes()):
			return coreGenBlk, nil
		case bytes.Equal(b, oracleCoreBlk.Bytes()):
			return oracleCoreBlk, nil
		case bytes.Equal(b, oracleCoreBlk.opts[0].Bytes()):
			return oracleCoreBlk.opts[0], nil
		case bytes.Equal(b, oracleCoreBlk.opts[1].Bytes()):
			return oracleCoreBlk.opts[1], nil
		default:
			return nil, errUnknownBlock
		}
	}

	parentBlk, err := proVM.BuildBlock(context.Background())
	if err != nil {
		t.Fatal("could not build post fork oracle block")
	}

	if err := parentBlk.Verify(context.Background()); err != nil {
		t.Fatal(err)
	}
	if err := proVM.SetPreference(context.Background(), parentBlk.ID()); err != nil {
		t.Fatal(err)
	}

	// retrieve options ...
	postForkOracleBlk, ok := parentBlk.(*postForkBlock)
	if !ok {
		t.Fatal("expected post fork block")
	}
	opts, err := postForkOracleBlk.Options(context.Background())
	if err != nil {
		t.Fatal("could not retrieve options from post fork oracle block")
	}
	if _, ok := opts[0].(*postForkOption); !ok {
		t.Fatal("unexpected option type")
	}

	// ... and verify them the first time
	if err := opts[0].Verify(context.Background()); err != nil {
		t.Fatal("option 0 should verify")
	}
	if err := opts[1].Verify(context.Background()); err != nil {
		t.Fatal("option 1 should verify")
	}

	// Build the child
	statelessChild, err := block.Build(
		postForkOracleBlk.ID(),
		postForkOracleBlk.Timestamp().Add(proposer.WindowDuration),
		postForkOracleBlk.PChainHeight(),
<<<<<<< HEAD
		proVM.ctx.NodeID,
		proVM.ctx.StakingCertLeaf,
=======
		proVM.stakingCertLeaf,
>>>>>>> 7d73b59c
		oracleCoreBlk.opts[0].Bytes(),
		proVM.ctx.ChainID,
		proVM.stakingLeafSigner,
	)
	if err != nil {
		t.Fatal("failed to build new child block")
	}

	invalidChild, err := proVM.ParseBlock(context.Background(), statelessChild.Bytes())
	if err != nil {
		// A failure to parse is okay here
		return
	}

	err = invalidChild.Verify(context.Background())
	if err == nil {
		t.Fatal("Should have failed to verify a child that was signed when it should be an oracle block")
	}
}

func TestBlockVerify_PostForkBlock_PChainTooLow(t *testing.T) {
	coreVM, _, proVM, coreGenBlk, _ := initTestProposerVM(t, time.Time{}, 5)
	proVM.Set(coreGenBlk.Timestamp())

	coreBlk := &snowman.TestBlock{
		TestDecidable: choices.TestDecidable{
			IDV:     ids.GenerateTestID(),
			StatusV: choices.Processing,
		},
		BytesV:     []byte{1},
		ParentV:    coreGenBlk.ID(),
		TimestampV: coreGenBlk.Timestamp(),
	}

	coreVM.GetBlockF = func(_ context.Context, blkID ids.ID) (snowman.Block, error) {
		switch blkID {
		case coreGenBlk.ID():
			return coreGenBlk, nil
		case coreBlk.ID():
			return coreBlk, nil
		default:
			return nil, database.ErrNotFound
		}
	}
	coreVM.ParseBlockF = func(_ context.Context, b []byte) (snowman.Block, error) {
		switch {
		case bytes.Equal(b, coreGenBlk.Bytes()):
			return coreGenBlk, nil
		case bytes.Equal(b, coreBlk.Bytes()):
			return coreBlk, nil
		default:
			return nil, errUnknownBlock
		}
	}

	statelessChild, err := block.BuildUnsigned(
		coreGenBlk.ID(),
		coreGenBlk.Timestamp(),
		4,
		coreBlk.Bytes(),
	)
	if err != nil {
		t.Fatal("failed to build new child block")
	}

	invalidChild, err := proVM.ParseBlock(context.Background(), statelessChild.Bytes())
	if err != nil {
		// A failure to parse is okay here
		return
	}

	err = invalidChild.Verify(context.Background())
	if err == nil {
		t.Fatal("Should have failed to verify a child that was signed when it should be an oracle block")
	}
}<|MERGE_RESOLUTION|>--- conflicted
+++ resolved
@@ -1,4 +1,3 @@
-<<<<<<< HEAD
 // Copyright (C) 2022, Chain4Travel AG. All rights reserved.
 //
 // This file is a derived work, based on ava-labs code whose
@@ -9,10 +8,7 @@
 //
 // Much love to the original authors for their work.
 // **********************************************************
-// Copyright (C) 2019-2022, Ava Labs, Inc. All rights reserved.
-=======
 // Copyright (C) 2019-2023, Ava Labs, Inc. All rights reserved.
->>>>>>> 7d73b59c
 // See the file LICENSE for licensing terms.
 
 package proposervm
@@ -78,12 +74,8 @@
 		ids.Empty, // refer unknown parent
 		time.Time{},
 		0, // pChainHeight,
-<<<<<<< HEAD
 		proVM.ctx.NodeID,
-		proVM.ctx.StakingCertLeaf,
-=======
 		proVM.stakingCertLeaf,
->>>>>>> 7d73b59c
 		innerOracleBlk.Bytes(),
 		proVM.ctx.ChainID,
 		proVM.stakingLeafSigner,
@@ -172,12 +164,8 @@
 		ids.Empty, // refer unknown parent
 		childCoreBlk.Timestamp(),
 		pChainHeight,
-<<<<<<< HEAD
 		proVM.ctx.NodeID,
-		proVM.ctx.StakingCertLeaf,
-=======
 		proVM.stakingCertLeaf,
->>>>>>> 7d73b59c
 		childCoreBlk.Bytes(),
 		proVM.ctx.ChainID,
 		proVM.stakingLeafSigner,
@@ -292,12 +280,8 @@
 		prntProBlk.ID(),
 		childCoreBlk.Timestamp(),
 		pChainHeight,
-<<<<<<< HEAD
 		proVM.ctx.NodeID,
-		proVM.ctx.StakingCertLeaf,
-=======
 		proVM.stakingCertLeaf,
->>>>>>> 7d73b59c
 		childCoreBlk.Bytes(),
 		proVM.ctx.ChainID,
 		proVM.stakingLeafSigner,
@@ -330,12 +314,8 @@
 		prntProBlk.ID(),
 		beforeWinStart,
 		pChainHeight,
-<<<<<<< HEAD
 		proVM.ctx.NodeID,
-		proVM.ctx.StakingCertLeaf,
-=======
 		proVM.stakingCertLeaf,
->>>>>>> 7d73b59c
 		childCoreBlk.Bytes(),
 		proVM.ctx.ChainID,
 		proVM.stakingLeafSigner,
@@ -356,12 +336,8 @@
 		prntProBlk.ID(),
 		atWindowStart,
 		pChainHeight,
-<<<<<<< HEAD
 		proVM.ctx.NodeID,
-		proVM.ctx.StakingCertLeaf,
-=======
 		proVM.stakingCertLeaf,
->>>>>>> 7d73b59c
 		childCoreBlk.Bytes(),
 		proVM.ctx.ChainID,
 		proVM.stakingLeafSigner,
@@ -382,12 +358,8 @@
 		prntProBlk.ID(),
 		afterWindowStart,
 		pChainHeight,
-<<<<<<< HEAD
 		proVM.ctx.NodeID,
-		proVM.ctx.StakingCertLeaf,
-=======
 		proVM.stakingCertLeaf,
->>>>>>> 7d73b59c
 		childCoreBlk.Bytes(),
 		proVM.ctx.ChainID,
 		proVM.stakingLeafSigner,
@@ -423,12 +395,8 @@
 		prntProBlk.ID(),
 		afterSubWinEnd,
 		pChainHeight,
-<<<<<<< HEAD
 		proVM.ctx.NodeID,
-		proVM.ctx.StakingCertLeaf,
-=======
 		proVM.stakingCertLeaf,
->>>>>>> 7d73b59c
 		childCoreBlk.Bytes(),
 		proVM.ctx.ChainID,
 		proVM.stakingLeafSigner,
@@ -514,12 +482,8 @@
 		prntProBlk.ID(),
 		childCoreBlk.Timestamp(),
 		prntBlkPChainHeight-1,
-<<<<<<< HEAD
 		proVM.ctx.NodeID,
-		proVM.ctx.StakingCertLeaf,
-=======
 		proVM.stakingCertLeaf,
->>>>>>> 7d73b59c
 		childCoreBlk.Bytes(),
 		proVM.ctx.ChainID,
 		proVM.stakingLeafSigner,
@@ -727,12 +691,8 @@
 		parentBlk.ID(),
 		childCoreBlk.Timestamp(),
 		prntBlkPChainHeight-1,
-<<<<<<< HEAD
 		proVM.ctx.NodeID,
-		proVM.ctx.StakingCertLeaf,
-=======
 		proVM.stakingCertLeaf,
->>>>>>> 7d73b59c
 		childCoreBlk.Bytes(),
 		proVM.ctx.ChainID,
 		proVM.stakingLeafSigner,
@@ -1148,12 +1108,8 @@
 		postForkOracleBlk.ID(),
 		postForkOracleBlk.Timestamp().Add(proposer.WindowDuration),
 		postForkOracleBlk.PChainHeight(),
-<<<<<<< HEAD
 		proVM.ctx.NodeID,
-		proVM.ctx.StakingCertLeaf,
-=======
 		proVM.stakingCertLeaf,
->>>>>>> 7d73b59c
 		oracleCoreBlk.opts[0].Bytes(),
 		proVM.ctx.ChainID,
 		proVM.stakingLeafSigner,
