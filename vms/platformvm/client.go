// Copyright (C) 2022, Chain4Travel AG. All rights reserved.
//
// This file is a derived work, based on ava-labs code whose
// original notices appear below.
//
// It is distributed under the same license conditions as the
// original code from which it is derived.
//
// Much love to the original authors for their work.
// **********************************************************

// Copyright (C) 2019-2021, Ava Labs, Inc. All rights reserved.
// See the file LICENSE for licensing terms.

package platformvm

import (
	"context"
	"time"

	"github.com/chain4travel/caminogo/api"
	"github.com/chain4travel/caminogo/ids"
	"github.com/chain4travel/caminogo/utils/constants"
	"github.com/chain4travel/caminogo/utils/formatting"
	"github.com/chain4travel/caminogo/utils/json"
	"github.com/chain4travel/caminogo/utils/rpc"
	"github.com/chain4travel/caminogo/vms/platformvm/status"
)

// Interface compliance
var _ Client = &client{}

// Client interface for interacting with the P Chain endpoint
type Client interface {
	// GetHeight returns the current block height of the P Chain
	GetHeight(ctx context.Context, options ...rpc.Option) (uint64, error)
	// ExportKey returns the private key corresponding to [address] from [user]'s account
	ExportKey(ctx context.Context, user api.UserPass, address string, options ...rpc.Option) (string, error)
	// ImportKey imports the specified [privateKey] to [user]'s keystore
	ImportKey(ctx context.Context, user api.UserPass, address string, options ...rpc.Option) (string, error)
	// GetBalance returns the balance of [address] on the P Chain
	GetBalance(ctx context.Context, addrs []string, options ...rpc.Option) (*GetBalanceResponse, error)
	// CreateAddress creates a new address for [user]
	CreateAddress(ctx context.Context, user api.UserPass, options ...rpc.Option) (string, error)
	// ListAddresses returns an array of platform addresses controlled by [user]
	ListAddresses(ctx context.Context, user api.UserPass, options ...rpc.Option) ([]string, error)
	// GetUTXOs returns the byte representation of the UTXOs controlled by [addrs]
	GetUTXOs(
		ctx context.Context,
		addrs []string,
		limit uint32,
		startAddress,
		startUTXOID string,
		options ...rpc.Option,
	) ([][]byte, api.Index, error)
	// GetAtomicUTXOs returns the byte representation of the atomic UTXOs controlled by [addresses]
	// from [sourceChain]
	GetAtomicUTXOs(
		ctx context.Context,
		addrs []string,
		sourceChain string,
		limit uint32,
		startAddress,
		startUTXOID string,
		options ...rpc.Option,
	) ([][]byte, api.Index, error)
	// GetSubnets returns information about the specified subnets
	GetSubnets(context.Context, []ids.ID, ...rpc.Option) ([]APISubnet, error)
	// GetStakingAssetID returns the assetID of the asset used for staking on
	// subnet corresponding to [subnetID]
	GetStakingAssetID(context.Context, ids.ID, ...rpc.Option) (ids.ID, error)
	// GetCurrentValidators returns the list of current validators for subnet with ID [subnetID]
	GetCurrentValidators(ctx context.Context, subnetID ids.ID, nodeIDs []ids.ShortID, options ...rpc.Option) ([]interface{}, error)
	// GetPendingValidators returns the list of pending validators for subnet with ID [subnetID]
	GetPendingValidators(ctx context.Context, subnetID ids.ID, nodeIDs []ids.ShortID, options ...rpc.Option) ([]interface{}, []interface{}, error)
	// GetCurrentSupply returns an upper bound on the supply of AVAX in the system
	GetCurrentSupply(ctx context.Context, options ...rpc.Option) (uint64, error)
	// SampleValidators returns the nodeIDs of a sample of [sampleSize] validators from the current validator set for subnet with ID [subnetID]
	SampleValidators(ctx context.Context, subnetID ids.ID, sampleSize uint16, options ...rpc.Option) ([]string, error)
	// AddValidator issues a transaction to add a validator to the primary network
	// and returns the txID
	AddValidator(
		ctx context.Context,
		user api.UserPass,
		from []string,
		changeAddr string,
		rewardAddress,
		nodeID string,
		stakeAmount,
		startTime,
		endTime uint64,
		delegationFeeRate float32,
		options ...rpc.Option,
	) (ids.ID, error)
	// AddDelegator issues a transaction to add a delegator to the primary network
	// and returns the txID
	AddDelegator(
		ctx context.Context,
		user api.UserPass,
		from []string,
		changeAddr string,
		rewardAddress,
		nodeID string,
		stakeAmount,
		startTime,
		endTime uint64,
		options ...rpc.Option,
	) (ids.ID, error)
	// AddSubnetValidator issues a transaction to add validator [nodeID] to subnet
	// with ID [subnetID] and returns the txID
	AddSubnetValidator(
		ctx context.Context,
		user api.UserPass,
		from []string,
		changeAddr string,
		subnetID,
		nodeID string,
		stakeAmount,
		startTime,
		endTime uint64,
		options ...rpc.Option,
	) (ids.ID, error)
	// CreateSubnet issues a transaction to create [subnet] and returns the txID
	CreateSubnet(
		ctx context.Context,
		user api.UserPass,
		from []string,
		changeAddr string,
		controlKeys []string,
		threshold uint32,
		options ...rpc.Option,
	) (ids.ID, error)
	// ExportAVAX issues an ExportTx transaction and returns the txID
	ExportAVAX(
		ctx context.Context,
		user api.UserPass,
		from []string,
		changeAddr string,
		to string,
		amount uint64,
		options ...rpc.Option,
	) (ids.ID, error)
	// ImportAVAX issues an ImportTx transaction and returns the txID
	ImportAVAX(
		ctx context.Context,
		user api.UserPass,
		from []string,
		changeAddr,
		to,
		sourceChain string,
		options ...rpc.Option,
	) (ids.ID, error)
	// CreateBlockchain issues a CreateBlockchain transaction and returns the txID
	CreateBlockchain(
		ctx context.Context,
		user api.UserPass,
		from []string,
		changeAddr string,
		subnetID ids.ID,
		vmID string,
		fxIDs []string,
		name string,
		genesisData []byte,
		options ...rpc.Option,
	) (ids.ID, error)
	// GetBlockchainStatus returns the current status of blockchain with ID: [blockchainID]
	GetBlockchainStatus(ctx context.Context, blockchainID string, options ...rpc.Option) (status.BlockchainStatus, error)
	// ValidatedBy returns the ID of the Subnet that validates [blockchainID]
	ValidatedBy(ctx context.Context, blockchainID ids.ID, options ...rpc.Option) (ids.ID, error)
	// Validates returns the list of blockchains that are validated by the subnet with ID [subnetID]
	Validates(ctx context.Context, subnetID ids.ID, options ...rpc.Option) ([]ids.ID, error)
	// GetBlockchains returns the list of blockchains on the platform
	GetBlockchains(ctx context.Context, options ...rpc.Option) ([]APIBlockchain, error)
	// IssueTx issues the transaction and returns its txID
	IssueTx(ctx context.Context, tx []byte, options ...rpc.Option) (ids.ID, error)
	// GetTx returns the byte representation of the transaction corresponding to [txID]
	GetTx(ctx context.Context, txID ids.ID, options ...rpc.Option) ([]byte, error)
	// GetTxStatus returns the status of the transaction corresponding to [txID]
	GetTxStatus(ctx context.Context, txID ids.ID, includeReason bool, options ...rpc.Option) (*GetTxStatusResponse, error)
	// AwaitTxDecided polls [GetTxStatus] until a status is returned that
	// implies the tx may be decided.
	AwaitTxDecided(
		ctx context.Context,
		txID ids.ID,
		includeReason bool,
		freq time.Duration,
		options ...rpc.Option,
	) (*GetTxStatusResponse, error)
	// GetStake returns the amount of nAVAX that [addresses] have cumulatively
	// staked on the Primary Network.
	GetStake(ctx context.Context, addrs []string, options ...rpc.Option) (*GetStakeReply, error)
	// GetMinStake returns the minimum staking amount in nAVAX for validators
	// and delegators respectively
	GetMinStake(ctx context.Context, options ...rpc.Option) (uint64, uint64, error)
	// GetTotalStake returns the total amount (in nAVAX) staked on the network
	GetTotalStake(ctx context.Context, options ...rpc.Option) (uint64, error)
	// GetMaxStakeAmount returns the maximum amount of nAVAX staking to the named
	// node during the time period.
	GetMaxStakeAmount(
		ctx context.Context,
		subnetID ids.ID,
		nodeID string,
		startTime uint64,
		endTime uint64,
		options ...rpc.Option,
	) (uint64, error)
	// GetRewardUTXOs returns the reward UTXOs for a transaction
	GetRewardUTXOs(context.Context, *api.GetTxArgs, ...rpc.Option) ([][]byte, error)
	// GetTimestamp returns the current chain timestamp
	GetTimestamp(ctx context.Context, options ...rpc.Option) (time.Time, error)
	// GetValidatorsAt returns the weights of the validator set of a provided subnet
	// at the specified height.
	GetValidatorsAt(ctx context.Context, subnetID ids.ID, height uint64, options ...rpc.Option) (map[string]uint64, error)
	// GetBlock returns the block with the given id.
<<<<<<< HEAD
	GetBlock(ctx context.Context, blockID ids.ID) ([]byte, error)
	// GetConfiguration returns genesis information of the primary network
	GetConfiguration(ctx context.Context) (*GetConfigurationReply, error)
=======
	GetBlock(ctx context.Context, blockID ids.ID, options ...rpc.Option) ([]byte, error)
>>>>>>> fc49c60e
}

// Client implementation for interacting with the P Chain endpoint
type client struct {
	requester rpc.EndpointRequester
}

// NewClient returns a Client for interacting with the P Chain endpoint
func NewClient(uri string) Client {
	return &client{
		requester: rpc.NewEndpointRequester(uri, "/ext/P", "platform"),
	}
}

func (c *client) GetHeight(ctx context.Context, options ...rpc.Option) (uint64, error) {
	res := &GetHeightResponse{}
	err := c.requester.SendRequest(ctx, "getHeight", struct{}{}, res, options...)
	return uint64(res.Height), err
}

func (c *client) ExportKey(ctx context.Context, user api.UserPass, address string, options ...rpc.Option) (string, error) {
	res := &ExportKeyReply{}
	err := c.requester.SendRequest(ctx, "exportKey", &ExportKeyArgs{
		UserPass: user,
		Address:  address,
	}, res, options...)
	return res.PrivateKey, err
}

func (c *client) ImportKey(ctx context.Context, user api.UserPass, privateKey string, options ...rpc.Option) (string, error) {
	res := &api.JSONAddress{}
	err := c.requester.SendRequest(ctx, "importKey", &ImportKeyArgs{
		UserPass:   user,
		PrivateKey: privateKey,
	}, res, options...)
	return res.Address, err
}

func (c *client) GetBalance(ctx context.Context, addrs []string, options ...rpc.Option) (*GetBalanceResponse, error) {
	res := &GetBalanceResponse{}
	err := c.requester.SendRequest(ctx, "getBalance", &GetBalanceRequest{
		Addresses: addrs,
	}, res, options...)
	return res, err
}

func (c *client) CreateAddress(ctx context.Context, user api.UserPass, options ...rpc.Option) (string, error) {
	res := &api.JSONAddress{}
	err := c.requester.SendRequest(ctx, "createAddress", &user, res, options...)
	return res.Address, err
}

func (c *client) ListAddresses(ctx context.Context, user api.UserPass, options ...rpc.Option) ([]string, error) {
	res := &api.JSONAddresses{}
	err := c.requester.SendRequest(ctx, "listAddresses", &user, res, options...)
	return res.Addresses, err
}

func (c *client) GetUTXOs(
	ctx context.Context,
	addrs []string,
	limit uint32,
	startAddress string,
	startUTXOID string,
	options ...rpc.Option,
) ([][]byte, api.Index, error) {
	return c.GetAtomicUTXOs(ctx, addrs, "", limit, startAddress, startUTXOID, options...)
}

func (c *client) GetAtomicUTXOs(
	ctx context.Context,
	addrs []string,
	sourceChain string,
	limit uint32,
	startAddress string,
	startUTXOID string,
	options ...rpc.Option,
) ([][]byte, api.Index, error) {
	res := &api.GetUTXOsReply{}
	err := c.requester.SendRequest(ctx, "getUTXOs", &api.GetUTXOsArgs{
		Addresses:   addrs,
		SourceChain: sourceChain,
		Limit:       json.Uint32(limit),
		StartIndex: api.Index{
			Address: startAddress,
			UTXO:    startUTXOID,
		},
		Encoding: formatting.Hex,
	}, res, options...)
	if err != nil {
		return nil, api.Index{}, err
	}

	utxos := make([][]byte, len(res.UTXOs))
	for i, utxo := range res.UTXOs {
		utxoBytes, err := formatting.Decode(res.Encoding, utxo)
		if err != nil {
			return nil, api.Index{}, err
		}
		utxos[i] = utxoBytes
	}
	return utxos, res.EndIndex, nil
}

func (c *client) GetSubnets(ctx context.Context, ids []ids.ID, options ...rpc.Option) ([]APISubnet, error) {
	res := &GetSubnetsResponse{}
	err := c.requester.SendRequest(ctx, "getSubnets", &GetSubnetsArgs{
		IDs: ids,
	}, res, options...)
	return res.Subnets, err
}

func (c *client) GetStakingAssetID(ctx context.Context, subnetID ids.ID, options ...rpc.Option) (ids.ID, error) {
	res := &GetStakingAssetIDResponse{}
	err := c.requester.SendRequest(ctx, "getStakingAssetID", &GetStakingAssetIDArgs{
		SubnetID: subnetID,
	}, res, options...)
	return res.AssetID, err
}

func (c *client) GetCurrentValidators(
	ctx context.Context,
	subnetID ids.ID,
	nodeIDs []ids.ShortID,
	options ...rpc.Option,
) ([]interface{}, error) {
	nodeIDsStr := []string{}
	for _, nodeID := range nodeIDs {
		nodeIDsStr = append(nodeIDsStr, nodeID.PrefixedString(constants.NodeIDPrefix))
	}
	res := &GetCurrentValidatorsReply{}
	err := c.requester.SendRequest(ctx, "getCurrentValidators", &GetCurrentValidatorsArgs{
		SubnetID: subnetID,
		NodeIDs:  nodeIDsStr,
	}, res, options...)
	return res.Validators, err
}

func (c *client) GetPendingValidators(
	ctx context.Context,
	subnetID ids.ID,
	nodeIDs []ids.ShortID,
	options ...rpc.Option,
) ([]interface{}, []interface{}, error) {
	nodeIDsStr := []string{}
	for _, nodeID := range nodeIDs {
		nodeIDsStr = append(nodeIDsStr, nodeID.PrefixedString(constants.NodeIDPrefix))
	}
	res := &GetPendingValidatorsReply{}
	err := c.requester.SendRequest(ctx, "getPendingValidators", &GetPendingValidatorsArgs{
		SubnetID: subnetID,
		NodeIDs:  nodeIDsStr,
	}, res, options...)
	return res.Validators, res.Delegators, err
}

func (c *client) GetCurrentSupply(ctx context.Context, options ...rpc.Option) (uint64, error) {
	res := &GetCurrentSupplyReply{}
	err := c.requester.SendRequest(ctx, "getCurrentSupply", struct{}{}, res, options...)
	return uint64(res.Supply), err
}

func (c *client) SampleValidators(ctx context.Context, subnetID ids.ID, sampleSize uint16, options ...rpc.Option) ([]string, error) {
	res := &SampleValidatorsReply{}
	err := c.requester.SendRequest(ctx, "sampleValidators", &SampleValidatorsArgs{
		SubnetID: subnetID,
		Size:     json.Uint16(sampleSize),
	}, res, options...)
	return res.Validators, err
}

func (c *client) AddValidator(
	ctx context.Context,
	user api.UserPass,
	from []string,
	changeAddr string,
	rewardAddress,
	nodeID string,
	stakeAmount,
	startTime,
	endTime uint64,
	delegationFeeRate float32,
	options ...rpc.Option,
) (ids.ID, error) {
	res := &api.JSONTxID{}
	jsonStakeAmount := json.Uint64(stakeAmount)
	err := c.requester.SendRequest(ctx, "addValidator", &AddValidatorArgs{
		JSONSpendHeader: api.JSONSpendHeader{
			UserPass:      user,
			JSONFromAddrs: api.JSONFromAddrs{From: from},
		},
		APIStaker: APIStaker{
			NodeID:      nodeID,
			StakeAmount: &jsonStakeAmount,
			StartTime:   json.Uint64(startTime),
			EndTime:     json.Uint64(endTime),
		},
		RewardAddress:     rewardAddress,
		DelegationFeeRate: json.Float32(delegationFeeRate),
	}, res, options...)
	return res.TxID, err
}

func (c *client) AddDelegator(
	ctx context.Context,
	user api.UserPass,
	from []string,
	changeAddr string,
	rewardAddress,
	nodeID string,
	stakeAmount,
	startTime,
	endTime uint64,
	options ...rpc.Option,
) (ids.ID, error) {
	res := &api.JSONTxID{}
	jsonStakeAmount := json.Uint64(stakeAmount)
	err := c.requester.SendRequest(ctx, "addDelegator", &AddDelegatorArgs{
		JSONSpendHeader: api.JSONSpendHeader{
			UserPass:       user,
			JSONFromAddrs:  api.JSONFromAddrs{From: from},
			JSONChangeAddr: api.JSONChangeAddr{ChangeAddr: changeAddr},
		}, APIStaker: APIStaker{
			NodeID:      nodeID,
			StakeAmount: &jsonStakeAmount,
			StartTime:   json.Uint64(startTime),
			EndTime:     json.Uint64(endTime),
		},
		RewardAddress: rewardAddress,
	}, res, options...)
	return res.TxID, err
}

func (c *client) AddSubnetValidator(
	ctx context.Context,
	user api.UserPass,
	from []string,
	changeAddr string,
	subnetID,
	nodeID string,
	stakeAmount,
	startTime,
	endTime uint64,
	options ...rpc.Option,
) (ids.ID, error) {
	res := &api.JSONTxID{}
	jsonStakeAmount := json.Uint64(stakeAmount)
	err := c.requester.SendRequest(ctx, "addSubnetValidator", &AddSubnetValidatorArgs{
		JSONSpendHeader: api.JSONSpendHeader{
			UserPass:       user,
			JSONFromAddrs:  api.JSONFromAddrs{From: from},
			JSONChangeAddr: api.JSONChangeAddr{ChangeAddr: changeAddr},
		},
		APIStaker: APIStaker{
			NodeID:      nodeID,
			StakeAmount: &jsonStakeAmount,
			StartTime:   json.Uint64(startTime),
			EndTime:     json.Uint64(endTime),
		},
		SubnetID: subnetID,
	}, res, options...)
	return res.TxID, err
}

func (c *client) CreateSubnet(
	ctx context.Context,
	user api.UserPass,
	from []string,
	changeAddr string,
	controlKeys []string,
	threshold uint32,
	options ...rpc.Option,
) (ids.ID, error) {
	res := &api.JSONTxID{}
	err := c.requester.SendRequest(ctx, "createSubnet", &CreateSubnetArgs{
		JSONSpendHeader: api.JSONSpendHeader{
			UserPass:       user,
			JSONFromAddrs:  api.JSONFromAddrs{From: from},
			JSONChangeAddr: api.JSONChangeAddr{ChangeAddr: changeAddr},
		},
		APISubnet: APISubnet{
			ControlKeys: controlKeys,
			Threshold:   json.Uint32(threshold),
		},
	}, res, options...)
	return res.TxID, err
}

func (c *client) ExportAVAX(
	ctx context.Context,
	user api.UserPass,
	from []string,
	changeAddr string,
	to string,
	amount uint64,
	options ...rpc.Option,
) (ids.ID, error) {
	res := &api.JSONTxID{}
	err := c.requester.SendRequest(ctx, "exportAVAX", &ExportAVAXArgs{
		JSONSpendHeader: api.JSONSpendHeader{
			UserPass:       user,
			JSONFromAddrs:  api.JSONFromAddrs{From: from},
			JSONChangeAddr: api.JSONChangeAddr{ChangeAddr: changeAddr},
		},
		To:     to,
		Amount: json.Uint64(amount),
	}, res, options...)
	return res.TxID, err
}

func (c *client) ImportAVAX(
	ctx context.Context,
	user api.UserPass,
	from []string,
	changeAddr,
	to,
	sourceChain string,
	options ...rpc.Option,
) (ids.ID, error) {
	res := &api.JSONTxID{}
	err := c.requester.SendRequest(ctx, "importAVAX", &ImportAVAXArgs{
		JSONSpendHeader: api.JSONSpendHeader{
			UserPass:       user,
			JSONFromAddrs:  api.JSONFromAddrs{From: from},
			JSONChangeAddr: api.JSONChangeAddr{ChangeAddr: changeAddr},
		},
		To:          to,
		SourceChain: sourceChain,
	}, res, options...)
	return res.TxID, err
}

func (c *client) CreateBlockchain(
	ctx context.Context,
	user api.UserPass,
	from []string,
	changeAddr string,
	subnetID ids.ID,
	vmID string,
	fxIDs []string,
	name string,
	genesisData []byte,
	options ...rpc.Option,
) (ids.ID, error) {
	genesisDataStr, err := formatting.EncodeWithChecksum(formatting.Hex, genesisData)
	if err != nil {
		return ids.ID{}, err
	}

	res := &api.JSONTxID{}
	err = c.requester.SendRequest(ctx, "createBlockchain", &CreateBlockchainArgs{
		JSONSpendHeader: api.JSONSpendHeader{
			UserPass:       user,
			JSONFromAddrs:  api.JSONFromAddrs{From: from},
			JSONChangeAddr: api.JSONChangeAddr{ChangeAddr: changeAddr},
		},
		SubnetID:    subnetID,
		VMID:        vmID,
		FxIDs:       fxIDs,
		Name:        name,
		GenesisData: genesisDataStr,
		Encoding:    formatting.Hex,
	}, res, options...)
	return res.TxID, err
}

func (c *client) GetBlockchainStatus(ctx context.Context, blockchainID string, options ...rpc.Option) (status.BlockchainStatus, error) {
	res := &GetBlockchainStatusReply{}
	err := c.requester.SendRequest(ctx, "getBlockchainStatus", &GetBlockchainStatusArgs{
		BlockchainID: blockchainID,
	}, res, options...)
	return res.Status, err
}

func (c *client) ValidatedBy(ctx context.Context, blockchainID ids.ID, options ...rpc.Option) (ids.ID, error) {
	res := &ValidatedByResponse{}
	err := c.requester.SendRequest(ctx, "validatedBy", &ValidatedByArgs{
		BlockchainID: blockchainID,
	}, res, options...)
	return res.SubnetID, err
}

func (c *client) Validates(ctx context.Context, subnetID ids.ID, options ...rpc.Option) ([]ids.ID, error) {
	res := &ValidatesResponse{}
	err := c.requester.SendRequest(ctx, "validates", &ValidatesArgs{
		SubnetID: subnetID,
	}, res, options...)
	return res.BlockchainIDs, err
}

func (c *client) GetBlockchains(ctx context.Context, options ...rpc.Option) ([]APIBlockchain, error) {
	res := &GetBlockchainsResponse{}
	err := c.requester.SendRequest(ctx, "getBlockchains", struct{}{}, res, options...)
	return res.Blockchains, err
}

func (c *client) IssueTx(ctx context.Context, txBytes []byte, options ...rpc.Option) (ids.ID, error) {
	txStr, err := formatting.EncodeWithChecksum(formatting.Hex, txBytes)
	if err != nil {
		return ids.ID{}, err
	}

	res := &api.JSONTxID{}
	err = c.requester.SendRequest(ctx, "issueTx", &api.FormattedTx{
		Tx:       txStr,
		Encoding: formatting.Hex,
	}, res, options...)
	return res.TxID, err
}

func (c *client) GetTx(ctx context.Context, txID ids.ID, options ...rpc.Option) ([]byte, error) {
	res := &api.FormattedTx{}
	err := c.requester.SendRequest(ctx, "getTx", &api.GetTxArgs{
		TxID:     txID,
		Encoding: formatting.Hex,
	}, res, options...)
	if err != nil {
		return nil, err
	}
	return formatting.Decode(res.Encoding, res.Tx)
}

func (c *client) GetTxStatus(ctx context.Context, txID ids.ID, includeReason bool, options ...rpc.Option) (*GetTxStatusResponse, error) {
	res := new(GetTxStatusResponse)
	err := c.requester.SendRequest(ctx, "getTxStatus", &GetTxStatusArgs{
		TxID:          txID,
		IncludeReason: includeReason,
	}, res, options...)
	return res, err
}

func (c *client) AwaitTxDecided(ctx context.Context, txID ids.ID, includeReason bool, freq time.Duration, options ...rpc.Option) (*GetTxStatusResponse, error) {
	ticker := time.NewTicker(freq)
	defer ticker.Stop()

	for {
		res, err := c.GetTxStatus(ctx, txID, includeReason, options...)
		if err == nil {
			switch res.Status {
			case status.Committed, status.Aborted, status.Dropped:
				return res, nil
			}
		}

		select {
		case <-ticker.C:
		case <-ctx.Done():
			return nil, ctx.Err()
		}
	}
}

func (c *client) GetStake(ctx context.Context, addrs []string, options ...rpc.Option) (*GetStakeReply, error) {
	res := new(GetStakeReply)
	err := c.requester.SendRequest(ctx, "getStake", &api.JSONAddresses{
		Addresses: addrs,
	}, res, options...)
	return res, err
}

func (c *client) GetMinStake(ctx context.Context, options ...rpc.Option) (uint64, uint64, error) {
	res := new(GetMinStakeReply)
	err := c.requester.SendRequest(ctx, "getMinStake", struct{}{}, res, options...)
	return uint64(res.MinValidatorStake), uint64(res.MinDelegatorStake), err
}

func (c *client) GetTotalStake(ctx context.Context, options ...rpc.Option) (uint64, error) {
	res := new(GetTotalStakeReply)
	err := c.requester.SendRequest(ctx, "getTotalStake", struct{}{}, res, options...)
	return uint64(res.Stake), err
}

func (c *client) GetMaxStakeAmount(ctx context.Context, subnetID ids.ID, nodeID string, startTime, endTime uint64, options ...rpc.Option) (uint64, error) {
	res := new(GetMaxStakeAmountReply)
	err := c.requester.SendRequest(ctx, "getMaxStakeAmount", &GetMaxStakeAmountArgs{
		SubnetID:  subnetID,
		NodeID:    nodeID,
		StartTime: json.Uint64(startTime),
		EndTime:   json.Uint64(endTime),
	}, res, options...)
	return uint64(res.Amount), err
}

func (c *client) GetRewardUTXOs(ctx context.Context, args *api.GetTxArgs, options ...rpc.Option) ([][]byte, error) {
	res := &GetRewardUTXOsReply{}
	err := c.requester.SendRequest(ctx, "getRewardUTXOs", args, res, options...)
	if err != nil {
		return nil, err
	}
	utxos := make([][]byte, len(res.UTXOs))
	for i, utxoStr := range res.UTXOs {
		utxoBytes, err := formatting.Decode(res.Encoding, utxoStr)
		if err != nil {
			return nil, err
		}
		utxos[i] = utxoBytes
	}
	return utxos, err
}

func (c *client) GetTimestamp(ctx context.Context, options ...rpc.Option) (time.Time, error) {
	res := &GetTimestampReply{}
	err := c.requester.SendRequest(ctx, "getTimestamp", struct{}{}, res, options...)
	return res.Timestamp, err
}

func (c *client) GetValidatorsAt(ctx context.Context, subnetID ids.ID, height uint64, options ...rpc.Option) (map[string]uint64, error) {
	res := &GetValidatorsAtReply{}
	err := c.requester.SendRequest(ctx, "getValidatorsAt", &GetValidatorsAtArgs{
		SubnetID: subnetID,
		Height:   json.Uint64(height),
	}, res, options...)
	return res.Validators, err
}

func (c *client) GetBlock(ctx context.Context, blockID ids.ID, options ...rpc.Option) ([]byte, error) {
	response := &api.FormattedBlock{}
	if err := c.requester.SendRequest(ctx, "getBlock", &api.GetBlockArgs{
		BlockID:  blockID,
		Encoding: formatting.Hex,
	}, response, options...); err != nil {
		return nil, err
	}

	return formatting.Decode(response.Encoding, response.Block)
}

func (c *client) GetConfiguration(ctx context.Context) (*GetConfigurationReply, error) {
	res := &GetConfigurationReply{}
	err := c.requester.SendRequest(ctx, "getConfiguration", struct{}{}, res)
	return res, err
}<|MERGE_RESOLUTION|>--- conflicted
+++ resolved
@@ -212,13 +212,9 @@
 	// at the specified height.
 	GetValidatorsAt(ctx context.Context, subnetID ids.ID, height uint64, options ...rpc.Option) (map[string]uint64, error)
 	// GetBlock returns the block with the given id.
-<<<<<<< HEAD
-	GetBlock(ctx context.Context, blockID ids.ID) ([]byte, error)
+	GetBlock(ctx context.Context, blockID ids.ID, options ...rpc.Option) ([]byte, error)
 	// GetConfiguration returns genesis information of the primary network
 	GetConfiguration(ctx context.Context) (*GetConfigurationReply, error)
-=======
-	GetBlock(ctx context.Context, blockID ids.ID, options ...rpc.Option) ([]byte, error)
->>>>>>> fc49c60e
 }
 
 // Client implementation for interacting with the P Chain endpoint
