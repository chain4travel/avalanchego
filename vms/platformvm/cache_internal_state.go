// Copyright (C) 2022, Chain4Travel AG. All rights reserved.
//
// This file is a derived work, based on ava-labs code whose
// original notices appear below.
//
// It is distributed under the same license conditions as the
// original code from which it is derived.
//
// Much love to the original authors for their work.
// **********************************************************

// Copyright (C) 2019-2021, Ava Labs, Inc. All rights reserved.
// See the file LICENSE for licensing terms.

package platformvm

import (
	"errors"
	"fmt"
	"time"

	"github.com/prometheus/client_golang/prometheus"

	"github.com/chain4travel/caminogo/cache"
	"github.com/chain4travel/caminogo/cache/metercacher"
	"github.com/chain4travel/caminogo/database"
	"github.com/chain4travel/caminogo/database/linkeddb"
	"github.com/chain4travel/caminogo/database/prefixdb"
	"github.com/chain4travel/caminogo/database/versiondb"
	"github.com/chain4travel/caminogo/ids"
	"github.com/chain4travel/caminogo/snow/choices"
	"github.com/chain4travel/caminogo/snow/uptime"
	"github.com/chain4travel/caminogo/utils/constants"
	"github.com/chain4travel/caminogo/utils/hashing"
	"github.com/chain4travel/caminogo/utils/wrappers"
	"github.com/chain4travel/caminogo/vms/components/avax"
	"github.com/chain4travel/caminogo/vms/platformvm/status"

	safemath "github.com/chain4travel/caminogo/utils/math"
)

var (
	validatorsPrefix      = []byte("validators")
	currentPrefix         = []byte("current")
	pendingPrefix         = []byte("pending")
	validatorPrefix       = []byte("validator")
	delegatorPrefix       = []byte("delegator")
	subnetValidatorPrefix = []byte("subnetValidator")
	validatorDiffsPrefix  = []byte("validatorDiffs")
	blockPrefix           = []byte("block")
	txPrefix              = []byte("tx")
	rewardUTXOsPrefix     = []byte("rewardUTXOs")
	utxoPrefix            = []byte("utxo")
	subnetPrefix          = []byte("subnet")
	chainPrefix           = []byte("chain")
	singletonPrefix       = []byte("singleton")
<<<<<<< HEAD
	lockRuleOffersPrefix  = []byte("lockRuleOffers")
=======
	depositOffersPrefix   = []byte("depositOffers")
>>>>>>> 0d75f589

	timestampKey     = []byte("timestamp")
	currentSupplyKey = []byte("current supply")
	lastAcceptedKey  = []byte("last accepted")
	initializedKey   = []byte("initialized")

	errWrongNetworkID = errors.New("tx has wrong network ID")

	_ InternalState = &internalStateImpl{}
)

const (
	// priority values are used as part of the keys in the pending/current
	// validator state to ensure they are sorted in the order that they should
	// be added/removed.
	lowPriority byte = iota
	mediumPriority
	topPriority

	validatorDiffsCacheSize = 2048
	blockCacheSize          = 2048
	txCacheSize             = 2048
	rewardUTXOsCacheSize    = 2048
	chainCacheSize          = 2048
	chainDBCacheSize        = 2048
)

type InternalState interface {
	MutableState
	uptime.State
	avax.UTXOReader

	SetHeight(height uint64)

	AddCurrentStaker(tx *Tx, potentialReward uint64)
	DeleteCurrentStaker(tx *Tx)
	GetValidatorWeightDiffs(height uint64, subnetID ids.ID) (map[ids.ShortID]*ValidatorWeightDiff, error)

	AddPendingStaker(tx *Tx)
	DeletePendingStaker(tx *Tx)

	AddDepositOffer(offer *depositOffer)

	SetCurrentStakerChainState(currentStakerChainState)
	SetPendingStakerChainState(pendingStakerChainState)
	SetDepositOffersChainState(depositOffersChainState)

	GetLastAccepted() ids.ID
	SetLastAccepted(ids.ID)

	GetBlock(blockID ids.ID) (Block, error)
	AddBlock(block Block)

	GetLockRuleOffers() []*LockRuleOffer
	GetLockRuleOfferByID(id ids.ID) *LockRuleOffer

	Abort()
	Commit() error
	CommitBatch() (database.Batch, error)
	Close() error
}

/*
 * VMDB
 * |-. validators
 * | |-. current
 * | | |-. validator
 * | | | '-. list
 * | | |   '-- txID -> uptime + potential reward
 * | | |-. delegator
 * | | | '-. list
 * | | |   '-- txID -> potential reward
 * | | '-. subnetValidator
 * | |   '-. list
 * | |     '-- txID -> nil
 * | |-. pending
 * | | |-. validator
 * | | | '-. list
 * | | |   '-- txID -> nil
 * | | |-. delegator
 * | | | '-. list
 * | | |   '-- txID -> nil
 * | | '-. subnetValidator
 * | |   '-. list
 * | |     '-- txID -> nil
 * | '-. diffs
 * |   '-. height+subnet
 * |     '-. list
 * |       '-- nodeID -> weightChange
 * |-. blocks
 * | '-- blockID -> block bytes
 * |-. txs
 * | '-- txID -> tx bytes + tx status
 * |- rewardUTXOs
 * | '-. txID
 * |   '-. list
 * |     '-- utxoID -> utxo bytes
 * |- utxos
 * | '-- utxoDB
 * |-. subnets
 * | '-. list
 * |   '-- txID -> nil
 * |-. chains
 * | '-. subnetID
 * |   '-. list
 * |     '-- txID -> nil
 * |-. singletons
 * | |-- initializedKey -> nil
 * | |-- timestampKey -> timestamp
 * | |-- currentSupplyKey -> currentSupply
 * | '-- lastAcceptedKey -> lastAccepted
<<<<<<< HEAD
 * '-. lockRuleOffers
 *   '-- offerID -> offer bytes
=======
 * '-. depositOffers
 *   '-- offerID -> depositOffer bytes
>>>>>>> 0d75f589
 */
type internalStateImpl struct {
	vm *VM

	baseDB *versiondb.Database

	currentStakerChainState currentStakerChainState
	pendingStakerChainState pendingStakerChainState
	depositOffersChainState depositOffersChainState

	currentHeight         uint64
	addedCurrentStakers   []*validatorReward
	deletedCurrentStakers []*Tx
	addedPendingStakers   []*Tx
	deletedPendingStakers []*Tx
	uptimes               map[ids.ShortID]*currentValidatorState // nodeID -> uptimes
	updatedUptimes        map[ids.ShortID]struct{}               // nodeID -> nil

	validatorsDB                 database.Database
	currentValidatorsDB          database.Database
	currentValidatorBaseDB       database.Database
	currentValidatorList         linkeddb.LinkedDB
	currentDelegatorBaseDB       database.Database
	currentDelegatorList         linkeddb.LinkedDB
	currentSubnetValidatorBaseDB database.Database
	currentSubnetValidatorList   linkeddb.LinkedDB
	pendingValidatorsDB          database.Database
	pendingValidatorBaseDB       database.Database
	pendingValidatorList         linkeddb.LinkedDB
	pendingDelegatorBaseDB       database.Database
	pendingDelegatorList         linkeddb.LinkedDB
	pendingSubnetValidatorBaseDB database.Database
	pendingSubnetValidatorList   linkeddb.LinkedDB

	validatorDiffsCache cache.Cacher // cache of heightWithSubnet -> map[ids.ShortID]*ValidatorWeightDiff
	validatorDiffsDB    database.Database

	addedBlocks map[ids.ID]Block // map of blockID -> Block
	blockCache  cache.Cacher     // cache of blockID -> Block, if the entry is nil, it is not in the database
	blockDB     database.Database

	addedTxs map[ids.ID]*txStatusImpl // map of txID -> {*Tx, Status}
	txCache  cache.Cacher             // cache of txID -> {*Tx, Status} if the entry is nil, it is not in the database
	txDB     database.Database

	addedRewardUTXOs map[ids.ID][]*avax.UTXO // map of txID -> []*UTXO
	rewardUTXOsCache cache.Cacher            // cache of txID -> []*UTXO
	rewardUTXODB     database.Database

	modifiedUTXOs map[ids.ID]*avax.UTXO // map of modified UTXOID -> *UTXO if the UTXO is nil, it has been removed
	utxoDB        database.Database
	utxoState     avax.UTXOState

	addedLockRuleOffers []*LockRuleOffer
	lockRuleOffersByID  map[ids.ID]*LockRuleOffer // map of offer-id -> *lock rule offers; if the offer is nil, it has been removed
	lockRuleOffersDB    database.Database

	cachedSubnets []*Tx // nil if the subnets haven't been loaded
	addedSubnets  []*Tx
	subnetBaseDB  database.Database
	subnetDB      linkeddb.LinkedDB

	addedChains  map[ids.ID][]*Tx // maps subnetID -> the newly added chains to the subnet
	chainCache   cache.Cacher     // cache of subnetID -> the chains after all local modifications []*Tx
	chainDBCache cache.Cacher     // cache of subnetID -> linkedDB
	chainDB      database.Database

	originalTimestamp, timestamp         time.Time
	originalCurrentSupply, currentSupply uint64
	originalLastAccepted, lastAccepted   ids.ID
	singletonDB                          database.Database

	addedDepositOffers []*depositOffer
	depositOffersDB    database.Database
	depositOffersList  linkeddb.LinkedDB
}

type ValidatorWeightDiff struct {
	Decrease bool   `serialize:"true"`
	Amount   uint64 `serialize:"true"`
}

type heightWithSubnet struct {
	Height   uint64 `serialize:"true"`
	SubnetID ids.ID `serialize:"true"`
}

type stateTx struct {
	Tx     []byte        `serialize:"true"`
	Status status.Status `serialize:"true"`
}

type stateBlk struct {
	Blk    []byte         `serialize:"true"`
	Status choices.Status `serialize:"true"`
}

func newInternalStateDatabases(vm *VM, db database.Database) *internalStateImpl {
	baseDB := versiondb.New(db)

	validatorsDB := prefixdb.New(validatorsPrefix, baseDB)

	currentValidatorsDB := prefixdb.New(currentPrefix, validatorsDB)
	currentValidatorBaseDB := prefixdb.New(validatorPrefix, currentValidatorsDB)
	currentDelegatorBaseDB := prefixdb.New(delegatorPrefix, currentValidatorsDB)
	currentSubnetValidatorBaseDB := prefixdb.New(subnetValidatorPrefix, currentValidatorsDB)

	pendingValidatorsDB := prefixdb.New(pendingPrefix, validatorsDB)
	pendingValidatorBaseDB := prefixdb.New(validatorPrefix, pendingValidatorsDB)
	pendingDelegatorBaseDB := prefixdb.New(delegatorPrefix, pendingValidatorsDB)
	pendingSubnetValidatorBaseDB := prefixdb.New(subnetValidatorPrefix, pendingValidatorsDB)

	validatorDiffsDB := prefixdb.New(validatorDiffsPrefix, validatorsDB)

	lockRuleOffersDB := prefixdb.New(lockRuleOffersPrefix, baseDB)

	rewardUTXODB := prefixdb.New(rewardUTXOsPrefix, baseDB)
	utxoDB := prefixdb.New(utxoPrefix, baseDB)
	subnetBaseDB := prefixdb.New(subnetPrefix, baseDB)

	depositOffersDB := prefixdb.New(depositOffersPrefix, baseDB)

	return &internalStateImpl{
		vm: vm,

		baseDB: baseDB,

		uptimes:        make(map[ids.ShortID]*currentValidatorState),
		updatedUptimes: make(map[ids.ShortID]struct{}),

		validatorsDB:                 validatorsDB,
		currentValidatorsDB:          currentValidatorsDB,
		currentValidatorBaseDB:       currentValidatorBaseDB,
		currentValidatorList:         linkeddb.NewDefault(currentValidatorBaseDB),
		currentDelegatorBaseDB:       currentDelegatorBaseDB,
		currentDelegatorList:         linkeddb.NewDefault(currentDelegatorBaseDB),
		currentSubnetValidatorBaseDB: currentSubnetValidatorBaseDB,
		currentSubnetValidatorList:   linkeddb.NewDefault(currentSubnetValidatorBaseDB),
		pendingValidatorsDB:          pendingValidatorsDB,
		pendingValidatorBaseDB:       pendingValidatorBaseDB,
		pendingValidatorList:         linkeddb.NewDefault(pendingValidatorBaseDB),
		pendingDelegatorBaseDB:       pendingDelegatorBaseDB,
		pendingDelegatorList:         linkeddb.NewDefault(pendingDelegatorBaseDB),
		pendingSubnetValidatorBaseDB: pendingSubnetValidatorBaseDB,
		pendingSubnetValidatorList:   linkeddb.NewDefault(pendingSubnetValidatorBaseDB),
		validatorDiffsDB:             validatorDiffsDB,

		addedBlocks: make(map[ids.ID]Block),
		blockDB:     prefixdb.New(blockPrefix, baseDB),

		addedTxs: make(map[ids.ID]*txStatusImpl),
		txDB:     prefixdb.New(txPrefix, baseDB),

		addedRewardUTXOs: make(map[ids.ID][]*avax.UTXO),
		rewardUTXODB:     rewardUTXODB,

		modifiedUTXOs: make(map[ids.ID]*avax.UTXO),
		utxoDB:        utxoDB,

		subnetBaseDB: subnetBaseDB,
		subnetDB:     linkeddb.NewDefault(subnetBaseDB),

		addedChains: make(map[ids.ID][]*Tx),
		chainDB:     prefixdb.New(chainPrefix, baseDB),

		singletonDB: prefixdb.New(singletonPrefix, baseDB),

<<<<<<< HEAD
		lockRuleOffersDB:   lockRuleOffersDB,
		lockRuleOffersByID: make(map[ids.ID]*LockRuleOffer),
=======
		depositOffersDB:   depositOffersDB,
		depositOffersList: linkeddb.NewDefault(depositOffersDB),
>>>>>>> 0d75f589
	}
}

func (st *internalStateImpl) initCaches() {
	st.validatorDiffsCache = &cache.LRU{Size: validatorDiffsCacheSize}
	st.blockCache = &cache.LRU{Size: blockCacheSize}
	st.txCache = &cache.LRU{Size: txCacheSize}
	st.rewardUTXOsCache = &cache.LRU{Size: rewardUTXOsCacheSize}
	st.utxoState = avax.NewUTXOState(st.utxoDB, GenesisCodec)
	st.chainCache = &cache.LRU{Size: chainCacheSize}
	st.chainDBCache = &cache.LRU{Size: chainDBCacheSize}
}

func (st *internalStateImpl) initMeteredCaches(metrics prometheus.Registerer) error {
	validatorDiffsCache, err := metercacher.New(
		"validator_diffs_cache",
		metrics,
		&cache.LRU{Size: validatorDiffsCacheSize},
	)
	if err != nil {
		return err
	}

	blockCache, err := metercacher.New(
		"block_cache",
		metrics,
		&cache.LRU{Size: blockCacheSize},
	)
	if err != nil {
		return err
	}

	txCache, err := metercacher.New(
		"tx_cache",
		metrics,
		&cache.LRU{Size: txCacheSize},
	)
	if err != nil {
		return err
	}

	rewardUTXOsCache, err := metercacher.New(
		"reward_utxos_cache",
		metrics,
		&cache.LRU{Size: rewardUTXOsCacheSize},
	)
	if err != nil {
		return err
	}

	utxoState, err := avax.NewMeteredUTXOState(st.utxoDB, GenesisCodec, metrics)
	if err != nil {
		return err
	}

	chainCache, err := metercacher.New(
		"chain_cache",
		metrics,
		&cache.LRU{Size: chainCacheSize},
	)
	if err != nil {
		return err
	}

	chainDBCache, err := metercacher.New(
		"chain_db_cache",
		metrics,
		&cache.LRU{Size: chainDBCacheSize},
	)
	st.validatorDiffsCache = validatorDiffsCache
	st.blockCache = blockCache
	st.txCache = txCache
	st.rewardUTXOsCache = rewardUTXOsCache
	st.utxoState = utxoState
	st.chainCache = chainCache
	st.chainDBCache = chainDBCache
	return err
}

func (st *internalStateImpl) sync(genesis []byte) error {
	shouldInit, err := st.shouldInit()
	if err != nil {
		return fmt.Errorf(
			"failed to check if the database is initialized: %w",
			err,
		)
	}

	// If the database is empty, create the platform chain anew using the
	// provided genesis state
	if shouldInit {
		if err := st.init(genesis); err != nil {
			return fmt.Errorf(
				"failed to initialize the database: %w",
				err,
			)
		}
	}

	if err := st.load(); err != nil {
		return fmt.Errorf(
			"failed to load the database state: %w",
			err,
		)
	}
	return nil
}

func NewInternalState(vm *VM, db database.Database, genesis []byte) (InternalState, error) {
	is := newInternalStateDatabases(vm, db)
	is.initCaches()

	if err := is.sync(genesis); err != nil {
		// Drop any errors on close to return the first error
		_ = is.Close()

		return nil, err
	}
	return is, nil
}

func NewMeteredInternalState(vm *VM, db database.Database, genesis []byte, metrics prometheus.Registerer) (InternalState, error) {
	is := newInternalStateDatabases(vm, db)
	if err := is.initMeteredCaches(metrics); err != nil {
		// Drop any errors on close to return the first error
		_ = is.Close()

		return nil, err
	}

	if err := is.sync(genesis); err != nil {
		// Drop any errors on close to return the first error
		_ = is.Close()

		return nil, err
	}
	return is, nil
}

func (st *internalStateImpl) GetTimestamp() time.Time          { return st.timestamp }
func (st *internalStateImpl) SetTimestamp(timestamp time.Time) { st.timestamp = timestamp }

func (st *internalStateImpl) GetCurrentSupply() uint64              { return st.currentSupply }
func (st *internalStateImpl) SetCurrentSupply(currentSupply uint64) { st.currentSupply = currentSupply }

func (st *internalStateImpl) GetLastAccepted() ids.ID             { return st.lastAccepted }
func (st *internalStateImpl) SetLastAccepted(lastAccepted ids.ID) { st.lastAccepted = lastAccepted }

func (st *internalStateImpl) GetSubnets() ([]*Tx, error) {
	if st.cachedSubnets != nil {
		return st.cachedSubnets, nil
	}

	subnetDBIt := st.subnetDB.NewIterator()
	defer subnetDBIt.Release()

	txs := []*Tx(nil)
	for subnetDBIt.Next() {
		subnetIDBytes := subnetDBIt.Key()
		subnetID, err := ids.ToID(subnetIDBytes)
		if err != nil {
			return nil, err
		}
		subnetTx, _, err := st.GetTx(subnetID)
		if err != nil {
			return nil, err
		}
		txs = append(txs, subnetTx)
	}
	if err := subnetDBIt.Error(); err != nil {
		return nil, err
	}
	txs = append(txs, st.addedSubnets...)
	st.cachedSubnets = txs
	return txs, nil
}

func (st *internalStateImpl) AddSubnet(createSubnetTx *Tx) {
	st.addedSubnets = append(st.addedSubnets, createSubnetTx)
	if st.cachedSubnets != nil {
		st.cachedSubnets = append(st.cachedSubnets, createSubnetTx)
	}
}

func (st *internalStateImpl) GetChains(subnetID ids.ID) ([]*Tx, error) {
	if chainsIntf, cached := st.chainCache.Get(subnetID); cached {
		return chainsIntf.([]*Tx), nil
	}
	chainDB := st.getChainDB(subnetID)
	chainDBIt := chainDB.NewIterator()
	defer chainDBIt.Release()

	txs := []*Tx(nil)
	for chainDBIt.Next() {
		chainIDBytes := chainDBIt.Key()
		chainID, err := ids.ToID(chainIDBytes)
		if err != nil {
			return nil, err
		}
		chainTx, _, err := st.GetTx(chainID)
		if err != nil {
			return nil, err
		}
		txs = append(txs, chainTx)
	}
	if err := chainDBIt.Error(); err != nil {
		return nil, err
	}
	txs = append(txs, st.addedChains[subnetID]...)
	st.chainCache.Put(subnetID, txs)
	return txs, nil
}

func (st *internalStateImpl) AddChain(createChainTxIntf *Tx) {
	createChainTx := createChainTxIntf.UnsignedTx.(*UnsignedCreateChainTx)
	subnetID := createChainTx.SubnetID
	st.addedChains[subnetID] = append(st.addedChains[subnetID], createChainTxIntf)
	if chainsIntf, cached := st.chainCache.Get(subnetID); cached {
		chains := chainsIntf.([]*Tx)
		chains = append(chains, createChainTxIntf)
		st.chainCache.Put(subnetID, chains)
	}
}

func (st *internalStateImpl) getChainDB(subnetID ids.ID) linkeddb.LinkedDB {
	if chainDBIntf, cached := st.chainDBCache.Get(subnetID); cached {
		return chainDBIntf.(linkeddb.LinkedDB)
	}
	rawChainDB := prefixdb.New(subnetID[:], st.chainDB)
	chainDB := linkeddb.NewDefault(rawChainDB)
	st.chainDBCache.Put(subnetID, chainDB)
	return chainDB
}

func (st *internalStateImpl) GetTx(txID ids.ID) (*Tx, status.Status, error) {
	if tx, exists := st.addedTxs[txID]; exists {
		return tx.tx, tx.status, nil
	}
	if txIntf, cached := st.txCache.Get(txID); cached {
		if txIntf == nil {
			return nil, status.Unknown, database.ErrNotFound
		}
		tx := txIntf.(*txStatusImpl)
		return tx.tx, tx.status, nil
	}
	txBytes, err := st.txDB.Get(txID[:])
	if err == database.ErrNotFound {
		st.txCache.Put(txID, nil)
		return nil, status.Unknown, database.ErrNotFound
	} else if err != nil {
		return nil, status.Unknown, err
	}

	stx := stateTx{}
	if _, err := GenesisCodec.Unmarshal(txBytes, &stx); err != nil {
		return nil, status.Unknown, err
	}

	tx := Tx{}
	if _, err := GenesisCodec.Unmarshal(stx.Tx, &tx); err != nil {
		return nil, status.Unknown, err
	}
	if err := tx.Sign(GenesisCodec, nil); err != nil {
		return nil, status.Unknown, err
	}

	ptx := &txStatusImpl{
		tx:     &tx,
		status: stx.Status,
	}

	st.txCache.Put(txID, ptx)
	return ptx.tx, ptx.status, nil
}

func (st *internalStateImpl) AddTx(tx *Tx, status status.Status) {
	st.addedTxs[tx.ID()] = &txStatusImpl{
		tx:     tx,
		status: status,
	}
}

func (st *internalStateImpl) GetRewardUTXOs(txID ids.ID) ([]*avax.UTXO, error) {
	if utxos, exists := st.addedRewardUTXOs[txID]; exists {
		return utxos, nil
	}
	if utxos, exists := st.rewardUTXOsCache.Get(txID); exists {
		return utxos.([]*avax.UTXO), nil
	}

	rawTxDB := prefixdb.New(txID[:], st.rewardUTXODB)
	txDB := linkeddb.NewDefault(rawTxDB)
	it := txDB.NewIterator()
	defer it.Release()

	utxos := []*avax.UTXO(nil)
	for it.Next() {
		utxo := &avax.UTXO{}
		if _, err := Codec.Unmarshal(it.Value(), utxo); err != nil {
			return nil, err
		}
		utxos = append(utxos, utxo)
	}
	if err := it.Error(); err != nil {
		return nil, err
	}

	st.rewardUTXOsCache.Put(txID, utxos)
	return utxos, nil
}

func (st *internalStateImpl) AddRewardUTXO(txID ids.ID, utxo *avax.UTXO) {
	st.addedRewardUTXOs[txID] = append(st.addedRewardUTXOs[txID], utxo)
}

func (st *internalStateImpl) GetUTXO(utxoID ids.ID) (*avax.UTXO, error) {
	if utxo, exists := st.modifiedUTXOs[utxoID]; exists {
		if utxo == nil {
			return nil, database.ErrNotFound
		}
		return utxo, nil
	}
	return st.utxoState.GetUTXO(utxoID)
}

func (st *internalStateImpl) AddUTXO(utxo *avax.UTXO) {
	st.modifiedUTXOs[utxo.InputID()] = utxo
}

func (st *internalStateImpl) DeleteUTXO(utxoID ids.ID) {
	st.modifiedUTXOs[utxoID] = nil
}

func (st *internalStateImpl) GetBlock(blockID ids.ID) (Block, error) {
	if blk, exists := st.addedBlocks[blockID]; exists {
		return blk, nil
	}
	if blkIntf, cached := st.blockCache.Get(blockID); cached {
		if blkIntf == nil {
			return nil, database.ErrNotFound
		}
		return blkIntf.(Block), nil
	}

	blkBytes, err := st.blockDB.Get(blockID[:])
	if err == database.ErrNotFound {
		st.blockCache.Put(blockID, nil)
		return nil, database.ErrNotFound
	} else if err != nil {
		return nil, err
	}

	blkStatus := stateBlk{}
	if _, err := GenesisCodec.Unmarshal(blkBytes, &blkStatus); err != nil {
		return nil, err
	}

	var blk Block
	if _, err := GenesisCodec.Unmarshal(blkStatus.Blk, &blk); err != nil {
		return nil, err
	}
	if err := blk.initialize(st.vm, blkStatus.Blk, blkStatus.Status, blk); err != nil {
		return nil, err
	}

	st.blockCache.Put(blockID, blk)
	return blk, nil
}

func (st *internalStateImpl) AddBlock(block Block) {
	st.addedBlocks[block.ID()] = block
}

func (st *internalStateImpl) UTXOIDs(addr []byte, start ids.ID, limit int) ([]ids.ID, error) {
	return st.utxoState.UTXOIDs(addr, start, limit)
}

func (st *internalStateImpl) CurrentStakerChainState() currentStakerChainState {
	return st.currentStakerChainState
}

func (st *internalStateImpl) PendingStakerChainState() pendingStakerChainState {
	return st.pendingStakerChainState
}

func (st *internalStateImpl) DepositOffersChainState() depositOffersChainState {
	return st.depositOffersChainState
}

func (st *internalStateImpl) SetCurrentStakerChainState(cs currentStakerChainState) {
	st.currentStakerChainState = cs
}

func (st *internalStateImpl) SetPendingStakerChainState(ps pendingStakerChainState) {
	st.pendingStakerChainState = ps
}

func (st *internalStateImpl) SetDepositOffersChainState(cs depositOffersChainState) {
	st.depositOffersChainState = cs
}

func (st *internalStateImpl) GetUptime(nodeID ids.ShortID) (upDuration time.Duration, lastUpdated time.Time, err error) {
	uptime, exists := st.uptimes[nodeID]
	if !exists {
		return 0, time.Time{}, database.ErrNotFound
	}
	return uptime.UpDuration, uptime.lastUpdated, nil
}

func (st *internalStateImpl) SetUptime(nodeID ids.ShortID, upDuration time.Duration, lastUpdated time.Time) error {
	uptime, exists := st.uptimes[nodeID]
	if !exists {
		return database.ErrNotFound
	}
	uptime.UpDuration = upDuration
	uptime.lastUpdated = lastUpdated
	st.updatedUptimes[nodeID] = struct{}{}
	return nil
}

func (st *internalStateImpl) GetStartTime(nodeID ids.ShortID) (time.Time, error) {
	currentValidator, err := st.currentStakerChainState.GetValidator(nodeID)
	if err != nil {
		return time.Time{}, err
	}
	return currentValidator.AddValidatorTx().StartTime(), nil
}

func (st *internalStateImpl) SetHeight(height uint64) {
	st.currentHeight = height
}

func (st *internalStateImpl) AddCurrentStaker(tx *Tx, potentialReward uint64) {
	st.addedCurrentStakers = append(st.addedCurrentStakers, &validatorReward{
		addStakerTx:     tx,
		potentialReward: potentialReward,
	})
}

func (st *internalStateImpl) DeleteCurrentStaker(tx *Tx) {
	st.deletedCurrentStakers = append(st.deletedCurrentStakers, tx)
}

func (st *internalStateImpl) AddPendingStaker(tx *Tx) {
	st.addedPendingStakers = append(st.addedPendingStakers, tx)
}

func (st *internalStateImpl) DeletePendingStaker(tx *Tx) {
	st.deletedPendingStakers = append(st.deletedPendingStakers, tx)
}

func (st *internalStateImpl) GetValidatorWeightDiffs(height uint64, subnetID ids.ID) (map[ids.ShortID]*ValidatorWeightDiff, error) {
	prefixStruct := heightWithSubnet{
		Height:   height,
		SubnetID: subnetID,
	}
	prefixBytes, err := GenesisCodec.Marshal(CodecVersion, prefixStruct)
	if err != nil {
		return nil, err
	}
	prefixStr := string(prefixBytes)

	if weightDiffsIntf, ok := st.validatorDiffsCache.Get(prefixStr); ok {
		return weightDiffsIntf.(map[ids.ShortID]*ValidatorWeightDiff), nil
	}

	rawDiffDB := prefixdb.New(prefixBytes, st.validatorDiffsDB)
	diffDB := linkeddb.NewDefault(rawDiffDB)
	diffIter := diffDB.NewIterator()

	weightDiffs := make(map[ids.ShortID]*ValidatorWeightDiff)
	for diffIter.Next() {
		nodeID, err := ids.ToShortID(diffIter.Key())
		if err != nil {
			return nil, err
		}

		weightDiff := ValidatorWeightDiff{}
		_, err = GenesisCodec.Unmarshal(diffIter.Value(), &weightDiff)
		if err != nil {
			return nil, err
		}

		weightDiffs[nodeID] = &weightDiff
	}

	st.validatorDiffsCache.Put(prefixStr, weightDiffs)
	return weightDiffs, nil
}

<<<<<<< HEAD
func (st *internalStateImpl) AddLockRuleOffer(offer *LockRuleOffer) {
	offer.Initialize()
	st.lockRuleOffersByID[offer.ID()] = offer
	st.addedLockRuleOffers = append(st.addedLockRuleOffers, offer)
}

func (st *internalStateImpl) GetLockRuleOffers() []*LockRuleOffer {
	offers := make([]*LockRuleOffer, len(st.lockRuleOffersByID))
	i := 0
	for _, offer := range st.lockRuleOffersByID {
		offers[i] = offer
		i++
	}
	return offers
}

func (st *internalStateImpl) GetLockRuleOfferByID(id ids.ID) *LockRuleOffer {
	return st.lockRuleOffersByID[id]
=======
func (st *internalStateImpl) AddDepositOffer(offer *depositOffer) {
	st.addedDepositOffers = append(st.addedDepositOffers, offer)
>>>>>>> 0d75f589
}

func (st *internalStateImpl) Abort() {
	st.baseDB.Abort()
}

func (st *internalStateImpl) Commit() error {
	defer st.Abort()
	batch, err := st.CommitBatch()
	if err != nil {
		return err
	}
	return batch.Write()
}

func (st *internalStateImpl) CommitBatch() (database.Batch, error) {
	if err := st.writeCurrentStakers(); err != nil {
		return nil, fmt.Errorf("failed to write current stakers with: %w", err)
	}
	if err := st.writePendingStakers(); err != nil {
		return nil, fmt.Errorf("failed to write pending stakers with: %w", err)
	}
	if err := st.writeUptimes(); err != nil {
		return nil, fmt.Errorf("failed to write uptimes with: %w", err)
	}
	if err := st.writeBlocks(); err != nil {
		return nil, fmt.Errorf("failed to write blocks with: %w", err)
	}
	if err := st.writeTXs(); err != nil {
		return nil, fmt.Errorf("failed to write txs with: %w", err)
	}
	if err := st.writeRewardUTXOs(); err != nil {
		return nil, fmt.Errorf("failed to write reward UTXOs with: %w", err)
	}
	if err := st.writeUTXOs(); err != nil {
		return nil, fmt.Errorf("failed to write UTXOs with: %w", err)
	}
	if err := st.writeSubnets(); err != nil {
		return nil, fmt.Errorf("failed to write current subnets with: %w", err)
	}
	if err := st.writeChains(); err != nil {
		return nil, fmt.Errorf("failed to write chains with: %w", err)
	}
	if err := st.writeSingletons(); err != nil {
		return nil, fmt.Errorf("failed to write singletons with: %w", err)
	}
<<<<<<< HEAD
	if err := st.writeLockRuleOffers(); err != nil {
		return nil, fmt.Errorf("failed to write lock rule offers with: %w", err)
=======
	if err := st.writeDepositOffers(); err != nil {
		return nil, fmt.Errorf("failed to write deposit offers with: %w", err)
>>>>>>> 0d75f589
	}
	return st.baseDB.CommitBatch()
}

func (st *internalStateImpl) Close() error {
	errs := wrappers.Errs{}
	errs.Add(
		st.pendingSubnetValidatorBaseDB.Close(),
		st.pendingDelegatorBaseDB.Close(),
		st.pendingValidatorBaseDB.Close(),
		st.pendingValidatorsDB.Close(),
		st.currentSubnetValidatorBaseDB.Close(),
		st.currentDelegatorBaseDB.Close(),
		st.currentValidatorBaseDB.Close(),
		st.currentValidatorsDB.Close(),
		st.validatorsDB.Close(),
		st.blockDB.Close(),
		st.txDB.Close(),
		st.rewardUTXODB.Close(),
		st.utxoDB.Close(),
		st.subnetBaseDB.Close(),
		st.chainDB.Close(),
		st.singletonDB.Close(),
		st.depositOffersDB.Close(),
		st.baseDB.Close(),
	)
	return errs.Err
}

type currentValidatorState struct {
	txID        ids.ID
	lastUpdated time.Time

	UpDuration      time.Duration `serialize:"true"`
	LastUpdated     uint64        `serialize:"true"` // Unix time in seconds
	PotentialReward uint64        `serialize:"true"`
}

func (st *internalStateImpl) writeCurrentStakers() error {
	weightDiffs := make(map[ids.ID]map[ids.ShortID]*ValidatorWeightDiff) // subnetID -> nodeID -> weightDiff
	for _, currentStaker := range st.addedCurrentStakers {
		txID := currentStaker.addStakerTx.ID()
		potentialReward := currentStaker.potentialReward

		var (
			subnetID ids.ID
			nodeID   ids.ShortID
			weight   uint64
		)
		switch tx := currentStaker.addStakerTx.UnsignedTx.(type) {
		case *UnsignedAddValidatorTx:
			startTime := tx.StartTime()
			vdr := &currentValidatorState{
				txID:        txID,
				lastUpdated: startTime,

				UpDuration:      0,
				LastUpdated:     uint64(startTime.Unix()),
				PotentialReward: potentialReward,
			}

			vdrBytes, err := GenesisCodec.Marshal(CodecVersion, vdr)
			if err != nil {
				return err
			}

			if err := st.currentValidatorList.Put(txID[:], vdrBytes); err != nil {
				return err
			}
			st.uptimes[tx.Validator.NodeID] = vdr

			subnetID = constants.PrimaryNetworkID
			nodeID = tx.Validator.NodeID
			weight = tx.Validator.Wght
		case *UnsignedAddDelegatorTx:
			if err := database.PutUInt64(st.currentDelegatorList, txID[:], potentialReward); err != nil {
				return err
			}

			subnetID = constants.PrimaryNetworkID
			nodeID = tx.Validator.NodeID
			weight = tx.Validator.Wght
		case *UnsignedAddSubnetValidatorTx:
			if err := st.currentSubnetValidatorList.Put(txID[:], nil); err != nil {
				return err
			}

			subnetID = tx.Validator.Subnet
			nodeID = tx.Validator.NodeID
			weight = tx.Validator.Wght
		default:
			return errWrongTxType
		}

		subnetDiffs, ok := weightDiffs[subnetID]
		if !ok {
			subnetDiffs = make(map[ids.ShortID]*ValidatorWeightDiff)
			weightDiffs[subnetID] = subnetDiffs
		}

		nodeDiff, ok := subnetDiffs[nodeID]
		if !ok {
			nodeDiff = &ValidatorWeightDiff{}
			subnetDiffs[nodeID] = nodeDiff
		}

		newWeight, err := safemath.Add64(nodeDiff.Amount, weight)
		if err != nil {
			return err
		}
		nodeDiff.Amount = newWeight
	}
	st.addedCurrentStakers = nil

	for _, tx := range st.deletedCurrentStakers {
		var (
			db       database.KeyValueDeleter
			subnetID ids.ID
			nodeID   ids.ShortID
			weight   uint64
		)
		switch tx := tx.UnsignedTx.(type) {
		case *UnsignedAddValidatorTx:
			db = st.currentValidatorList

			delete(st.uptimes, tx.Validator.NodeID)
			delete(st.updatedUptimes, tx.Validator.NodeID)

			subnetID = constants.PrimaryNetworkID
			nodeID = tx.Validator.NodeID
			weight = tx.Validator.Wght
		case *UnsignedAddDelegatorTx:
			db = st.currentDelegatorList

			subnetID = constants.PrimaryNetworkID
			nodeID = tx.Validator.NodeID
			weight = tx.Validator.Wght
		case *UnsignedAddSubnetValidatorTx:
			db = st.currentSubnetValidatorList

			subnetID = tx.Validator.Subnet
			nodeID = tx.Validator.NodeID
			weight = tx.Validator.Wght
		default:
			return errWrongTxType
		}

		txID := tx.ID()
		if err := db.Delete(txID[:]); err != nil {
			return err
		}

		subnetDiffs, ok := weightDiffs[subnetID]
		if !ok {
			subnetDiffs = make(map[ids.ShortID]*ValidatorWeightDiff)
			weightDiffs[subnetID] = subnetDiffs
		}

		nodeDiff, ok := subnetDiffs[nodeID]
		if !ok {
			nodeDiff = &ValidatorWeightDiff{}
			subnetDiffs[nodeID] = nodeDiff
		}

		if nodeDiff.Decrease {
			newWeight, err := safemath.Add64(nodeDiff.Amount, weight)
			if err != nil {
				return err
			}
			nodeDiff.Amount = newWeight
		} else {
			nodeDiff.Decrease = nodeDiff.Amount < weight
			nodeDiff.Amount = safemath.Diff64(nodeDiff.Amount, weight)
		}
	}
	st.deletedCurrentStakers = nil

	for subnetID, nodeUpdates := range weightDiffs {
		prefixStruct := heightWithSubnet{
			Height:   st.currentHeight,
			SubnetID: subnetID,
		}
		prefixBytes, err := GenesisCodec.Marshal(CodecVersion, prefixStruct)
		if err != nil {
			return err
		}
		rawDiffDB := prefixdb.New(prefixBytes, st.validatorDiffsDB)
		diffDB := linkeddb.NewDefault(rawDiffDB)
		for nodeID, nodeDiff := range nodeUpdates {
			if nodeDiff.Amount == 0 {
				delete(nodeUpdates, nodeID)
				continue
			}

			if subnetID == constants.PrimaryNetworkID || st.vm.WhitelistedSubnets.Contains(subnetID) {
				var err error
				if nodeDiff.Decrease {
					err = st.vm.Validators.RemoveWeight(subnetID, nodeID, nodeDiff.Amount)
				} else {
					err = st.vm.Validators.AddWeight(subnetID, nodeID, nodeDiff.Amount)
				}
				if err != nil {
					return err
				}
			}

			nodeDiffBytes, err := GenesisCodec.Marshal(CodecVersion, nodeDiff)
			if err != nil {
				return err
			}

			// Copy so value passed into [Put] doesn't get overwritten next iteration
			nodeID := nodeID
			if err := diffDB.Put(nodeID[:], nodeDiffBytes); err != nil {
				return err
			}
		}
		st.validatorDiffsCache.Put(string(prefixBytes), nodeUpdates)
	}

	// Attempt to update the stake metrics
	primaryValidators, ok := st.vm.Validators.GetValidators(constants.PrimaryNetworkID)
	if !ok {
		return nil
	}
	weight, _ := primaryValidators.GetWeight(st.vm.ctx.NodeID)
	st.vm.localStake.Set(float64(weight))
	st.vm.totalStake.Set(float64(primaryValidators.Weight()))
	return nil
}

func (st *internalStateImpl) writePendingStakers() error {
	for _, tx := range st.addedPendingStakers {
		var db database.KeyValueWriter
		switch tx.UnsignedTx.(type) {
		case *UnsignedAddValidatorTx:
			db = st.pendingValidatorList
		case *UnsignedAddDelegatorTx:
			db = st.pendingDelegatorList
		case *UnsignedAddSubnetValidatorTx:
			db = st.pendingSubnetValidatorList
		default:
			return errWrongTxType
		}

		txID := tx.ID()
		if err := db.Put(txID[:], nil); err != nil {
			return err
		}
	}
	st.addedPendingStakers = nil

	for _, tx := range st.deletedPendingStakers {
		var db database.KeyValueDeleter
		switch tx.UnsignedTx.(type) {
		case *UnsignedAddValidatorTx:
			db = st.pendingValidatorList
		case *UnsignedAddDelegatorTx:
			db = st.pendingDelegatorList
		case *UnsignedAddSubnetValidatorTx:
			db = st.pendingSubnetValidatorList
		default:
			return errWrongTxType
		}

		txID := tx.ID()
		if err := db.Delete(txID[:]); err != nil {
			return err
		}
	}
	st.deletedPendingStakers = nil
	return nil
}

func (st *internalStateImpl) writeUptimes() error {
	for nodeID := range st.updatedUptimes {
		delete(st.updatedUptimes, nodeID)

		uptime := st.uptimes[nodeID]
		uptime.LastUpdated = uint64(uptime.lastUpdated.Unix())

		uptimeBytes, err := GenesisCodec.Marshal(CodecVersion, uptime)
		if err != nil {
			return err
		}

		if err := st.currentValidatorList.Put(uptime.txID[:], uptimeBytes); err != nil {
			return err
		}
	}
	return nil
}

func (st *internalStateImpl) writeBlocks() error {
	for blkID, blk := range st.addedBlocks {
		blkID := blkID

		sblk := stateBlk{
			Blk:    blk.Bytes(),
			Status: blk.Status(),
		}
		btxBytes, err := GenesisCodec.Marshal(CodecVersion, &sblk)
		if err != nil {
			return err
		}

		delete(st.addedBlocks, blkID)
		st.blockCache.Put(blkID, blk)
		if err := st.blockDB.Put(blkID[:], btxBytes); err != nil {
			return err
		}
	}
	return nil
}

func (st *internalStateImpl) writeTXs() error {
	for txID, txStatus := range st.addedTxs {
		txID := txID

		stx := stateTx{
			Tx:     txStatus.tx.Bytes(),
			Status: txStatus.status,
		}
		txBytes, err := GenesisCodec.Marshal(CodecVersion, &stx)
		if err != nil {
			return err
		}

		delete(st.addedTxs, txID)
		st.txCache.Put(txID, txStatus)
		if err := st.txDB.Put(txID[:], txBytes); err != nil {
			return err
		}
	}
	return nil
}

func (st *internalStateImpl) writeRewardUTXOs() error {
	for txID, utxos := range st.addedRewardUTXOs {
		delete(st.addedRewardUTXOs, txID)

		st.rewardUTXOsCache.Put(txID, utxos)

		rawTxDB := prefixdb.New(txID[:], st.rewardUTXODB)
		txDB := linkeddb.NewDefault(rawTxDB)

		for _, utxo := range utxos {
			utxoBytes, err := GenesisCodec.Marshal(CodecVersion, utxo)
			if err != nil {
				return err
			}
			utxoID := utxo.InputID()
			if err := txDB.Put(utxoID[:], utxoBytes); err != nil {
				return err
			}
		}
	}
	return nil
}

func (st *internalStateImpl) writeUTXOs() error {
	for utxoID, utxo := range st.modifiedUTXOs {
		delete(st.modifiedUTXOs, utxoID)

		if utxo == nil {
			if err := st.utxoState.DeleteUTXO(utxoID); err != nil {
				return err
			}
			continue
		}
		if err := st.utxoState.PutUTXO(utxoID, utxo); err != nil {
			return err
		}
	}
	return nil
}

func (st *internalStateImpl) writeSubnets() error {
	for _, subnet := range st.addedSubnets {
		subnetID := subnet.ID()

		if err := st.subnetDB.Put(subnetID[:], nil); err != nil {
			return err
		}
	}
	st.addedSubnets = nil
	return nil
}

func (st *internalStateImpl) writeChains() error {
	for subnetID, chains := range st.addedChains {
		for _, chain := range chains {
			chainDB := st.getChainDB(subnetID)

			chainID := chain.ID()
			if err := chainDB.Put(chainID[:], nil); err != nil {
				return err
			}
		}
		delete(st.addedChains, subnetID)
	}
	return nil
}

func (st *internalStateImpl) writeSingletons() error {
	if !st.originalTimestamp.Equal(st.timestamp) {
		if err := database.PutTimestamp(st.singletonDB, timestampKey, st.timestamp); err != nil {
			return err
		}
		st.originalTimestamp = st.timestamp
	}
	if st.originalCurrentSupply != st.currentSupply {
		if err := database.PutUInt64(st.singletonDB, currentSupplyKey, st.currentSupply); err != nil {
			return err
		}
		st.originalCurrentSupply = st.currentSupply
	}
	if st.originalLastAccepted != st.lastAccepted {
		if err := database.PutID(st.singletonDB, lastAcceptedKey, st.lastAccepted); err != nil {
			return err
		}
		st.originalLastAccepted = st.lastAccepted
	}
	return nil
}

<<<<<<< HEAD
func (st *internalStateImpl) writeLockRuleOffers() error {
	for _, offer := range st.addedLockRuleOffers {
		offerID := offer.ID()

=======
func (st *internalStateImpl) writeDepositOffers() error {
	for _, offer := range st.addedDepositOffers {
>>>>>>> 0d75f589
		bytes, err := GenesisCodec.Marshal(CodecVersion, offer)
		if err != nil {
			return err
		}

<<<<<<< HEAD
		if err := st.lockRuleOffersDB.Put(offerID[:], bytes); err != nil {
			return err
		}
	}
	st.addedLockRuleOffers = nil
=======
		offerID := offer.id
		if err := st.depositOffersDB.Put(offerID[:], bytes); err != nil {
			return err
		}
	}
	st.addedDepositOffers = nil
>>>>>>> 0d75f589
	return nil
}

func (st *internalStateImpl) load() error {
	if err := st.loadSingletons(); err != nil {
		return err
	}
	if err := st.loadCurrentValidators(); err != nil {
		return err
	}
	if err := st.loadPendingValidators(); err != nil {
		return err
	}
	return st.loadDepositOffers()
}

func (st *internalStateImpl) loadSingletons() error {
	timestamp, err := database.GetTimestamp(st.singletonDB, timestampKey)
	if err != nil {
		return err
	}
	st.originalTimestamp = timestamp
	st.timestamp = timestamp

	currentSupply, err := database.GetUInt64(st.singletonDB, currentSupplyKey)
	if err != nil {
		return err
	}
	st.originalCurrentSupply = currentSupply
	st.currentSupply = currentSupply

	lastAccepted, err := database.GetID(st.singletonDB, lastAcceptedKey)
	if err != nil {
		return err
	}
	st.originalLastAccepted = lastAccepted
	st.lastAccepted = lastAccepted

	return nil
}

func (st *internalStateImpl) loadCurrentValidators() error {
	cs := &currentStakerChainStateImpl{
		validatorsByNodeID: make(map[ids.ShortID]*currentValidatorImpl),
		validatorsByTxID:   make(map[ids.ID]*validatorReward),
	}

	validatorIt := st.currentValidatorList.NewIterator()
	defer validatorIt.Release()
	for validatorIt.Next() {
		txIDBytes := validatorIt.Key()
		txID, err := ids.ToID(txIDBytes)
		if err != nil {
			return err
		}
		tx, _, err := st.GetTx(txID)
		if err != nil {
			return err
		}

		uptimeBytes := validatorIt.Value()
		uptime := &currentValidatorState{
			txID: txID,
		}
		if _, err := GenesisCodec.Unmarshal(uptimeBytes, uptime); err != nil {
			return err
		}
		uptime.lastUpdated = time.Unix(int64(uptime.LastUpdated), 0)

		addValidatorTx, ok := tx.UnsignedTx.(*UnsignedAddValidatorTx)
		if !ok {
			return errWrongTxType
		}

		cs.validators = append(cs.validators, tx)
		cs.validatorsByNodeID[addValidatorTx.Validator.NodeID] = &currentValidatorImpl{
			validatorImpl: validatorImpl{
				subnets: make(map[ids.ID]*UnsignedAddSubnetValidatorTx),
			},
			addValidatorTx:  addValidatorTx,
			potentialReward: uptime.PotentialReward,
		}
		cs.validatorsByTxID[txID] = &validatorReward{
			addStakerTx:     tx,
			potentialReward: uptime.PotentialReward,
		}

		st.uptimes[addValidatorTx.Validator.NodeID] = uptime
	}

	if err := validatorIt.Error(); err != nil {
		return err
	}

	delegatorIt := st.currentDelegatorList.NewIterator()
	defer delegatorIt.Release()
	for delegatorIt.Next() {
		txIDBytes := delegatorIt.Key()
		txID, err := ids.ToID(txIDBytes)
		if err != nil {
			return err
		}
		tx, _, err := st.GetTx(txID)
		if err != nil {
			return err
		}

		potentialRewardBytes := delegatorIt.Value()
		potentialReward, err := database.ParseUInt64(potentialRewardBytes)
		if err != nil {
			return err
		}

		addDelegatorTx, ok := tx.UnsignedTx.(*UnsignedAddDelegatorTx)
		if !ok {
			return errWrongTxType
		}

		cs.validators = append(cs.validators, tx)
		vdr, exists := cs.validatorsByNodeID[addDelegatorTx.Validator.NodeID]
		if !exists {
			return errDelegatorSubset
		}
		vdr.delegatorWeight += addDelegatorTx.Validator.Wght
		vdr.delegators = append(vdr.delegators, addDelegatorTx)
		cs.validatorsByTxID[txID] = &validatorReward{
			addStakerTx:     tx,
			potentialReward: potentialReward,
		}
	}
	if err := delegatorIt.Error(); err != nil {
		return err
	}

	subnetValidatorIt := st.currentSubnetValidatorList.NewIterator()
	defer subnetValidatorIt.Release()
	for subnetValidatorIt.Next() {
		txIDBytes := subnetValidatorIt.Key()
		txID, err := ids.ToID(txIDBytes)
		if err != nil {
			return err
		}
		tx, _, err := st.GetTx(txID)
		if err != nil {
			return err
		}

		addSubnetValidatorTx, ok := tx.UnsignedTx.(*UnsignedAddSubnetValidatorTx)
		if !ok {
			return errWrongTxType
		}

		cs.validators = append(cs.validators, tx)
		vdr, exists := cs.validatorsByNodeID[addSubnetValidatorTx.Validator.NodeID]
		if !exists {
			return errDSValidatorSubset
		}
		vdr.subnets[addSubnetValidatorTx.Validator.Subnet] = addSubnetValidatorTx
		cs.validatorsByTxID[txID] = &validatorReward{
			addStakerTx: tx,
		}
	}
	if err := subnetValidatorIt.Error(); err != nil {
		return err
	}

	for _, vdr := range cs.validatorsByNodeID {
		sortDelegatorsByRemoval(vdr.delegators)
	}
	sortValidatorsByRemoval(cs.validators)
	cs.setNextStaker()

	st.currentStakerChainState = cs
	return nil
}

func (st *internalStateImpl) loadPendingValidators() error {
	ps := &pendingStakerChainStateImpl{
		validatorsByNodeID:      make(map[ids.ShortID]*UnsignedAddValidatorTx),
		validatorExtrasByNodeID: make(map[ids.ShortID]*validatorImpl),
	}

	validatorIt := st.pendingValidatorList.NewIterator()
	defer validatorIt.Release()
	for validatorIt.Next() {
		txIDBytes := validatorIt.Key()
		txID, err := ids.ToID(txIDBytes)
		if err != nil {
			return err
		}
		tx, _, err := st.GetTx(txID)
		if err != nil {
			return err
		}

		addValidatorTx, ok := tx.UnsignedTx.(*UnsignedAddValidatorTx)
		if !ok {
			return errWrongTxType
		}

		ps.validators = append(ps.validators, tx)
		ps.validatorsByNodeID[addValidatorTx.Validator.NodeID] = addValidatorTx
	}
	if err := validatorIt.Error(); err != nil {
		return err
	}

	delegatorIt := st.pendingDelegatorList.NewIterator()
	defer delegatorIt.Release()
	for delegatorIt.Next() {
		txIDBytes := delegatorIt.Key()
		txID, err := ids.ToID(txIDBytes)
		if err != nil {
			return err
		}
		tx, _, err := st.GetTx(txID)
		if err != nil {
			return err
		}

		addDelegatorTx, ok := tx.UnsignedTx.(*UnsignedAddDelegatorTx)
		if !ok {
			return errWrongTxType
		}

		ps.validators = append(ps.validators, tx)
		if vdr, exists := ps.validatorExtrasByNodeID[addDelegatorTx.Validator.NodeID]; exists {
			vdr.delegators = append(vdr.delegators, addDelegatorTx)
		} else {
			ps.validatorExtrasByNodeID[addDelegatorTx.Validator.NodeID] = &validatorImpl{
				delegators: []*UnsignedAddDelegatorTx{addDelegatorTx},
				subnets:    make(map[ids.ID]*UnsignedAddSubnetValidatorTx),
			}
		}
	}
	if err := delegatorIt.Error(); err != nil {
		return err
	}

	subnetValidatorIt := st.pendingSubnetValidatorList.NewIterator()
	defer subnetValidatorIt.Release()
	for subnetValidatorIt.Next() {
		txIDBytes := subnetValidatorIt.Key()
		txID, err := ids.ToID(txIDBytes)
		if err != nil {
			return err
		}
		tx, _, err := st.GetTx(txID)
		if err != nil {
			return err
		}

		addSubnetValidatorTx, ok := tx.UnsignedTx.(*UnsignedAddSubnetValidatorTx)
		if !ok {
			return errWrongTxType
		}

		ps.validators = append(ps.validators, tx)
		if vdr, exists := ps.validatorExtrasByNodeID[addSubnetValidatorTx.Validator.NodeID]; exists {
			vdr.subnets[addSubnetValidatorTx.Validator.Subnet] = addSubnetValidatorTx
		} else {
			ps.validatorExtrasByNodeID[addSubnetValidatorTx.Validator.NodeID] = &validatorImpl{
				subnets: map[ids.ID]*UnsignedAddSubnetValidatorTx{
					addSubnetValidatorTx.Validator.Subnet: addSubnetValidatorTx,
				},
			}
		}
	}
	if err := subnetValidatorIt.Error(); err != nil {
		return err
	}

	for _, vdr := range ps.validatorExtrasByNodeID {
		sortDelegatorsByAddition(vdr.delegators)
	}
	sortValidatorsByAddition(ps.validators)

	st.pendingStakerChainState = ps
	return nil
}

func (st *internalStateImpl) loadDepositOffers() error {
	cs := &depositOffersChainStateImpl{
		offers: make(map[ids.ID]*depositOffer),
	}

	depositOffersIt := st.depositOffersList.NewIterator()
	defer depositOffersIt.Release()
	for depositOffersIt.Next() {
		offerIDBytes := depositOffersIt.Key()
		offerID, err := ids.ToID(offerIDBytes)
		if err != nil {
			return err
		}

		offerBytes := depositOffersIt.Value()
		offer := depositOffer{
			id: offerID,
		}
		if _, err := GenesisCodec.Unmarshal(offerBytes, &offer); err != nil {
			return err
		}

		cs.offers[offerID] = &offer
	}
	if err := depositOffersIt.Error(); err != nil {
		return err
	}

	st.depositOffersChainState = cs
	return nil
}

func (st *internalStateImpl) shouldInit() (bool, error) {
	has, err := st.singletonDB.Has(initializedKey)
	return !has, err
}

func (st *internalStateImpl) init(genesisBytes []byte) error {
	genesis := &Genesis{}
	if _, err := GenesisCodec.Unmarshal(genesisBytes, genesis); err != nil {
		return err
	}
	if err := genesis.Initialize(); err != nil {
		return err
	}

	// Persist UTXOs that exist at genesis
	for _, utxo := range genesis.UTXOs {
		st.AddUTXO(&utxo.UTXO)
	}

	// Persist the platform chain's timestamp at genesis
	genesisTime := time.Unix(int64(genesis.Timestamp), 0)
	st.SetTimestamp(genesisTime)
	st.SetCurrentSupply(genesis.InitialSupply)

	// Persist primary network validator set at genesis
	for _, vdrTx := range genesis.Validators {
		tx, ok := vdrTx.UnsignedTx.(*UnsignedAddValidatorTx)
		if !ok {
			return errWrongTxType
		}

		stakeAmount := tx.Validator.Wght
		stakeDuration := tx.Validator.Duration()
		currentSupply := st.GetCurrentSupply()

		r := st.vm.rewards.Calculate(
			stakeDuration,
			stakeAmount,
			currentSupply,
		)
		newCurrentSupply, err := safemath.Add64(currentSupply, r)
		if err != nil {
			return err
		}

		st.AddCurrentStaker(vdrTx, r)
		st.AddTx(vdrTx, status.Committed)
		st.SetCurrentSupply(newCurrentSupply)
	}

	for _, chain := range genesis.Chains {
		unsignedChain, ok := chain.UnsignedTx.(*UnsignedCreateChainTx)
		if !ok {
			return errWrongTxType
		}

		// Ensure all chains that the genesis bytes say to create have the right
		// network ID
		if unsignedChain.NetworkID != st.vm.ctx.NetworkID {
			return errWrongNetworkID
		}

		st.AddChain(chain)
		st.AddTx(chain, status.Committed)
	}

<<<<<<< HEAD
	for _, offer := range genesis.LockRuleOffers {
		offer.Initialize()
		st.AddLockRuleOffer(offer)
=======
	for _, offer := range genesis.DepositOffers {
		if err := offer.SetID(); err != nil {
			return err
		}
		st.AddDepositOffer(offer)
>>>>>>> 0d75f589
	}

	// Create the genesis block and save it as being accepted (We don't just
	// do genesisBlock.Accept() because then it'd look for genesisBlock's
	// non-existent parent)
	genesisID := hashing.ComputeHash256Array(genesisBytes)
	genesisBlock, err := st.vm.newCommitBlock(genesisID, 0, true)
	if err != nil {
		return err
	}
	genesisBlock.status = choices.Accepted
	st.AddBlock(genesisBlock)
	st.SetLastAccepted(genesisBlock.ID())

	if err := st.singletonDB.Put(initializedKey, nil); err != nil {
		return err
	}

	return st.Commit()
}<|MERGE_RESOLUTION|>--- conflicted
+++ resolved
@@ -54,11 +54,7 @@
 	subnetPrefix          = []byte("subnet")
 	chainPrefix           = []byte("chain")
 	singletonPrefix       = []byte("singleton")
-<<<<<<< HEAD
-	lockRuleOffersPrefix  = []byte("lockRuleOffers")
-=======
 	depositOffersPrefix   = []byte("depositOffers")
->>>>>>> 0d75f589
 
 	timestampKey     = []byte("timestamp")
 	currentSupplyKey = []byte("current supply")
@@ -111,9 +107,6 @@
 
 	GetBlock(blockID ids.ID) (Block, error)
 	AddBlock(block Block)
-
-	GetLockRuleOffers() []*LockRuleOffer
-	GetLockRuleOfferByID(id ids.ID) *LockRuleOffer
 
 	Abort()
 	Commit() error
@@ -170,13 +163,8 @@
  * | |-- timestampKey -> timestamp
  * | |-- currentSupplyKey -> currentSupply
  * | '-- lastAcceptedKey -> lastAccepted
-<<<<<<< HEAD
- * '-. lockRuleOffers
- *   '-- offerID -> offer bytes
-=======
  * '-. depositOffers
  *   '-- offerID -> depositOffer bytes
->>>>>>> 0d75f589
  */
 type internalStateImpl struct {
 	vm *VM
@@ -230,10 +218,6 @@
 	utxoDB        database.Database
 	utxoState     avax.UTXOState
 
-	addedLockRuleOffers []*LockRuleOffer
-	lockRuleOffersByID  map[ids.ID]*LockRuleOffer // map of offer-id -> *lock rule offers; if the offer is nil, it has been removed
-	lockRuleOffersDB    database.Database
-
 	cachedSubnets []*Tx // nil if the subnets haven't been loaded
 	addedSubnets  []*Tx
 	subnetBaseDB  database.Database
@@ -290,8 +274,6 @@
 	pendingSubnetValidatorBaseDB := prefixdb.New(subnetValidatorPrefix, pendingValidatorsDB)
 
 	validatorDiffsDB := prefixdb.New(validatorDiffsPrefix, validatorsDB)
-
-	lockRuleOffersDB := prefixdb.New(lockRuleOffersPrefix, baseDB)
 
 	rewardUTXODB := prefixdb.New(rewardUTXOsPrefix, baseDB)
 	utxoDB := prefixdb.New(utxoPrefix, baseDB)
@@ -344,13 +326,8 @@
 
 		singletonDB: prefixdb.New(singletonPrefix, baseDB),
 
-<<<<<<< HEAD
-		lockRuleOffersDB:   lockRuleOffersDB,
-		lockRuleOffersByID: make(map[ids.ID]*LockRuleOffer),
-=======
 		depositOffersDB:   depositOffersDB,
 		depositOffersList: linkeddb.NewDefault(depositOffersDB),
->>>>>>> 0d75f589
 	}
 }
 
@@ -841,29 +818,8 @@
 	return weightDiffs, nil
 }
 
-<<<<<<< HEAD
-func (st *internalStateImpl) AddLockRuleOffer(offer *LockRuleOffer) {
-	offer.Initialize()
-	st.lockRuleOffersByID[offer.ID()] = offer
-	st.addedLockRuleOffers = append(st.addedLockRuleOffers, offer)
-}
-
-func (st *internalStateImpl) GetLockRuleOffers() []*LockRuleOffer {
-	offers := make([]*LockRuleOffer, len(st.lockRuleOffersByID))
-	i := 0
-	for _, offer := range st.lockRuleOffersByID {
-		offers[i] = offer
-		i++
-	}
-	return offers
-}
-
-func (st *internalStateImpl) GetLockRuleOfferByID(id ids.ID) *LockRuleOffer {
-	return st.lockRuleOffersByID[id]
-=======
 func (st *internalStateImpl) AddDepositOffer(offer *depositOffer) {
 	st.addedDepositOffers = append(st.addedDepositOffers, offer)
->>>>>>> 0d75f589
 }
 
 func (st *internalStateImpl) Abort() {
@@ -910,13 +866,8 @@
 	if err := st.writeSingletons(); err != nil {
 		return nil, fmt.Errorf("failed to write singletons with: %w", err)
 	}
-<<<<<<< HEAD
-	if err := st.writeLockRuleOffers(); err != nil {
-		return nil, fmt.Errorf("failed to write lock rule offers with: %w", err)
-=======
 	if err := st.writeDepositOffers(); err != nil {
 		return nil, fmt.Errorf("failed to write deposit offers with: %w", err)
->>>>>>> 0d75f589
 	}
 	return st.baseDB.CommitBatch()
 }
@@ -1343,34 +1294,19 @@
 	return nil
 }
 
-<<<<<<< HEAD
-func (st *internalStateImpl) writeLockRuleOffers() error {
-	for _, offer := range st.addedLockRuleOffers {
-		offerID := offer.ID()
-
-=======
 func (st *internalStateImpl) writeDepositOffers() error {
 	for _, offer := range st.addedDepositOffers {
->>>>>>> 0d75f589
 		bytes, err := GenesisCodec.Marshal(CodecVersion, offer)
 		if err != nil {
 			return err
 		}
 
-<<<<<<< HEAD
-		if err := st.lockRuleOffersDB.Put(offerID[:], bytes); err != nil {
-			return err
-		}
-	}
-	st.addedLockRuleOffers = nil
-=======
 		offerID := offer.id
 		if err := st.depositOffersDB.Put(offerID[:], bytes); err != nil {
 			return err
 		}
 	}
 	st.addedDepositOffers = nil
->>>>>>> 0d75f589
 	return nil
 }
 
@@ -1750,17 +1686,11 @@
 		st.AddTx(chain, status.Committed)
 	}
 
-<<<<<<< HEAD
-	for _, offer := range genesis.LockRuleOffers {
-		offer.Initialize()
-		st.AddLockRuleOffer(offer)
-=======
 	for _, offer := range genesis.DepositOffers {
 		if err := offer.SetID(); err != nil {
 			return err
 		}
 		st.AddDepositOffer(offer)
->>>>>>> 0d75f589
 	}
 
 	// Create the genesis block and save it as being accepted (We don't just
