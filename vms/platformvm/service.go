// (c) 2019-2020, Ava Labs, Inc. All rights reserved.
// See the file LICENSE for licensing terms.

package platformvm

import (
	"bytes"
	"errors"
	"fmt"
	"net/http"

	"github.com/ava-labs/gecko/vms/secp256k1fx"

	"github.com/ava-labs/gecko/vms/avm"

	"github.com/ava-labs/gecko/database"
	"github.com/ava-labs/gecko/ids"
	"github.com/ava-labs/gecko/utils/crypto"
	"github.com/ava-labs/gecko/utils/formatting"
	"github.com/ava-labs/gecko/utils/hashing"
	"github.com/ava-labs/gecko/utils/json"
	"github.com/ava-labs/gecko/utils/math"
	"github.com/ava-labs/gecko/vms/components/ava"
	"github.com/ava-labs/gecko/vms/secp256k1fx"
)

var (
	errMissingDecisionBlock  = errors.New("should have a decision block within the past two blocks")
	errParsingID             = errors.New("error parsing ID")
	errGetAccount            = errors.New("error retrieving account information")
	errGetAccounts           = errors.New("error getting accounts controlled by specified user")
	errGetUser               = errors.New("error while getting user. Does user exist?")
	errNoMethodWithGenesis   = errors.New("no method was provided but genesis data was provided")
	errCreatingTransaction   = errors.New("problem while creating transaction")
	errNoDestination         = errors.New("call is missing field 'stakeDestination'")
	errNoSource              = errors.New("call is missing field 'stakeSource'")
	errGetStakeSource        = errors.New("couldn't get account specified in 'stakeSource'")
	errNoBlockchainWithAlias = errors.New("there is no blockchain with the specified alias")
	errDSCantValidate        = errors.New("new blockchain can't be validated by default Subnet")
)

// Service defines the API calls that can be made to the platform chain
type Service struct{ vm *VM }

/*
 ******************************************************
 ******************* Get Subnets **********************
 ******************************************************
 */

// APISubnet is a representation of a subnet used in API calls
type APISubnet struct {
	// ID of the subnet
	ID ids.ID `json:"id"`

	// Each element of [ControlKeys] the address of a public key.
	// A transaction to add a validator to this subnet requires
	// signatures from [Threshold] of these keys to be valid.
	ControlKeys []ids.ShortID `json:"controlKeys"`
	Threshold   json.Uint16   `json:"threshold"`
}

// GetSubnetsArgs are the arguments to GetSubnet
type GetSubnetsArgs struct {
	// IDs of the subnets to retrieve information about
	// If omitted, gets all subnets
	IDs []ids.ID `json:"ids"`
}

// GetSubnetsResponse is the response from calling GetSubnets
type GetSubnetsResponse struct {
	// Each element is a subnet that exists
	// Null if there are no subnets other than the default subnet
	Subnets []APISubnet `json:"subnets"`
}

// GetSubnets returns the subnets whose ID are in [args.IDs]
// The response will not contain the default subnet
func (service *Service) GetSubnets(_ *http.Request, args *GetSubnetsArgs, response *GetSubnetsResponse) error {
	subnets, err := service.vm.getSubnets(service.vm.DB) // all subnets
	if err != nil {
		return fmt.Errorf("error getting subnets from database: %v", err)
	}

	getAll := len(args.IDs) == 0

	if getAll {
		response.Subnets = make([]APISubnet, len(subnets))
		for i, subnet := range subnets {
			response.Subnets[i] = APISubnet{
				ID:          subnet.id,
				ControlKeys: subnet.ControlKeys,
				Threshold:   json.Uint16(subnet.Threshold),
			}
		}
		return nil
	}

	idsSet := ids.Set{}
	idsSet.Add(args.IDs...)
	for _, subnet := range subnets {
		if idsSet.Contains(subnet.id) {
			response.Subnets = append(response.Subnets,
				APISubnet{
					ID:          subnet.id,
					ControlKeys: subnet.ControlKeys,
					Threshold:   json.Uint16(subnet.Threshold),
				},
			)
		}
	}
	return nil
}

/*
 ******************************************************
 **************** Get/Sample Validators ***************
 ******************************************************
 */

// GetCurrentValidatorsArgs are the arguments for calling GetCurrentValidators
type GetCurrentValidatorsArgs struct {
	// Subnet we're listing the validators of
	// If omitted, defaults to default subnet
	SubnetID ids.ID `json:"subnetID"`
}

// GetCurrentValidatorsReply are the results from calling GetCurrentValidators
type GetCurrentValidatorsReply struct {
	Validators []APIValidator `json:"validators"`
}

// GetCurrentValidators returns the list of current validators
func (service *Service) GetCurrentValidators(_ *http.Request, args *GetCurrentValidatorsArgs, reply *GetCurrentValidatorsReply) error {
	service.vm.Ctx.Log.Debug("GetCurrentValidators called")

	if args.SubnetID.IsZero() {
		args.SubnetID = DefaultSubnetID
	}

	validators, err := service.vm.getCurrentValidators(service.vm.DB, args.SubnetID)
	if err != nil {
		return fmt.Errorf("couldn't get validators of subnet with ID %s. Does it exist?", args.SubnetID)
	}

	reply.Validators = make([]APIValidator, validators.Len())
	for i, tx := range validators.Txs {
		vdr := tx.Vdr()
		weight := json.Uint64(vdr.Weight())
		if args.SubnetID.Equals(DefaultSubnetID) {
			reply.Validators[i] = APIValidator{
				ID:          vdr.ID(),
				StartTime:   json.Uint64(tx.StartTime().Unix()),
				EndTime:     json.Uint64(tx.EndTime().Unix()),
				StakeAmount: &weight,
			}
		} else {
			reply.Validators[i] = APIValidator{
				ID:        vdr.ID(),
				StartTime: json.Uint64(tx.StartTime().Unix()),
				EndTime:   json.Uint64(tx.EndTime().Unix()),
				Weight:    &weight,
			}
		}
	}

	return nil
}

// GetPendingValidatorsArgs are the arguments for calling GetPendingValidators
type GetPendingValidatorsArgs struct {
	// Subnet we're getting the pending validators of
	// If omitted, defaults to default subnet
	SubnetID ids.ID `json:"subnetID"`
}

// GetPendingValidatorsReply are the results from calling GetPendingValidators
type GetPendingValidatorsReply struct {
	Validators []APIValidator `json:"validators"`
}

// GetPendingValidators returns the list of current validators
func (service *Service) GetPendingValidators(_ *http.Request, args *GetPendingValidatorsArgs, reply *GetPendingValidatorsReply) error {
	service.vm.Ctx.Log.Debug("GetPendingValidators called")

	if args.SubnetID.IsZero() {
		args.SubnetID = DefaultSubnetID
	}

	validators, err := service.vm.getPendingValidators(service.vm.DB, args.SubnetID)
	if err != nil {
		return fmt.Errorf("couldn't get validators of subnet with ID %s. Does it exist?", args.SubnetID)
	}

	reply.Validators = make([]APIValidator, validators.Len())
	for i, tx := range validators.Txs {
		vdr := tx.Vdr()
		weight := json.Uint64(vdr.Weight())
		if args.SubnetID.Equals(DefaultSubnetID) {
			reply.Validators[i] = APIValidator{
				ID:          vdr.ID(),
				StartTime:   json.Uint64(tx.StartTime().Unix()),
				EndTime:     json.Uint64(tx.EndTime().Unix()),
				StakeAmount: &weight,
			}
		} else {
			reply.Validators[i] = APIValidator{
				ID:        vdr.ID(),
				StartTime: json.Uint64(tx.StartTime().Unix()),
				EndTime:   json.Uint64(tx.EndTime().Unix()),
				Weight:    &weight,
			}
		}
	}

	return nil
}

// SampleValidatorsArgs are the arguments for calling SampleValidators
type SampleValidatorsArgs struct {
	// Number of validators in the sample
	Size json.Uint16 `json:"size"`

	// ID of subnet to sample validators from
	// If omitted, defaults to the default subnet
	SubnetID ids.ID `json:"subnetID"`
}

// SampleValidatorsReply are the results from calling Sample
type SampleValidatorsReply struct {
	Validators []ids.ShortID `json:"validators"`
}

// SampleValidators returns a sampling of the list of current validators
func (service *Service) SampleValidators(_ *http.Request, args *SampleValidatorsArgs, reply *SampleValidatorsReply) error {
	service.vm.Ctx.Log.Debug("Sample called with {Size = %d}", args.Size)

	if args.SubnetID.IsZero() {
		args.SubnetID = DefaultSubnetID
	}

	validators, ok := service.vm.validators.GetValidatorSet(args.SubnetID)
	if !ok {
		return fmt.Errorf("couldn't get validators of subnet with ID %s. Does it exist?", args.SubnetID)
	}

	sample := validators.Sample(int(args.Size))
	if setLen := len(sample); setLen != int(args.Size) {
		return fmt.Errorf("current number of validators (%d) is insufficient to sample %d validators", setLen, args.Size)
	}

	reply.Validators = make([]ids.ShortID, int(args.Size))
	for i, vdr := range sample {
		reply.Validators[i] = vdr.ID()
	}

	ids.SortShortIDs(reply.Validators)
	return nil
}

/*
 ******************************************************
 *************** Get/Create Accounts ******************
 ******************************************************
 */

// GetAccountArgs are the arguments for calling GetAccount
type GetAccountArgs struct {
	// Address of the account we want the information about
	Address ids.ShortID `json:"address"`
}

// GetAccountReply is the response from calling GetAccount
type GetAccountReply struct {
	Address ids.ShortID `json:"address"`
	Nonce   json.Uint64 `json:"nonce"`
	Balance json.Uint64 `json:"balance"`
}

// GetAccount details given account ID
func (service *Service) GetAccount(_ *http.Request, args *GetAccountArgs, reply *GetAccountReply) error {
	account, err := service.vm.getAccount(service.vm.DB, args.Address)
	if err != nil && err != database.ErrNotFound {
		return errGetAccount
	} else if err == database.ErrNotFound {
		account = newAccount(args.Address, 0, 0)
	}

	reply.Address = account.Address
	reply.Balance = json.Uint64(account.Balance)
	reply.Nonce = json.Uint64(account.Nonce)
	return nil
}

// ListAccountsArgs are the arguments to ListAccounts
type ListAccountsArgs struct {
	// List all of the accounts controlled by this user
	Username string `json:"username"`
	Password string `json:"password"`
}

// ListAccountsReply is the reply from ListAccounts
type ListAccountsReply struct {
	Accounts []APIAccount `json:"accounts"`
}

// ListAccounts lists all of the accounts controlled by [args.Username]
func (service *Service) ListAccounts(_ *http.Request, args *ListAccountsArgs, reply *ListAccountsReply) error {
	service.vm.Ctx.Log.Debug("listAccounts called for user '%s'", args.Username)

	// db holds the user's info that pertains to the Platform Chain
	userDB, err := service.vm.Ctx.Keystore.GetDatabase(args.Username, args.Password)
	if err != nil {
		return errGetUser
	}

	// The user
	user := user{
		db: userDB,
	}

	// IDs of accounts controlled by this user
	accountIDs, err := user.getAccountIDs()
	if err != nil {
		return errGetAccounts
	}

	var accounts []APIAccount
	for _, accountID := range accountIDs {
		account, err := service.vm.getAccount(service.vm.DB, accountID) // Get account whose ID is [accountID]
		if err != nil && err != database.ErrNotFound {
			service.vm.Ctx.Log.Error("couldn't get account from database: %v", err)
			continue
		} else if err == database.ErrNotFound {
			account = newAccount(accountID, 0, 0)
		}
		accounts = append(accounts, APIAccount{
			Address: accountID,
			Nonce:   json.Uint64(account.Nonce),
			Balance: json.Uint64(account.Balance),
		})
	}
	reply.Accounts = accounts
	return nil
}

// CreateAccountArgs are the arguments for calling CreateAccount
type CreateAccountArgs struct {
	// User that will control the newly created account
	Username string `json:"username"`

	// That user's password
	Password string `json:"password"`

	// The private key that controls the new account.
	// If omitted, will generate a new private key belonging
	// to the user.
	PrivateKey string `json:"privateKey"`
}

// CreateAccountReply are the response from calling CreateAccount
type CreateAccountReply struct {
	// Address of the newly created account
	Address ids.ShortID `json:"address"`
}

// CreateAccount creates a new account on the Platform Chain
// The account is controlled by [args.Username]
// The account's ID is [privKey].PublicKey().Address(), where [privKey] is a
// private key controlled by the user.
func (service *Service) CreateAccount(_ *http.Request, args *CreateAccountArgs, reply *CreateAccountReply) error {
	service.vm.Ctx.Log.Debug("createAccount called for user '%s'", args.Username)

	// userDB holds the user's info that pertains to the Platform Chain
	userDB, err := service.vm.Ctx.Keystore.GetDatabase(args.Username, args.Password)
	if err != nil {
		return errGetUser
	}

	// The user creating a new account
	user := user{
		db: userDB,
	}

	// private key that controls the new account
	var privKey *crypto.PrivateKeySECP256K1R
	// If no private key supplied in args, create a new one
	if args.PrivateKey == "" {
		privKeyInt, err := service.vm.factory.NewPrivateKey() // The private key that controls the new account
		if err != nil {                                       // The account ID is [private key].PublicKey().Address()
			return errors.New("problem generating private key")
		}
		privKey = privKeyInt.(*crypto.PrivateKeySECP256K1R)
	} else { // parse provided private key
		byteFormatter := formatting.CB58{}
		err := byteFormatter.FromString(args.PrivateKey)
		if err != nil {
			return errors.New("problem while parsing privateKey")
		}
		pk, err := service.vm.factory.ToPrivateKey(byteFormatter.Bytes)
		if err != nil {
			return errors.New("problem while parsing privateKey")
		}
		privKey = pk.(*crypto.PrivateKeySECP256K1R)
	}

	if err := user.putAccount(privKey); err != nil { // Save the private key
		return errors.New("problem saving account")
	}

	reply.Address = privKey.PublicKey().Address()

	return nil
}

type genericTx struct {
	Tx interface{} `serialize:"true"`
}

/*
 ******************************************************
 ************ Add Validators to Subnets ***************
 ******************************************************
 */

// CreateTxResponse is the response from calls to create a transaction
type CreateTxResponse struct {
	UnsignedTx formatting.CB58 `json:"unsignedTx"`
}

// AddDefaultSubnetValidatorArgs are the arguments to AddDefaultSubnetValidator
type AddDefaultSubnetValidatorArgs struct {
	APIDefaultSubnetValidator

	// Next unused nonce of the account the staked $AVA and tx fee are paid from
	PayerNonce json.Uint64 `json:"payerNonce"`
}

// AddDefaultSubnetValidator returns an unsigned transaction to add a validator to the default subnet
// The returned unsigned transaction should be signed using Sign()
<<<<<<< HEAD
func (service *Service) AddDefaultSubnetValidator(_ *http.Request, args *AddDefaultSubnetValidatorArgs, reply *CreateTxResponse) error {
	service.vm.Ctx.Log.Debug("platform.AddDefaultSubnetValidator called")
=======
func (service *Service) AddDefaultSubnetValidator(_ *http.Request, args *AddDefaultSubnetValidatorArgs, reply *AddDefaultSubnetValidatorResponse) error {
	service.vm.Ctx.Log.Debug("AddDefaultSubnetValidator called")
>>>>>>> 30569986

	if args.ID.IsZero() { // If ID unspecified, use this node's ID as validator ID
		args.ID = service.vm.Ctx.NodeID
	}

	// Create the transaction
	tx := addDefaultSubnetValidatorTx{UnsignedAddDefaultSubnetValidatorTx: UnsignedAddDefaultSubnetValidatorTx{
		DurationValidator: DurationValidator{
			Validator: Validator{
				NodeID: args.ID,
				Wght:   args.weight(),
			},
			Start: uint64(args.StartTime),
			End:   uint64(args.EndTime),
		},
		Nonce:       uint64(args.PayerNonce),
		Destination: args.Destination,
		NetworkID:   service.vm.Ctx.NetworkID,
		Shares:      uint32(args.DelegationFeeRate),
	}}

	txBytes, err := Codec.Marshal(genericTx{Tx: &tx})
	if err != nil {
		return fmt.Errorf("problem while creating transaction: %w", err)
	}

	reply.UnsignedTx.Bytes = txBytes
	return nil
}

// AddDefaultSubnetDelegatorArgs are the arguments to AddDefaultSubnetDelegator
type AddDefaultSubnetDelegatorArgs struct {
	APIValidator

	Destination ids.ShortID `json:"destination"`

	// Next unused nonce of the account the staked $AVA and tx fee are paid from
	PayerNonce json.Uint64 `json:"payerNonce"`
}

// AddDefaultSubnetDelegator returns an unsigned transaction to add a delegator
// to the default subnet
// The returned unsigned transaction should be signed using Sign()
<<<<<<< HEAD
func (service *Service) AddDefaultSubnetDelegator(_ *http.Request, args *AddDefaultSubnetDelegatorArgs, reply *CreateTxResponse) error {
	service.vm.Ctx.Log.Debug("platform.AddDefaultSubnetDelegator called")
=======
func (service *Service) AddDefaultSubnetDelegator(_ *http.Request, args *AddDefaultSubnetDelegatorArgs, reply *AddDefaultSubnetDelegatorResponse) error {
	service.vm.Ctx.Log.Debug("AddDefaultSubnetDelegator called")
>>>>>>> 30569986

	if args.ID.IsZero() { // If ID unspecified, use this node's ID as validator ID
		args.ID = service.vm.Ctx.NodeID
	}

	// Create the transaction
	tx := addDefaultSubnetDelegatorTx{UnsignedAddDefaultSubnetDelegatorTx: UnsignedAddDefaultSubnetDelegatorTx{
		DurationValidator: DurationValidator{
			Validator: Validator{
				NodeID: args.ID,
				Wght:   args.weight(),
			},
			Start: uint64(args.StartTime),
			End:   uint64(args.EndTime),
		},
		NetworkID:   service.vm.Ctx.NetworkID,
		Nonce:       uint64(args.PayerNonce),
		Destination: args.Destination,
	}}

	txBytes, err := Codec.Marshal(genericTx{Tx: &tx})
	if err != nil {
		return fmt.Errorf("problem while creating transaction: %w", err)
	}

	reply.UnsignedTx.Bytes = txBytes
	return nil
}

// AddNonDefaultSubnetValidatorArgs are the arguments to AddNonDefaultSubnetValidator
type AddNonDefaultSubnetValidatorArgs struct {
	APIValidator

	// ID of subnet to validate
	SubnetID ids.ID `json:"subnetID"`

	// Next unused nonce of the account the tx fee is paid from
	PayerNonce json.Uint64 `json:"payerNonce"`
}

// AddNonDefaultSubnetValidator adds a validator to a subnet other than the default subnet
// Returns the unsigned transaction, which must be signed using Sign
func (service *Service) AddNonDefaultSubnetValidator(_ *http.Request, args *AddNonDefaultSubnetValidatorArgs, response *CreateTxResponse) error {
	tx := addNonDefaultSubnetValidatorTx{
		UnsignedAddNonDefaultSubnetValidatorTx: UnsignedAddNonDefaultSubnetValidatorTx{
			SubnetValidator: SubnetValidator{
				DurationValidator: DurationValidator{
					Validator: Validator{
						NodeID: args.APIValidator.ID,
						Wght:   args.weight(),
					},
					Start: uint64(args.StartTime),
					End:   uint64(args.EndTime),
				},
				Subnet: args.SubnetID,
			},
			NetworkID: service.vm.Ctx.NetworkID,
			Nonce:     uint64(args.PayerNonce),
		},
		ControlSigs: nil,
		PayerSig:    [crypto.SECP256K1RSigLen]byte{},
		vm:          nil,
		id:          ids.ID{},
		senderID:    ids.ShortID{},
		bytes:       nil,
	}

	txBytes, err := Codec.Marshal(genericTx{Tx: &tx})
	if err != nil {
		return errCreatingTransaction
	}

	response.UnsignedTx.Bytes = txBytes
	return nil
}

// CreateSubnetArgs are the arguments to CreateSubnet
type CreateSubnetArgs struct {
	// The ID member of APISubnet is ignored
	APISubnet

	// Nonce of the account that pays the transaction fee
	PayerNonce json.Uint64 `json:"payerNonce"`
}

// CreateSubnet returns an unsigned transaction to create a new subnet.
// The unsigned transaction must be signed with the key of [args.Payer]
func (service *Service) CreateSubnet(_ *http.Request, args *CreateSubnetArgs, response *CreateTxResponse) error {
	service.vm.Ctx.Log.Debug("platform.createSubnet called")

	// Create the transaction
	tx := CreateSubnetTx{
		UnsignedCreateSubnetTx: UnsignedCreateSubnetTx{
			NetworkID:   service.vm.Ctx.NetworkID,
			Nonce:       uint64(args.PayerNonce),
			ControlKeys: args.ControlKeys,
			Threshold:   uint16(args.Threshold),
		},
		key:   nil,
		Sig:   [65]byte{},
		bytes: nil,
	}

	txBytes, err := Codec.Marshal(genericTx{Tx: &tx})
	if err != nil {
		return errCreatingTransaction
	}

	response.UnsignedTx.Bytes = txBytes
	return nil
}

// CreateExportTxArgs are the arguments to CreateExportTx
type CreateExportTxArgs struct {
	// ID of the address that will receive the exported funds
	To ids.ShortID `json:"to"`

	// Nonce of the account that pays the transaction fee
	PayerNonce json.Uint64 `json:"payerNonce"`

	Amount json.Uint64 `json:"amount"`
}

// CreateExportTx returns an unsigned transaction to export funds.
// The unsigned transaction must be signed with the key of [args.Payer]
func (service *Service) CreateExportTx(_ *http.Request, args *CreateExportTxArgs, response *CreateTxResponse) error {
	service.vm.Ctx.Log.Debug("platform.createExportTx called")

	// Create the transaction
	tx := ExportTx{UnsignedExportTx: UnsignedExportTx{
		NetworkID: service.vm.Ctx.NetworkID,
		Nonce:     uint64(args.PayerNonce),
		Outs: []*ava.TransferableOutput{&ava.TransferableOutput{
			Asset: ava.Asset{ID: service.vm.ava},
			Out: &secp256k1fx.TransferOutput{
				Amt: uint64(args.Amount),
				OutputOwners: secp256k1fx.OutputOwners{
					Threshold: 1,
					Addrs:     []ids.ShortID{args.To},
				},
			},
		}},
	}}

	txBytes, err := Codec.Marshal(genericTx{Tx: &tx})
	if err != nil {
		return errCreatingTransaction
	}

	response.UnsignedTx.Bytes = txBytes
	return nil
}

/*
 ******************************************************
 **************** Sign/Issue Txs **********************
 ******************************************************
 */

// SignArgs are the arguments to Sign
type SignArgs struct {
	// The bytes to sign
	// Must be the output of AddDefaultSubnetValidator
	Tx formatting.CB58 `json:"tx"`

	// The address of the key signing the bytes
	Signer ids.ShortID `json:"signer"`

	// User that controls Signer
	Username string `json:"username"`
	Password string `json:"password"`
}

// SignResponse is the response from Sign
type SignResponse struct {
	// The signed bytes
	Tx formatting.CB58 `json:"tx"`
}

// Sign [args.bytes]
func (service *Service) Sign(_ *http.Request, args *SignArgs, reply *SignResponse) error {
	service.vm.Ctx.Log.Debug("sign called")

	// Get the key of the Signer
	db, err := service.vm.Ctx.Keystore.GetDatabase(args.Username, args.Password)
	if err != nil {
		return fmt.Errorf("couldn't get data for user '%s'. Does user exist?", args.Username)
	}
	user := user{db: db}

	key, err := user.getKey(args.Signer) // Key of [args.Signer]
	if err != nil {
		return errDB
	}
	if !bytes.Equal(key.PublicKey().Address().Bytes(), args.Signer.Bytes()) { // sanity check
		return errors.New("got unexpected key from database")
	}

	genTx := genericTx{}
	if err := Codec.Unmarshal(args.Tx.Bytes, &genTx); err != nil {
		return err
	}

	switch tx := genTx.Tx.(type) {
	case *addDefaultSubnetValidatorTx:
		genTx.Tx, err = service.signAddDefaultSubnetValidatorTx(tx, key)
	case *addDefaultSubnetDelegatorTx:
		genTx.Tx, err = service.signAddDefaultSubnetDelegatorTx(tx, key)
	case *addNonDefaultSubnetValidatorTx:
		genTx.Tx, err = service.signAddNonDefaultSubnetValidatorTx(tx, key)
	case *CreateSubnetTx:
		genTx.Tx, err = service.signCreateSubnetTx(tx, key)
<<<<<<< HEAD
	case *ExportTx:
		genTx.Tx, err = service.signExportTx(tx, key)
=======
	case *CreateChainTx:
		genTx.Tx, err = service.signCreateChainTx(tx, key)
>>>>>>> 30569986
	default:
		err = errors.New("Could not parse given tx")
	}
	if err != nil {
		return err
	}

	reply.Tx.Bytes, err = Codec.Marshal(genTx)
	return err
}

// Sign [unsigned] with [key]
func (service *Service) signAddDefaultSubnetValidatorTx(tx *addDefaultSubnetValidatorTx, key *crypto.PrivateKeySECP256K1R) (*addDefaultSubnetValidatorTx, error) {
	service.vm.Ctx.Log.Debug("signAddDefaultSubnetValidatorTx called")

	// TODO: Should we check if tx is already signed?
	unsignedIntf := interface{}(&tx.UnsignedAddDefaultSubnetValidatorTx)
	unsignedTxBytes, err := Codec.Marshal(&unsignedIntf)
	if err != nil {
		return nil, fmt.Errorf("error serializing unsigned tx: %v", err)
	}

	sig, err := key.Sign(unsignedTxBytes)
	if err != nil {
		return nil, errors.New("error while signing")
	}
	if len(sig) != crypto.SECP256K1RSigLen {
		return nil, fmt.Errorf("expected signature to be length %d but was length %d", crypto.SECP256K1RSigLen, len(sig))
	}
	copy(tx.Sig[:], sig)

	return tx, nil
}

// Sign [unsigned] with [key]
func (service *Service) signAddDefaultSubnetDelegatorTx(tx *addDefaultSubnetDelegatorTx, key *crypto.PrivateKeySECP256K1R) (*addDefaultSubnetDelegatorTx, error) {
	service.vm.Ctx.Log.Debug("signAddDefaultSubnetValidatorTx called")

	// TODO: Should we check if tx is already signed?
	unsignedIntf := interface{}(&tx.UnsignedAddDefaultSubnetDelegatorTx)
	unsignedTxBytes, err := Codec.Marshal(&unsignedIntf)
	if err != nil {
		return nil, fmt.Errorf("error serializing unsigned tx: %v", err)
	}

	sig, err := key.Sign(unsignedTxBytes)
	if err != nil {
		return nil, errors.New("error while signing")
	}
	if len(sig) != crypto.SECP256K1RSigLen {
		return nil, fmt.Errorf("expected signature to be length %d but was length %d", crypto.SECP256K1RSigLen, len(sig))
	}
	copy(tx.Sig[:], sig)

	return tx, nil
}

// Sign [xt] with [key]
func (service *Service) signCreateSubnetTx(tx *CreateSubnetTx, key *crypto.PrivateKeySECP256K1R) (*CreateSubnetTx, error) {
	service.vm.Ctx.Log.Debug("signAddDefaultSubnetValidatorTx called")

	// TODO: Should we check if tx is already signed?
	unsignedIntf := interface{}(&tx.UnsignedCreateSubnetTx)
	unsignedTxBytes, err := Codec.Marshal(&unsignedIntf)
	if err != nil {
		return nil, fmt.Errorf("error serializing unsigned tx: %v", err)
	}

	sig, err := key.Sign(unsignedTxBytes)
	if err != nil {
		return nil, errors.New("error while signing")
	}
	if len(sig) != crypto.SECP256K1RSigLen {
		return nil, fmt.Errorf("expected signature to be length %d but was length %d", crypto.SECP256K1RSigLen, len(sig))
	}
	copy(tx.Sig[:], sig)

	return tx, nil
}

// Sign [xt] with [key]
func (service *Service) signExportTx(tx *ExportTx, key *crypto.PrivateKeySECP256K1R) (*ExportTx, error) {
	service.vm.Ctx.Log.Debug("platform.signAddDefaultSubnetValidatorTx called")

	// TODO: Should we check if tx is already signed?
	unsignedIntf := interface{}(&tx.UnsignedExportTx)
	unsignedTxBytes, err := Codec.Marshal(&unsignedIntf)
	if err != nil {
		return nil, fmt.Errorf("error serializing unsigned tx: %v", err)
	}

	sig, err := key.Sign(unsignedTxBytes)
	if err != nil {
		return nil, errors.New("error while signing")
	}
	if len(sig) != crypto.SECP256K1RSigLen {
		return nil, fmt.Errorf("expected signature to be length %d but was length %d", crypto.SECP256K1RSigLen, len(sig))
	}
	copy(tx.Sig[:], sig)

	return tx, nil
}

// Signs an unsigned or partially signed addNonDefaultSubnetValidatorTx with [key]
// If [key] is a control key for the subnet and there is an empty spot in tx.ControlSigs, signs there
// If [key] is a control key for the subnet and there is no empty spot in tx.ControlSigs, signs as payer
// If [key] is not a control key, sign as payer (account controlled by [key] pays the tx fee)
// Sorts tx.ControlSigs before returning
// Assumes each element of tx.ControlSigs is actually a signature, not just empty bytes
func (service *Service) signAddNonDefaultSubnetValidatorTx(tx *addNonDefaultSubnetValidatorTx, key *crypto.PrivateKeySECP256K1R) (*addNonDefaultSubnetValidatorTx, error) {
	service.vm.Ctx.Log.Debug("signAddNonDefaultSubnetValidatorTx called")

	// Compute the byte repr. of the unsigned tx and the signature of [key] over it
	unsignedIntf := interface{}(&tx.UnsignedAddNonDefaultSubnetValidatorTx)
	unsignedTxBytes, err := Codec.Marshal(&unsignedIntf)
	if err != nil {
		return nil, fmt.Errorf("error serializing unsigned tx: %v", err)
	}
	sig, err := key.Sign(unsignedTxBytes)
	if err != nil {
		return nil, errors.New("error while signing")
	}
	if len(sig) != crypto.SECP256K1RSigLen {
		return nil, fmt.Errorf("expected signature to be length %d but was length %d", crypto.SECP256K1RSigLen, len(sig))
	}

	// Get information about the subnet
	subnet, err := service.vm.getSubnet(service.vm.DB, tx.SubnetID())
	if err != nil {
		return nil, fmt.Errorf("problem getting subnet information: %v", err)
	}

	// Find the location at which [key] should put its signature.
	// If [key] is a control key for this subnet and there is an empty spot in tx.ControlSigs, sign there
	// If [key] is a control key for this subnet and there is no empty spot in tx.ControlSigs, sign as payer
	// If [key] is not a control key, sign as payer (account controlled by [key] pays the tx fee)
	controlKeySet := ids.ShortSet{}
	controlKeySet.Add(subnet.ControlKeys...)
	isControlKey := controlKeySet.Contains(key.PublicKey().Address())

	payerSigEmpty := tx.PayerSig == [crypto.SECP256K1RSigLen]byte{} // true if no key has signed to pay the tx fee

	if isControlKey && len(tx.ControlSigs) != int(subnet.Threshold) { // Sign as controlSig
		tx.ControlSigs = append(tx.ControlSigs, [crypto.SECP256K1RSigLen]byte{})
		copy(tx.ControlSigs[len(tx.ControlSigs)-1][:], sig)
	} else if payerSigEmpty { // sign as payer
		copy(tx.PayerSig[:], sig)
	} else {
		return nil, errors.New("no place for key to sign")
	}

	crypto.SortSECP2561RSigs(tx.ControlSigs)

	return tx, nil
}

<<<<<<< HEAD
// CreateImportTxArgs are the arguments to CreateImportTx
type CreateImportTxArgs struct {
	// Addresses that can be used to sign the import
	ImportAddresses []ids.ShortID `json:"importAddresses"`

	// ID of the account that will receive the imported funds, and pay the
	// import fee
	AccountID ids.ShortID `json:"accountID"`

	// Nonce of the account that pays the transaction fee
	PayerNonce json.Uint64 `json:"payerNonce"`

	// User that controls the Addresses
	Username string `json:"username"`
	Password string `json:"password"`
}

// CreateImportTx returns an unsigned transaction to import funds.
// The unsigned transaction must be signed with the key of [args.Payer]
func (service *Service) CreateImportTx(_ *http.Request, args *CreateImportTxArgs, response *SignResponse) error {
	service.vm.Ctx.Log.Debug("platform.createImportTx called")

	// Get the key of the Signer
	db, err := service.vm.Ctx.Keystore.GetDatabase(args.Username, args.Password)
	if err != nil {
		return fmt.Errorf("couldn't get data for user '%s'. Does user exist?", args.Username)
	}
	user := user{db: db}

	kc := secp256k1fx.NewKeychain()
	for _, addr := range args.ImportAddresses {
		key, err := user.getKey(addr)
		if err != nil {
			return errDB
		}
		kc.Add(key)
	}

	key, err := user.getKey(args.AccountID)
	if err != nil {
		return errDB
	}
	kc.Add(key)

	addrs := ids.Set{}
	for _, addr := range args.ImportAddresses {
		addrs.Add(ids.NewID(hashing.ComputeHash256Array(addr.Bytes())))
	}

	utxos, err := service.vm.GetAtomicUTXOs(addrs)
	if err != nil {
		return fmt.Errorf("problem retrieving user's atomic UTXOs: %w", err)
	}

	amount := uint64(0)
	time := service.vm.clock.Unix()

	ins := []*ava.TransferableInput{}
	keys := [][]*crypto.PrivateKeySECP256K1R{}
	for _, utxo := range utxos {
		if !utxo.AssetID().Equals(service.vm.ava) {
			continue
		}
		inputIntf, signers, err := kc.Spend(utxo.Out, time)
		if err != nil {
			continue
		}
		input, ok := inputIntf.(ava.Transferable)
		if !ok {
			continue
		}
		spent, err := math.Add64(amount, input.Amount())
		if err != nil {
			return err
		}
		amount = spent

		in := &ava.TransferableInput{
			UTXOID: utxo.UTXOID,
			Asset:  ava.Asset{ID: service.vm.ava},
			In:     input,
		}

		ins = append(ins, in)
		keys = append(keys, signers)
	}

	ava.SortTransferableInputsWithSigners(ins, keys)

	// Create the transaction
	tx := ImportTx{UnsignedImportTx: UnsignedImportTx{
		NetworkID: service.vm.Ctx.NetworkID,
		Nonce:     uint64(args.PayerNonce),
		Account:   args.AccountID,
		Ins:       ins,
	}}

	// TODO: Should we check if tx is already signed?
	unsignedIntf := interface{}(&tx.UnsignedImportTx)
	unsignedTxBytes, err := Codec.Marshal(&unsignedIntf)
	if err != nil {
		return fmt.Errorf("error serializing unsigned tx: %w", err)
	}
	hash := hashing.ComputeHash256(unsignedTxBytes)

	sig, err := key.SignHash(hash)
	if err != nil {
		return errors.New("error while signing")
	}
	copy(tx.Sig[:], sig)

	for _, credKeys := range keys {
		cred := &secp256k1fx.Credential{}
		for _, key := range credKeys {
			sig, err := key.SignHash(hash)
			if err != nil {
				return fmt.Errorf("problem creating transaction: %w", err)
			}
			fixedSig := [crypto.SECP256K1RSigLen]byte{}
			copy(fixedSig[:], sig)

			cred.Sigs = append(cred.Sigs, fixedSig)
		}
		tx.Creds = append(tx.Creds, cred)
	}

	txBytes, err := Codec.Marshal(genericTx{Tx: &tx})
	if err != nil {
		return errCreatingTransaction
	}

	response.Tx.Bytes = txBytes
	return nil
=======
// Signs an unsigned or partially signed CreateChainTx with [key]
// If [key] is a control key for the subnet and there is an empty spot in tx.ControlSigs, signs there
// If [key] is a control key for the subnet and there is no empty spot in tx.ControlSigs, signs as payer
// If [key] is not a control key, sign as payer (account controlled by [key] pays the tx fee)
// Sorts tx.ControlSigs before returning
// Assumes each element of tx.ControlSigs is actually a signature, not just empty bytes
func (service *Service) signCreateChainTx(tx *CreateChainTx, key *crypto.PrivateKeySECP256K1R) (*CreateChainTx, error) {
	service.vm.Ctx.Log.Debug("signCreateChainTx called")

	// Compute the byte repr. of the unsigned tx and the signature of [key] over it
	unsignedIntf := interface{}(&tx.UnsignedCreateChainTx)
	unsignedTxBytes, err := Codec.Marshal(&unsignedIntf)
	if err != nil {
		return nil, fmt.Errorf("error serializing unsigned tx: %v", err)
	}
	sig, err := key.Sign(unsignedTxBytes)
	if err != nil {
		return nil, errors.New("error while signing")
	}
	if len(sig) != crypto.SECP256K1RSigLen {
		return nil, fmt.Errorf("expected signature to be length %d but was length %d", crypto.SECP256K1RSigLen, len(sig))
	}

	// Get information about the subnet
	subnet, err := service.vm.getSubnet(service.vm.DB, tx.SubnetID)
	if err != nil {
		return nil, fmt.Errorf("problem getting subnet information: %v", err)
	}

	// Find the location at which [key] should put its signature.
	// If [key] is a control key for this subnet and there is an empty spot in tx.ControlSigs, sign there
	// If [key] is a control key for this subnet and there is no empty spot in tx.ControlSigs, sign as payer
	// If [key] is not a control key, sign as payer (account controlled by [key] pays the tx fee)
	controlKeySet := ids.ShortSet{}
	controlKeySet.Add(subnet.ControlKeys...)
	isControlKey := controlKeySet.Contains(key.PublicKey().Address())

	payerSigEmpty := tx.PayerSig == [crypto.SECP256K1RSigLen]byte{} // true if no key has signed to pay the tx fee

	if isControlKey && len(tx.ControlSigs) != int(subnet.Threshold) { // Sign as controlSig
		tx.ControlSigs = append(tx.ControlSigs, [crypto.SECP256K1RSigLen]byte{})
		copy(tx.ControlSigs[len(tx.ControlSigs)-1][:], sig)
	} else if payerSigEmpty { // sign as payer
		copy(tx.PayerSig[:], sig)
	} else {
		return nil, errors.New("no place for key to sign")
	}

	crypto.SortSECP2561RSigs(tx.ControlSigs)

	return tx, nil
>>>>>>> 30569986
}

// IssueTxArgs are the arguments to IssueTx
type IssueTxArgs struct {
	// Tx being sent to the network
	Tx formatting.CB58 `json:"tx"`
}

// IssueTxResponse is the response from IssueTx
type IssueTxResponse struct {
	// ID of transaction being sent to network
	TxID ids.ID `json:"txID"`
}

// IssueTx issues the transaction [args.Tx] to the network
func (service *Service) IssueTx(_ *http.Request, args *IssueTxArgs, response *IssueTxResponse) error {
	service.vm.Ctx.Log.Debug("issueTx called")

	genTx := genericTx{}
	if err := Codec.Unmarshal(args.Tx.Bytes, &genTx); err != nil {
		return err
	}

	switch tx := genTx.Tx.(type) {
	case TimedTx:
		if err := tx.initialize(service.vm); err != nil {
			return fmt.Errorf("error initializing tx: %s", err)
		}
		service.vm.unissuedEvents.Push(tx)
		response.TxID = tx.ID()
<<<<<<< HEAD
=======
		return nil
>>>>>>> 30569986
	case DecisionTx:
		if err := tx.initialize(service.vm); err != nil {
			return fmt.Errorf("error initializing tx: %s", err)
		}
		service.vm.unissuedDecisionTxs = append(service.vm.unissuedDecisionTxs, tx)
<<<<<<< HEAD
		response.TxID = tx.ID()
	case AtomicTx:
		if err := tx.initialize(service.vm); err != nil {
			return fmt.Errorf("error initializing tx: %s", err)
		}
		service.vm.unissuedAtomicTxs = append(service.vm.unissuedAtomicTxs, tx)
		response.TxID = tx.ID()
	default:
		return errors.New("Could not parse given tx. Must be a TimedTx, DecisionTx, or AtomicTx")
=======
		defer service.vm.resetTimer()
		response.TxID = tx.ID()
		return nil
	default:
		return errors.New("Could not parse given tx. Must be either a TimedTx or a DecisionTx")
>>>>>>> 30569986
	}

<<<<<<< HEAD
	service.vm.resetTimer()
=======
/*
 ******************************************************
 **************** Create a Subnet *********************
 ******************************************************
 */

// CreateSubnetArgs are the arguments to CreateSubnet
type CreateSubnetArgs struct {
	// The ID member of APISubnet is ignored
	APISubnet

	// Nonce of the account that pays the transaction fee
	PayerNonce json.Uint64 `json:"payerNonce"`
}

// CreateSubnetResponse is the response from a call to CreateSubnet
type CreateSubnetResponse struct {
	// Byte representation of the unsigned transaction to create a new subnet
	UnsignedTx formatting.CB58 `json:"unsignedTx"`
}

// CreateSubnet returns an unsigned transaction to create a new subnet.
// The unsigned transaction must be signed with the key of [args.Payer]
func (service *Service) CreateSubnet(_ *http.Request, args *CreateSubnetArgs, response *CreateSubnetResponse) error {
	service.vm.Ctx.Log.Debug("createSubnet called")

	// Create the transaction
	tx := CreateSubnetTx{
		UnsignedCreateSubnetTx: UnsignedCreateSubnetTx{
			NetworkID:   service.vm.Ctx.NetworkID,
			Nonce:       uint64(args.PayerNonce),
			ControlKeys: args.ControlKeys,
			Threshold:   uint16(args.Threshold),
		},
		key:   nil,
		Sig:   [65]byte{},
		bytes: nil,
	}

	txBytes, err := Codec.Marshal(genericTx{Tx: &tx})
	if err != nil {
		return errCreatingTransaction
	}

	response.UnsignedTx.Bytes = txBytes
>>>>>>> 30569986
	return nil
}

/*
 ******************************************************
 ******** Create/get status of a blockchain ***********
 ******************************************************
 */

// CreateBlockchainArgs is the arguments for calling CreateBlockchain
type CreateBlockchainArgs struct {
	// ID of Subnet that validates the new blockchain
	SubnetID ids.ID `json:"subnetID"`

	// ID of the VM the new blockchain is running
	VMID string `json:"vmID"`

	// IDs of the FXs the VM is running
	FxIDs []string `json:"fxIDs"`

	// Human-readable name for the new blockchain, not necessarily unique
	Name string `json:"name"`

	// Next unused nonce of the account paying the transaction fee
	PayerNonce json.Uint64 `json:"payerNonce"`

	// Genesis state of the blockchain being created
	GenesisData formatting.CB58 `json:"genesisData"`
}

// CreateBlockchainReply is the reply from calling CreateBlockchain
type CreateBlockchainReply struct {
	UnsignedTx formatting.CB58 `json:"unsignedTx"`
}

<<<<<<< HEAD
// CreateBlockchain issues a transaction to the network to create a new blockchain
func (service *Service) CreateBlockchain(_ *http.Request, args *CreateBlockchainArgs, reply *CreateBlockchainReply) error {
	vmID, err := service.vm.chainManager.LookupVM(args.VMID)
=======
// CreateBlockchain returns an unsigned transaction to create a new blockchain
// Must be signed with the Subnet's control keys and with a key that pays the transaction fee before issuance
func (service *Service) CreateBlockchain(_ *http.Request, args *CreateBlockchainArgs, response *CreateBlockchainReply) error {
	service.vm.Ctx.Log.Debug("createBlockchain called")

	vmID, err := service.vm.ChainManager.LookupVM(args.VMID)
>>>>>>> 30569986
	if err != nil {
		return fmt.Errorf("no VM with ID '%s' found", args.VMID)
	}

	fxIDs := []ids.ID(nil)
	for _, fxIDStr := range args.FxIDs {
		fxID, err := service.vm.chainManager.LookupVM(fxIDStr)
		if err != nil {
			return fmt.Errorf("no FX with ID '%s' found", fxIDStr)
		}
		fxIDs = append(fxIDs, fxID)
	}
	// If creating AVM instance, use secp256k1fx
	// TODO: Document FXs and have user specify them in API call
	fxIDsSet := ids.Set{}
	fxIDsSet.Add(fxIDs...)
	if vmID.Equals(avm.ID) && !fxIDsSet.Contains(secp256k1fx.ID) {
		fxIDs = append(fxIDs, secp256k1fx.ID)
	}

	if args.SubnetID.Equals(DefaultSubnetID) {
		return errDSCantValidate
	}

	tx := CreateChainTx{
		UnsignedCreateChainTx: UnsignedCreateChainTx{
			NetworkID:   service.vm.Ctx.NetworkID,
			SubnetID:    args.SubnetID,
			Nonce:       uint64(args.PayerNonce),
			ChainName:   args.Name,
			VMID:        vmID,
			FxIDs:       fxIDs,
			GenesisData: args.GenesisData.Bytes,
		},
		PayerAddress: ids.ShortID{},
		PayerSig:     [crypto.SECP256K1RSigLen]byte{},
		ControlSigs:  nil,
		vm:           nil,
		id:           ids.ID{},
		bytes:        nil,
	}

	txBytes, err := Codec.Marshal(genericTx{Tx: &tx})
	if err != nil {
		service.vm.Ctx.Log.Error("problem marshaling createChainTx: %v", err)
		return errCreatingTransaction
	}

	response.UnsignedTx.Bytes = txBytes
	return nil
}

// GetBlockchainStatusArgs is the arguments for calling GetBlockchainStatus
// [BlockchainID] is the blockchain to get the status of.
type GetBlockchainStatusArgs struct {
	BlockchainID string `json:"blockchainID"`
}

// GetBlockchainStatusReply is the reply from calling GetBlockchainStatus
// [Status] is the blockchain's status.
type GetBlockchainStatusReply struct {
	Status Status `json:"status"`
}

// GetBlockchainStatus gets the status of a blockchain with the ID [args.BlockchainID].
func (service *Service) GetBlockchainStatus(_ *http.Request, args *GetBlockchainStatusArgs, reply *GetBlockchainStatusReply) error {
<<<<<<< HEAD
	_, err := service.vm.chainManager.Lookup(args.BlockchainID)
=======
	service.vm.Ctx.Log.Debug("getBlockchainStatus called")

	_, err := service.vm.ChainManager.Lookup(args.BlockchainID)
>>>>>>> 30569986
	if err == nil {
		reply.Status = Validating
		return nil
	}

	bID, err := ids.FromString(args.BlockchainID)
	if err != nil {
		return fmt.Errorf("problem parsing blockchainID '%s': %w", args.BlockchainID, err)
	}

	lastAcceptedID := service.vm.LastAccepted()
	if exists, err := service.chainExists(lastAcceptedID, bID); err != nil {
		return fmt.Errorf("problem looking up blockchain: %w", err)
	} else if exists {
		reply.Status = Created
		return nil
	}

	preferred := service.vm.Preferred()
	if exists, err := service.chainExists(preferred, bID); err != nil {
		return fmt.Errorf("problem looking up blockchain: %w", err)
	} else if exists {
		reply.Status = Preferred
		return nil
	}

	return nil
}

func (service *Service) chainExists(blockID ids.ID, chainID ids.ID) (bool, error) {
	blockIntf, err := service.vm.getBlock(blockID)
	if err != nil {
		return false, err
	}

	block, ok := blockIntf.(decision)
	if !ok {
		block, ok = blockIntf.Parent().(decision)
		if !ok {
			return false, errMissingDecisionBlock
		}
	}
	db := block.onAccept()

	chains, err := service.vm.getChains(db)
	for _, chain := range chains {
		if chain.ID().Equals(chainID) {
			return true, nil
		}
	}

	return false, nil
}

// ValidatedByArgs is the arguments for calling ValidatedBy
type ValidatedByArgs struct {
	// ValidatedBy returns the ID of the Subnet validating the blockchain with this ID
	BlockchainID ids.ID `json:"blockchainID"`
}

// ValidatedByResponse is the reply from calling ValidatedBy
type ValidatedByResponse struct {
	// ID of the Subnet validating the specified blockchain
	SubnetID ids.ID `json:"subnetID"`
}

// ValidatedBy returns the ID of the Subnet that validates [args.BlockchainID]
func (service *Service) ValidatedBy(_ *http.Request, args *ValidatedByArgs, response *ValidatedByResponse) error {
	service.vm.Ctx.Log.Debug("validatedBy called")

	chain, err := service.vm.getChain(service.vm.DB, args.BlockchainID)
	if err != nil {
		return err
	}
	response.SubnetID = chain.SubnetID
	return nil
}

// ValidatesArgs are the arguments to Validates
type ValidatesArgs struct {
	SubnetID ids.ID `json:"subnetID"`
}

// ValidatesResponse is the response from calling Validates
type ValidatesResponse struct {
	BlockchainIDs []ids.ID `json:"blockchainIDs"`
}

// Validates returns the IDs of the blockchains validated by [args.SubnetID]
func (service *Service) Validates(_ *http.Request, args *ValidatesArgs, response *ValidatesResponse) error {
	service.vm.Ctx.Log.Debug("validates called")

	// Verify that the Subnet exists
	if _, err := service.vm.getSubnet(service.vm.DB, args.SubnetID); err != nil {
		return err
	}
	// Get the chains that exist
	chains, err := service.vm.getChains(service.vm.DB)
	if err != nil {
		return err
	}
	// Filter to get the chains validated by the specified Subnet
	for _, chain := range chains {
		if chain.SubnetID.Equals(args.SubnetID) {
			response.BlockchainIDs = append(response.BlockchainIDs, chain.ID())
		}
	}
	return nil
}

// APIBlockchain is the representation of a blockchain used in API calls
type APIBlockchain struct {
	// Blockchain's ID
	ID ids.ID `json:"id"`

	// Blockchain's (non-unique) human-readable name
	Name string `json:"name"`

	// Subnet that validates the blockchain
	SubnetID ids.ID `json:"subnetID"`

	// Virtual Machine the blockchain runs
	VMID ids.ID `json:"vmID"`
}

// GetBlockchainsResponse is the response from a call to GetBlockchains
type GetBlockchainsResponse struct {
	// blockchains that exist
	Blockchains []APIBlockchain `json:"blockchains"`
}

// GetBlockchains returns all of the blockchains that exist
func (service *Service) GetBlockchains(_ *http.Request, args *struct{}, response *GetBlockchainsResponse) error {
	service.vm.Ctx.Log.Debug("getBlockchains called")

	chains, err := service.vm.getChains(service.vm.DB)
	if err != nil {
		return fmt.Errorf("couldn't retrieve blockchains: %v", err)
	}

	for _, chain := range chains {
		response.Blockchains = append(response.Blockchains, APIBlockchain{
			ID:       chain.ID(),
			Name:     chain.ChainName,
			SubnetID: chain.SubnetID,
			VMID:     chain.VMID,
		})
	}
	return nil
}<|MERGE_RESOLUTION|>--- conflicted
+++ resolved
@@ -8,10 +8,6 @@
 	"errors"
 	"fmt"
 	"net/http"
-
-	"github.com/ava-labs/gecko/vms/secp256k1fx"
-
-	"github.com/ava-labs/gecko/vms/avm"
 
 	"github.com/ava-labs/gecko/database"
 	"github.com/ava-labs/gecko/ids"
@@ -20,6 +16,7 @@
 	"github.com/ava-labs/gecko/utils/hashing"
 	"github.com/ava-labs/gecko/utils/json"
 	"github.com/ava-labs/gecko/utils/math"
+	"github.com/ava-labs/gecko/vms/avm"
 	"github.com/ava-labs/gecko/vms/components/ava"
 	"github.com/ava-labs/gecko/vms/secp256k1fx"
 )
@@ -438,13 +435,8 @@
 
 // AddDefaultSubnetValidator returns an unsigned transaction to add a validator to the default subnet
 // The returned unsigned transaction should be signed using Sign()
-<<<<<<< HEAD
 func (service *Service) AddDefaultSubnetValidator(_ *http.Request, args *AddDefaultSubnetValidatorArgs, reply *CreateTxResponse) error {
-	service.vm.Ctx.Log.Debug("platform.AddDefaultSubnetValidator called")
-=======
-func (service *Service) AddDefaultSubnetValidator(_ *http.Request, args *AddDefaultSubnetValidatorArgs, reply *AddDefaultSubnetValidatorResponse) error {
 	service.vm.Ctx.Log.Debug("AddDefaultSubnetValidator called")
->>>>>>> 30569986
 
 	if args.ID.IsZero() { // If ID unspecified, use this node's ID as validator ID
 		args.ID = service.vm.Ctx.NodeID
@@ -488,13 +480,8 @@
 // AddDefaultSubnetDelegator returns an unsigned transaction to add a delegator
 // to the default subnet
 // The returned unsigned transaction should be signed using Sign()
-<<<<<<< HEAD
 func (service *Service) AddDefaultSubnetDelegator(_ *http.Request, args *AddDefaultSubnetDelegatorArgs, reply *CreateTxResponse) error {
-	service.vm.Ctx.Log.Debug("platform.AddDefaultSubnetDelegator called")
-=======
-func (service *Service) AddDefaultSubnetDelegator(_ *http.Request, args *AddDefaultSubnetDelegatorArgs, reply *AddDefaultSubnetDelegatorResponse) error {
 	service.vm.Ctx.Log.Debug("AddDefaultSubnetDelegator called")
->>>>>>> 30569986
 
 	if args.ID.IsZero() { // If ID unspecified, use this node's ID as validator ID
 		args.ID = service.vm.Ctx.NodeID
@@ -707,13 +694,10 @@
 		genTx.Tx, err = service.signAddNonDefaultSubnetValidatorTx(tx, key)
 	case *CreateSubnetTx:
 		genTx.Tx, err = service.signCreateSubnetTx(tx, key)
-<<<<<<< HEAD
+	case *CreateChainTx:
+		genTx.Tx, err = service.signCreateChainTx(tx, key)
 	case *ExportTx:
 		genTx.Tx, err = service.signExportTx(tx, key)
-=======
-	case *CreateChainTx:
-		genTx.Tx, err = service.signCreateChainTx(tx, key)
->>>>>>> 30569986
 	default:
 		err = errors.New("Could not parse given tx")
 	}
@@ -870,7 +854,6 @@
 	return tx, nil
 }
 
-<<<<<<< HEAD
 // CreateImportTxArgs are the arguments to CreateImportTx
 type CreateImportTxArgs struct {
 	// Addresses that can be used to sign the import
@@ -1004,7 +987,8 @@
 
 	response.Tx.Bytes = txBytes
 	return nil
-=======
+}
+
 // Signs an unsigned or partially signed CreateChainTx with [key]
 // If [key] is a control key for the subnet and there is an empty spot in tx.ControlSigs, signs there
 // If [key] is a control key for the subnet and there is no empty spot in tx.ControlSigs, signs as payer
@@ -1056,7 +1040,6 @@
 	crypto.SortSECP2561RSigs(tx.ControlSigs)
 
 	return tx, nil
->>>>>>> 30569986
 }
 
 // IssueTxArgs are the arguments to IssueTx
@@ -1087,16 +1070,11 @@
 		}
 		service.vm.unissuedEvents.Push(tx)
 		response.TxID = tx.ID()
-<<<<<<< HEAD
-=======
-		return nil
->>>>>>> 30569986
 	case DecisionTx:
 		if err := tx.initialize(service.vm); err != nil {
 			return fmt.Errorf("error initializing tx: %s", err)
 		}
 		service.vm.unissuedDecisionTxs = append(service.vm.unissuedDecisionTxs, tx)
-<<<<<<< HEAD
 		response.TxID = tx.ID()
 	case AtomicTx:
 		if err := tx.initialize(service.vm); err != nil {
@@ -1106,64 +1084,9 @@
 		response.TxID = tx.ID()
 	default:
 		return errors.New("Could not parse given tx. Must be a TimedTx, DecisionTx, or AtomicTx")
-=======
-		defer service.vm.resetTimer()
-		response.TxID = tx.ID()
-		return nil
-	default:
-		return errors.New("Could not parse given tx. Must be either a TimedTx or a DecisionTx")
->>>>>>> 30569986
-	}
-
-<<<<<<< HEAD
+	}
+
 	service.vm.resetTimer()
-=======
-/*
- ******************************************************
- **************** Create a Subnet *********************
- ******************************************************
- */
-
-// CreateSubnetArgs are the arguments to CreateSubnet
-type CreateSubnetArgs struct {
-	// The ID member of APISubnet is ignored
-	APISubnet
-
-	// Nonce of the account that pays the transaction fee
-	PayerNonce json.Uint64 `json:"payerNonce"`
-}
-
-// CreateSubnetResponse is the response from a call to CreateSubnet
-type CreateSubnetResponse struct {
-	// Byte representation of the unsigned transaction to create a new subnet
-	UnsignedTx formatting.CB58 `json:"unsignedTx"`
-}
-
-// CreateSubnet returns an unsigned transaction to create a new subnet.
-// The unsigned transaction must be signed with the key of [args.Payer]
-func (service *Service) CreateSubnet(_ *http.Request, args *CreateSubnetArgs, response *CreateSubnetResponse) error {
-	service.vm.Ctx.Log.Debug("createSubnet called")
-
-	// Create the transaction
-	tx := CreateSubnetTx{
-		UnsignedCreateSubnetTx: UnsignedCreateSubnetTx{
-			NetworkID:   service.vm.Ctx.NetworkID,
-			Nonce:       uint64(args.PayerNonce),
-			ControlKeys: args.ControlKeys,
-			Threshold:   uint16(args.Threshold),
-		},
-		key:   nil,
-		Sig:   [65]byte{},
-		bytes: nil,
-	}
-
-	txBytes, err := Codec.Marshal(genericTx{Tx: &tx})
-	if err != nil {
-		return errCreatingTransaction
-	}
-
-	response.UnsignedTx.Bytes = txBytes
->>>>>>> 30569986
 	return nil
 }
 
@@ -1194,23 +1117,12 @@
 	GenesisData formatting.CB58 `json:"genesisData"`
 }
 
-// CreateBlockchainReply is the reply from calling CreateBlockchain
-type CreateBlockchainReply struct {
-	UnsignedTx formatting.CB58 `json:"unsignedTx"`
-}
-
-<<<<<<< HEAD
-// CreateBlockchain issues a transaction to the network to create a new blockchain
-func (service *Service) CreateBlockchain(_ *http.Request, args *CreateBlockchainArgs, reply *CreateBlockchainReply) error {
-	vmID, err := service.vm.chainManager.LookupVM(args.VMID)
-=======
 // CreateBlockchain returns an unsigned transaction to create a new blockchain
 // Must be signed with the Subnet's control keys and with a key that pays the transaction fee before issuance
-func (service *Service) CreateBlockchain(_ *http.Request, args *CreateBlockchainArgs, response *CreateBlockchainReply) error {
+func (service *Service) CreateBlockchain(_ *http.Request, args *CreateBlockchainArgs, response *CreateTxResponse) error {
 	service.vm.Ctx.Log.Debug("createBlockchain called")
 
-	vmID, err := service.vm.ChainManager.LookupVM(args.VMID)
->>>>>>> 30569986
+	vmID, err := service.vm.chainManager.LookupVM(args.VMID)
 	if err != nil {
 		return fmt.Errorf("no VM with ID '%s' found", args.VMID)
 	}
@@ -1277,13 +1189,9 @@
 
 // GetBlockchainStatus gets the status of a blockchain with the ID [args.BlockchainID].
 func (service *Service) GetBlockchainStatus(_ *http.Request, args *GetBlockchainStatusArgs, reply *GetBlockchainStatusReply) error {
-<<<<<<< HEAD
+	service.vm.Ctx.Log.Debug("getBlockchainStatus called")
+
 	_, err := service.vm.chainManager.Lookup(args.BlockchainID)
-=======
-	service.vm.Ctx.Log.Debug("getBlockchainStatus called")
-
-	_, err := service.vm.ChainManager.Lookup(args.BlockchainID)
->>>>>>> 30569986
 	if err == nil {
 		reply.Status = Validating
 		return nil
