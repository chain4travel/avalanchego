// Copyright (C) 2022, Chain4Travel AG. All rights reserved.
//
// This file is a derived work, based on ava-labs code whose
// original notices appear below.
//
// It is distributed under the same license conditions as the
// original code from which it is derived.
//
// Much love to the original authors for their work.
// **********************************************************
// Copyright (C) 2019-2023, Ava Labs, Inc. All rights reserved.
// See the file LICENSE for licensing terms.

package platformvm

import (
	"context"
	"errors"
	"fmt"
	"math"
	"net/http"
	"time"

	stdjson "encoding/json"

	"go.uber.org/zap"

	"golang.org/x/exp/maps"

	"github.com/ava-labs/avalanchego/api"
	"github.com/ava-labs/avalanchego/cache"
	"github.com/ava-labs/avalanchego/database"
	"github.com/ava-labs/avalanchego/ids"
	"github.com/ava-labs/avalanchego/snow/validators"
	"github.com/ava-labs/avalanchego/utils"
	"github.com/ava-labs/avalanchego/utils/constants"
	"github.com/ava-labs/avalanchego/utils/crypto/bls"
	"github.com/ava-labs/avalanchego/utils/crypto/secp256k1"
	"github.com/ava-labs/avalanchego/utils/formatting"
	"github.com/ava-labs/avalanchego/utils/json"
	"github.com/ava-labs/avalanchego/utils/logging"
	"github.com/ava-labs/avalanchego/utils/set"
	"github.com/ava-labs/avalanchego/utils/wrappers"
	"github.com/ava-labs/avalanchego/vms/components/avax"
	"github.com/ava-labs/avalanchego/vms/components/keystore"
	"github.com/ava-labs/avalanchego/vms/platformvm/fx"
	"github.com/ava-labs/avalanchego/vms/platformvm/reward"
	"github.com/ava-labs/avalanchego/vms/platformvm/signer"
	"github.com/ava-labs/avalanchego/vms/platformvm/stakeable"
	"github.com/ava-labs/avalanchego/vms/platformvm/state"
	"github.com/ava-labs/avalanchego/vms/platformvm/status"
	"github.com/ava-labs/avalanchego/vms/platformvm/txs"
	"github.com/ava-labs/avalanchego/vms/platformvm/txs/builder"
	"github.com/ava-labs/avalanchego/vms/platformvm/txs/executor"
	"github.com/ava-labs/avalanchego/vms/secp256k1fx"

	safemath "github.com/ava-labs/avalanchego/utils/math"
	platformapi "github.com/ava-labs/avalanchego/vms/platformvm/api"
)

const (
	// Max number of addresses that can be passed in as argument to GetUTXOs
	maxGetUTXOsAddrs = 1024

	// Max number of addresses that can be passed in as argument to GetStake
	maxGetStakeAddrs = 256

	// Minimum amount of delay to allow a transaction to be issued through the
	// API
	minAddStakerDelay = 2 * executor.SyncBound

	// Note: Staker attributes cache should be large enough so that no evictions
	// happen when the API loops through all stakers.
	stakerAttributesCacheSize = 100_000
)

var (
	errMissingDecisionBlock     = errors.New("should have a decision block within the past two blocks")
	errNoSubnetID               = errors.New("argument 'subnetID' not provided")
	errNoRewardAddress          = errors.New("argument 'rewardAddress' not provided")
	errInvalidDelegationRate    = errors.New("argument 'delegationFeeRate' must be between 0 and 100, inclusive")
	errNoAddresses              = errors.New("no addresses provided")
	errNoKeys                   = errors.New("user has no keys or funds")
	errStartTimeTooSoon         = fmt.Errorf("start time must be at least %s in the future", minAddStakerDelay)
	errStartTimeTooLate         = errors.New("start time is too far in the future")
	errNamedSubnetCantBePrimary = errors.New("subnet validator attempts to validate primary network")
	errNoAmount                 = errors.New("argument 'amount' must be > 0")
	errMissingName              = errors.New("argument 'name' not given")
	errMissingVMID              = errors.New("argument 'vmID' not given")
	errMissingBlockchainID      = errors.New("argument 'blockchainID' not given")
	errMissingPrivateKey        = errors.New("argument 'privateKey' not given")
	errStartAfterEndTime        = errors.New("start time must be before end time")
	errStartTimeInThePast       = errors.New("start time in the past")
)

// Service defines the API calls that can be made to the platform chain
type Service struct {
	vm                    *VM
	addrManager           avax.AddressManager
	stakerAttributesCache *cache.LRU[ids.ID, *stakerAttributes]
}

// All attributes are optional and may not be filled for each stakerTx.
type stakerAttributes struct {
	shares                 uint32
	rewardsOwner           fx.Owner
	validationRewardsOwner fx.Owner
	delegationRewardsOwner fx.Owner
	proofOfPossession      *signer.ProofOfPossession
}

// GetHeight returns the height of the last accepted block
func (s *Service) GetHeight(r *http.Request, _ *struct{}, response *api.GetHeightResponse) error {
	s.vm.ctx.Log.Debug("API called",
		zap.String("service", "platform"),
		zap.String("method", "getHeight"),
	)

	s.vm.ctx.Lock.Lock()
	defer s.vm.ctx.Lock.Unlock()

	ctx := r.Context()
	height, err := s.vm.GetCurrentHeight(ctx)
	response.Height = json.Uint64(height)
	return err
}

// ExportKeyArgs are arguments for ExportKey
type ExportKeyArgs struct {
	api.UserPass
	Address string `json:"address"`
}

// ExportKeyReply is the response for ExportKey
type ExportKeyReply struct {
	// The decrypted PrivateKey for the Address provided in the arguments
	PrivateKey *secp256k1.PrivateKey `json:"privateKey"`
}

// ExportKey returns a private key from the provided user
func (s *Service) ExportKey(_ *http.Request, args *ExportKeyArgs, reply *ExportKeyReply) error {
	s.vm.ctx.Log.Warn("deprecated API called",
		zap.String("service", "platform"),
		zap.String("method", "exportKey"),
		logging.UserString("username", args.Username),
	)

	address, err := avax.ParseServiceAddress(s.addrManager, args.Address)
	if err != nil {
		return fmt.Errorf("couldn't parse %s to address: %w", args.Address, err)
	}

	s.vm.ctx.Lock.Lock()
	defer s.vm.ctx.Lock.Unlock()

	user, err := keystore.NewUserFromKeystore(s.vm.ctx.Keystore, args.Username, args.Password)
	if err != nil {
		return err
	}

	reply.PrivateKey, err = user.GetKey(address)
	if err != nil {
		// Drop any potential error closing the user to report the original
		// error
		_ = user.Close()
		return fmt.Errorf("problem retrieving private key: %w", err)
	}
	return user.Close()
}

// ImportKeyArgs are arguments for ImportKey
type ImportKeyArgs struct {
	api.UserPass
	PrivateKey *secp256k1.PrivateKey `json:"privateKey"`
}

// ImportKey adds a private key to the provided user
func (s *Service) ImportKey(_ *http.Request, args *ImportKeyArgs, reply *api.JSONAddress) error {
	s.vm.ctx.Log.Warn("deprecated API called",
		zap.String("service", "platform"),
		zap.String("method", "importKey"),
		logging.UserString("username", args.Username),
	)

	if args.PrivateKey == nil {
		return errMissingPrivateKey
	}

	var err error
	reply.Address, err = s.addrManager.FormatLocalAddress(args.PrivateKey.PublicKey().Address())
	if err != nil {
		return fmt.Errorf("problem formatting address: %w", err)
	}

	s.vm.ctx.Lock.Lock()
	defer s.vm.ctx.Lock.Unlock()

	user, err := keystore.NewUserFromKeystore(s.vm.ctx.Keystore, args.Username, args.Password)
	if err != nil {
		return err
	}
	defer user.Close()

	if err := user.PutKeys(args.PrivateKey); err != nil {
		return fmt.Errorf("problem saving key %w", err)
	}
	return user.Close()
}

/*
 ******************************************************
 *************  Balances / Addresses ******************
 ******************************************************
 */

type GetBalanceRequest struct {
	Addresses []string `json:"addresses"`
}

// Note: We explicitly duplicate AVAX out of the maps to ensure backwards
// compatibility.
type GetBalanceResponse struct {
	// Balance, in nAVAX, of the address
	Balance             json.Uint64            `json:"balance"`
	Unlocked            json.Uint64            `json:"unlocked"`
	LockedStakeable     json.Uint64            `json:"lockedStakeable"`
	LockedNotStakeable  json.Uint64            `json:"lockedNotStakeable"`
	Balances            map[ids.ID]json.Uint64 `json:"balances"`
	Unlockeds           map[ids.ID]json.Uint64 `json:"unlockeds"`
	LockedStakeables    map[ids.ID]json.Uint64 `json:"lockedStakeables"`
	LockedNotStakeables map[ids.ID]json.Uint64 `json:"lockedNotStakeables"`
	UTXOIDs             []*avax.UTXOID         `json:"utxoIDs"`
}

// GetBalance gets the balance of an address
func (s *Service) GetBalance(_ *http.Request, args *GetBalanceRequest, response *GetBalanceResponse) error {
	s.vm.ctx.Log.Debug("deprecated API called",
		zap.String("service", "platform"),
		zap.String("method", "getBalance"),
		logging.UserStrings("addresses", args.Addresses),
	)

	addrs, err := avax.ParseServiceAddresses(s.addrManager, args.Addresses)
	if err != nil {
		return err
	}

	s.vm.ctx.Lock.Lock()
	defer s.vm.ctx.Lock.Unlock()

	utxos, err := avax.GetAllUTXOs(s.vm.state, addrs)
	if err != nil {
		return fmt.Errorf("couldn't get UTXO set of %v: %w", args.Addresses, err)
	}

	currentTime := s.vm.clock.Unix()

	unlockeds := map[ids.ID]uint64{}
	lockedStakeables := map[ids.ID]uint64{}
	lockedNotStakeables := map[ids.ID]uint64{}

utxoFor:
	for _, utxo := range utxos {
		assetID := utxo.AssetID()
		switch out := utxo.Out.(type) {
		case *secp256k1fx.TransferOutput:
			if out.Locktime <= currentTime {
				newBalance, err := safemath.Add64(unlockeds[assetID], out.Amount())
				if err != nil {
					unlockeds[assetID] = math.MaxUint64
				} else {
					unlockeds[assetID] = newBalance
				}
			} else {
				newBalance, err := safemath.Add64(lockedNotStakeables[assetID], out.Amount())
				if err != nil {
					lockedNotStakeables[assetID] = math.MaxUint64
				} else {
					lockedNotStakeables[assetID] = newBalance
				}
			}
		case *stakeable.LockOut:
			innerOut, ok := out.TransferableOut.(*secp256k1fx.TransferOutput)
			switch {
			case !ok:
				s.vm.ctx.Log.Warn("unexpected output type in UTXO",
					zap.String("type", fmt.Sprintf("%T", out.TransferableOut)),
				)
				continue utxoFor
			case innerOut.Locktime > currentTime:
				newBalance, err := safemath.Add64(lockedNotStakeables[assetID], out.Amount())
				if err != nil {
					lockedNotStakeables[assetID] = math.MaxUint64
				} else {
					lockedNotStakeables[assetID] = newBalance
				}
			case out.Locktime <= currentTime:
				newBalance, err := safemath.Add64(unlockeds[assetID], out.Amount())
				if err != nil {
					unlockeds[assetID] = math.MaxUint64
				} else {
					unlockeds[assetID] = newBalance
				}
			default:
				newBalance, err := safemath.Add64(lockedStakeables[assetID], out.Amount())
				if err != nil {
					lockedStakeables[assetID] = math.MaxUint64
				} else {
					lockedStakeables[assetID] = newBalance
				}
			}
		default:
			continue utxoFor
		}

		response.UTXOIDs = append(response.UTXOIDs, &utxo.UTXOID) //nolint:gosec
	}

	balances := maps.Clone(lockedStakeables)
	for assetID, amount := range lockedNotStakeables {
		newBalance, err := safemath.Add64(balances[assetID], amount)
		if err != nil {
			balances[assetID] = math.MaxUint64
		} else {
			balances[assetID] = newBalance
		}
	}
	for assetID, amount := range unlockeds {
		newBalance, err := safemath.Add64(balances[assetID], amount)
		if err != nil {
			balances[assetID] = math.MaxUint64
		} else {
			balances[assetID] = newBalance
		}
	}

	response.Balances = newJSONBalanceMap(balances)
	response.Unlockeds = newJSONBalanceMap(unlockeds)
	response.LockedStakeables = newJSONBalanceMap(lockedStakeables)
	response.LockedNotStakeables = newJSONBalanceMap(lockedNotStakeables)
	response.Balance = response.Balances[s.vm.ctx.AVAXAssetID]
	response.Unlocked = response.Unlockeds[s.vm.ctx.AVAXAssetID]
	response.LockedStakeable = response.LockedStakeables[s.vm.ctx.AVAXAssetID]
	response.LockedNotStakeable = response.LockedNotStakeables[s.vm.ctx.AVAXAssetID]
	return nil
}

func newJSONBalanceMap(balanceMap map[ids.ID]uint64) map[ids.ID]json.Uint64 {
	jsonBalanceMap := make(map[ids.ID]json.Uint64, len(balanceMap))
	for assetID, amount := range balanceMap {
		jsonBalanceMap[assetID] = json.Uint64(amount)
	}
	return jsonBalanceMap
}

// CreateAddress creates an address controlled by [args.Username]
// Returns the newly created address
func (s *Service) CreateAddress(_ *http.Request, args *api.UserPass, response *api.JSONAddress) error {
	s.vm.ctx.Log.Warn("deprecated API called",
		zap.String("service", "platform"),
		zap.String("method", "createAddress"),
		logging.UserString("username", args.Username),
	)

	s.vm.ctx.Lock.Lock()
	defer s.vm.ctx.Lock.Unlock()

	user, err := keystore.NewUserFromKeystore(s.vm.ctx.Keystore, args.Username, args.Password)
	if err != nil {
		return err
	}
	defer user.Close()

	key, err := keystore.NewKey(user)
	if err != nil {
		return err
	}

	response.Address, err = s.addrManager.FormatLocalAddress(key.PublicKey().Address())
	if err != nil {
		return fmt.Errorf("problem formatting address: %w", err)
	}
	return user.Close()
}

// ListAddresses returns the addresses controlled by [args.Username]
func (s *Service) ListAddresses(_ *http.Request, args *api.UserPass, response *api.JSONAddresses) error {
	s.vm.ctx.Log.Warn("deprecated API called",
		zap.String("service", "platform"),
		zap.String("method", "listAddresses"),
		logging.UserString("username", args.Username),
	)

	s.vm.ctx.Lock.Lock()
	defer s.vm.ctx.Lock.Unlock()

	user, err := keystore.NewUserFromKeystore(s.vm.ctx.Keystore, args.Username, args.Password)
	if err != nil {
		return err
	}
	defer user.Close()

	addresses, err := user.GetAddresses()
	if err != nil {
		return fmt.Errorf("couldn't get addresses: %w", err)
	}
	response.Addresses = make([]string, len(addresses))
	for i, addr := range addresses {
		response.Addresses[i], err = s.addrManager.FormatLocalAddress(addr)
		if err != nil {
			return fmt.Errorf("problem formatting address: %w", err)
		}
	}
	return user.Close()
}

// Index is an address and an associated UTXO.
// Marks a starting or stopping point when fetching UTXOs. Used for pagination.
type Index struct {
	Address string `json:"address"` // The address as a string
	UTXO    string `json:"utxo"`    // The UTXO ID as a string
}

// GetUTXOs returns the UTXOs controlled by the given addresses
func (s *Service) GetUTXOs(_ *http.Request, args *api.GetUTXOsArgs, response *api.GetUTXOsReply) error {
	s.vm.ctx.Log.Debug("API called",
		zap.String("service", "platform"),
		zap.String("method", "getUTXOs"),
	)

	if len(args.Addresses) == 0 {
		return errNoAddresses
	}
	if len(args.Addresses) > maxGetUTXOsAddrs {
		return fmt.Errorf("number of addresses given, %d, exceeds maximum, %d", len(args.Addresses), maxGetUTXOsAddrs)
	}

	var sourceChain ids.ID
	if args.SourceChain == "" {
		sourceChain = s.vm.ctx.ChainID
	} else {
		chainID, err := s.vm.ctx.BCLookup.Lookup(args.SourceChain)
		if err != nil {
			return fmt.Errorf("problem parsing source chainID %q: %w", args.SourceChain, err)
		}
		sourceChain = chainID
	}

	addrSet, err := avax.ParseServiceAddresses(s.addrManager, args.Addresses)
	if err != nil {
		return err
	}

	startAddr := ids.ShortEmpty
	startUTXO := ids.Empty
	if args.StartIndex.Address != "" || args.StartIndex.UTXO != "" {
		startAddr, err = avax.ParseServiceAddress(s.addrManager, args.StartIndex.Address)
		if err != nil {
			return fmt.Errorf("couldn't parse start index address %q: %w", args.StartIndex.Address, err)
		}
		startUTXO, err = ids.FromString(args.StartIndex.UTXO)
		if err != nil {
			return fmt.Errorf("couldn't parse start index utxo: %w", err)
		}
	}

	var (
		utxos     []*avax.UTXO
		endAddr   ids.ShortID
		endUTXOID ids.ID
	)
	limit := int(args.Limit)
	if limit <= 0 || builder.MaxPageSize < limit {
		limit = builder.MaxPageSize
	}

	s.vm.ctx.Lock.Lock()
	defer s.vm.ctx.Lock.Unlock()

	if sourceChain == s.vm.ctx.ChainID {
		utxos, endAddr, endUTXOID, err = avax.GetPaginatedUTXOs(
			s.vm.state,
			addrSet,
			startAddr,
			startUTXO,
			limit,
		)
	} else {
		utxos, endAddr, endUTXOID, err = s.vm.atomicUtxosManager.GetAtomicUTXOs(
			sourceChain,
			addrSet,
			startAddr,
			startUTXO,
			limit,
		)
	}
	if err != nil {
		return fmt.Errorf("problem retrieving UTXOs: %w", err)
	}

	response.UTXOs = make([]string, len(utxos))
	for i, utxo := range utxos {
		if args.Encoding == formatting.JSON {
			utxo.Out.InitCtx(s.vm.ctx)
			bytes, err := stdjson.Marshal(utxo)
			if err != nil {
				return fmt.Errorf("couldn't marshal UTXO %q: %w", utxo.InputID(), err)
			}
			response.UTXOs[i] = string(bytes)
			continue
		}
		bytes, err := txs.Codec.Marshal(txs.Version, utxo)
		if err != nil {
			return fmt.Errorf("couldn't serialize UTXO %q: %w", utxo.InputID(), err)
		}
		response.UTXOs[i], err = formatting.Encode(args.Encoding, bytes)
		if err != nil {
			return fmt.Errorf("couldn't encode UTXO %s as %s: %w", utxo.InputID(), args.Encoding, err)
		}
	}

	endAddress, err := s.addrManager.FormatLocalAddress(endAddr)
	if err != nil {
		return fmt.Errorf("problem formatting address: %w", err)
	}

	response.EndIndex.Address = endAddress
	response.EndIndex.UTXO = endUTXOID.String()
	response.NumFetched = json.Uint64(len(utxos))
	response.Encoding = args.Encoding
	return nil
}

/*
 ******************************************************
 ******************* Get Subnets **********************
 ******************************************************
 */

// APISubnet is a representation of a subnet used in API calls
type APISubnet struct {
	// ID of the subnet
	ID ids.ID `json:"id"`

	// Each element of [ControlKeys] the address of a public key.
	// A transaction to add a validator to this subnet requires
	// signatures from [Threshold] of these keys to be valid.
	ControlKeys []string    `json:"controlKeys"`
	Threshold   json.Uint32 `json:"threshold"`
}

// GetSubnetsArgs are the arguments to GetSubnet
type GetSubnetsArgs struct {
	// IDs of the subnets to retrieve information about
	// If omitted, gets all subnets
	IDs []ids.ID `json:"ids"`
}

// GetSubnetsResponse is the response from calling GetSubnets
type GetSubnetsResponse struct {
	// Each element is a subnet that exists
	// Null if there are no subnets other than the primary network
	Subnets []APISubnet `json:"subnets"`
}

// GetSubnets returns the subnets whose ID are in [args.IDs]
// The response will include the primary network
func (s *Service) GetSubnets(_ *http.Request, args *GetSubnetsArgs, response *GetSubnetsResponse) error {
	s.vm.ctx.Log.Debug("deprecated API called",
		zap.String("service", "platform"),
		zap.String("method", "getSubnets"),
	)

	s.vm.ctx.Lock.Lock()
	defer s.vm.ctx.Lock.Unlock()

	getAll := len(args.IDs) == 0
	if getAll {
		subnets, err := s.vm.state.GetSubnets() // all subnets
		if err != nil {
			return fmt.Errorf("error getting subnets from database: %w", err)
		}

		response.Subnets = make([]APISubnet, len(subnets)+1)
		for i, subnet := range subnets {
			subnetID := subnet.ID()
			if _, err := s.vm.state.GetSubnetTransformation(subnetID); err == nil {
				response.Subnets[i] = APISubnet{
					ID:          subnetID,
					ControlKeys: []string{},
					Threshold:   json.Uint32(0),
				}
				continue
			}

			unsignedTx := subnet.Unsigned.(*txs.CreateSubnetTx)
			owner := unsignedTx.Owner.(*secp256k1fx.OutputOwners)
			controlAddrs := []string{}
			for _, controlKeyID := range owner.Addrs {
				addr, err := s.addrManager.FormatLocalAddress(controlKeyID)
				if err != nil {
					return fmt.Errorf("problem formatting address: %w", err)
				}
				controlAddrs = append(controlAddrs, addr)
			}
			response.Subnets[i] = APISubnet{
				ID:          subnetID,
				ControlKeys: controlAddrs,
				Threshold:   json.Uint32(owner.Threshold),
			}
		}
		// Include primary network
		response.Subnets[len(subnets)] = APISubnet{
			ID:          constants.PrimaryNetworkID,
			ControlKeys: []string{},
			Threshold:   json.Uint32(0),
		}
		return nil
	}

	subnetSet := set.NewSet[ids.ID](len(args.IDs))
	for _, subnetID := range args.IDs {
		if subnetSet.Contains(subnetID) {
			continue
		}
		subnetSet.Add(subnetID)

		if subnetID == constants.PrimaryNetworkID {
			response.Subnets = append(response.Subnets,
				APISubnet{
					ID:          constants.PrimaryNetworkID,
					ControlKeys: []string{},
					Threshold:   json.Uint32(0),
				},
			)
			continue
		}

		if _, err := s.vm.state.GetSubnetTransformation(subnetID); err == nil {
			response.Subnets = append(response.Subnets, APISubnet{
				ID:          subnetID,
				ControlKeys: []string{},
				Threshold:   json.Uint32(0),
			})
			continue
		}

		subnetOwner, err := s.vm.state.GetSubnetOwner(subnetID)
		if err == database.ErrNotFound {
			continue
		}
		if err != nil {
			return err
		}

		owner, ok := subnetOwner.(*secp256k1fx.OutputOwners)
		if !ok {
			return fmt.Errorf("expected *secp256k1fx.OutputOwners but got %T", subnetOwner)
		}

		controlAddrs := make([]string, len(owner.Addrs))
		for i, controlKeyID := range owner.Addrs {
			addr, err := s.addrManager.FormatLocalAddress(controlKeyID)
			if err != nil {
				return fmt.Errorf("problem formatting address: %w", err)
			}
			controlAddrs[i] = addr
		}

		response.Subnets = append(response.Subnets, APISubnet{
			ID:          subnetID,
			ControlKeys: controlAddrs,
			Threshold:   json.Uint32(owner.Threshold),
		})
	}
	return nil
}

// GetStakingAssetIDArgs are the arguments to GetStakingAssetID
type GetStakingAssetIDArgs struct {
	SubnetID ids.ID `json:"subnetID"`
}

// GetStakingAssetIDResponse is the response from calling GetStakingAssetID
type GetStakingAssetIDResponse struct {
	AssetID ids.ID `json:"assetID"`
}

// GetStakingAssetID returns the assetID of the token used to stake on the
// provided subnet
func (s *Service) GetStakingAssetID(_ *http.Request, args *GetStakingAssetIDArgs, response *GetStakingAssetIDResponse) error {
	s.vm.ctx.Log.Debug("API called",
		zap.String("service", "platform"),
		zap.String("method", "getStakingAssetID"),
	)

	if args.SubnetID == constants.PrimaryNetworkID {
		response.AssetID = s.vm.ctx.AVAXAssetID
		return nil
	}

	s.vm.ctx.Lock.Lock()
	defer s.vm.ctx.Lock.Unlock()

	transformSubnetIntf, err := s.vm.state.GetSubnetTransformation(args.SubnetID)
	if err != nil {
		return fmt.Errorf(
			"failed fetching subnet transformation for %s: %w",
			args.SubnetID,
			err,
		)
	}
	transformSubnet, ok := transformSubnetIntf.Unsigned.(*txs.TransformSubnetTx)
	if !ok {
		return fmt.Errorf(
			"unexpected subnet transformation tx type fetched %T",
			transformSubnetIntf.Unsigned,
		)
	}

	response.AssetID = transformSubnet.AssetID
	return nil
}

/*
 ******************************************************
 **************** Get/Sample Validators ***************
 ******************************************************
 */

// GetCurrentValidatorsArgs are the arguments for calling GetCurrentValidators
type GetCurrentValidatorsArgs struct {
	// Subnet we're listing the validators of
	// If omitted, defaults to primary network
	SubnetID ids.ID `json:"subnetID"`
	// NodeIDs of validators to request. If [NodeIDs]
	// is empty, it fetches all current validators. If
	// some nodeIDs are not currently validators, they
	// will be omitted from the response.
	NodeIDs []ids.NodeID `json:"nodeIDs"`
}

// GetCurrentValidatorsReply are the results from calling GetCurrentValidators.
// Each validator contains a list of delegators to itself.
type GetCurrentValidatorsReply struct {
	Validators []interface{} `json:"validators"`
}

func (s *Service) loadStakerTxAttributes(txID ids.ID) (*stakerAttributes, error) {
	// Lookup tx from the cache first.
	attr, found := s.stakerAttributesCache.Get(txID)
	if found {
		return attr, nil
	}

	// Tx not available in cache; pull it from disk and populate the cache.
	tx, _, err := s.vm.state.GetTx(txID)
	if err != nil {
		return nil, err
	}

	switch stakerTx := tx.Unsigned.(type) {
	case txs.ValidatorTx:
		var pop *signer.ProofOfPossession
		if staker, ok := stakerTx.(*txs.AddPermissionlessValidatorTx); ok {
			if s, ok := staker.Signer.(*signer.ProofOfPossession); ok {
				pop = s
			}
		}

		attr = &stakerAttributes{
			shares:                 stakerTx.Shares(),
			validationRewardsOwner: stakerTx.ValidationRewardsOwner(),
			delegationRewardsOwner: stakerTx.DelegationRewardsOwner(),
			proofOfPossession:      pop,
		}

	case txs.DelegatorTx:
		attr = &stakerAttributes{
			rewardsOwner: stakerTx.RewardsOwner(),
		}

	default:
		return nil, fmt.Errorf("unexpected staker tx type %T", tx.Unsigned)
	}

	s.stakerAttributesCache.Put(txID, attr)
	return attr, nil
}

// GetCurrentValidators returns the current validators. If a single nodeID
// is provided, full delegators information is also returned. Otherwise only
// delegators' number and total weight is returned.
func (s *Service) GetCurrentValidators(_ *http.Request, args *GetCurrentValidatorsArgs, reply *GetCurrentValidatorsReply) error {
	s.vm.ctx.Log.Debug("API called",
		zap.String("service", "platform"),
		zap.String("method", "getCurrentValidators"),
	)

	reply.Validators = []interface{}{}

	// Validator's node ID as string --> Delegators to them
	vdrToDelegators := map[ids.NodeID][]platformapi.PrimaryDelegator{}

	// Create set of nodeIDs
	nodeIDs := set.Of(args.NodeIDs...)

	s.vm.ctx.Lock.Lock()
	defer s.vm.ctx.Lock.Unlock()

	numNodeIDs := nodeIDs.Len()
	targetStakers := make([]*state.Staker, 0, numNodeIDs)
	if numNodeIDs == 0 { // Include all nodes
		currentStakerIterator, err := s.vm.state.GetCurrentStakerIterator()
		if err != nil {
			return err
		}
		// TODO: avoid iterating over delegators here.
		for currentStakerIterator.Next() {
			staker := currentStakerIterator.Value()
			if args.SubnetID != staker.SubnetID {
				continue
			}
			targetStakers = append(targetStakers, staker)
		}
		currentStakerIterator.Release()
	} else {
		for nodeID := range nodeIDs {
			staker, err := s.vm.state.GetCurrentValidator(args.SubnetID, nodeID)
			switch err {
			case nil:
			case database.ErrNotFound:
				// nothing to do, continue
				continue
			default:
				return err
			}
			targetStakers = append(targetStakers, staker)

			// TODO: avoid iterating over delegators when numNodeIDs > 1.
			delegatorsIt, err := s.vm.state.GetCurrentDelegatorIterator(args.SubnetID, nodeID)
			if err != nil {
				return err
			}
			for delegatorsIt.Next() {
				staker := delegatorsIt.Value()
				targetStakers = append(targetStakers, staker)
			}
			delegatorsIt.Release()
		}
	}

	for _, currentStaker := range targetStakers {
		nodeID := currentStaker.NodeID
		weight := json.Uint64(currentStaker.Weight)
		apiStaker := platformapi.Staker{
			TxID:        currentStaker.TxID,
			StartTime:   json.Uint64(currentStaker.StartTime.Unix()),
			EndTime:     json.Uint64(currentStaker.EndTime.Unix()),
			Weight:      weight,
			StakeAmount: &weight,
			NodeID:      nodeID,
		}
		potentialReward := json.Uint64(currentStaker.PotentialReward)

		delegateeReward, err := s.vm.state.GetDelegateeReward(currentStaker.SubnetID, currentStaker.NodeID)
		if err != nil {
			return err
		}
		jsonDelegateeReward := json.Uint64(delegateeReward)

		switch currentStaker.Priority {
		case txs.PrimaryNetworkValidatorCurrentPriority, txs.SubnetPermissionlessValidatorCurrentPriority:
			attr, err := s.loadStakerTxAttributes(currentStaker.TxID)
			if err != nil {
				return err
			}

			shares := attr.shares
			delegationFee := json.Float32(100 * float32(shares) / float32(reward.PercentDenominator))

			uptime, err := s.getAPIUptime(currentStaker)
			if err != nil {
				return err
			}

			connected := s.vm.uptimeManager.IsConnected(nodeID, args.SubnetID)
			var (
				validationRewardOwner *platformapi.Owner
				delegationRewardOwner *platformapi.Owner
			)
			validationOwner, ok := attr.validationRewardsOwner.(*secp256k1fx.OutputOwners)
			if ok {
				validationRewardOwner, err = s.getAPIOwner(validationOwner)
				if err != nil {
					return err
				}
			}
			delegationOwner, ok := attr.delegationRewardsOwner.(*secp256k1fx.OutputOwners)
			if ok {
				delegationRewardOwner, err = s.getAPIOwner(delegationOwner)
				if err != nil {
					return err
				}
			}

			vdr := platformapi.PermissionlessValidator{
				Staker:                 apiStaker,
				Uptime:                 uptime,
				Connected:              connected,
				PotentialReward:        &potentialReward,
				AccruedDelegateeReward: &jsonDelegateeReward,
				RewardOwner:            validationRewardOwner,
				ValidationRewardOwner:  validationRewardOwner,
				DelegationRewardOwner:  delegationRewardOwner,
				DelegationFee:          delegationFee,
				Signer:                 attr.proofOfPossession,
			}
			reply.Validators = append(reply.Validators, vdr)

		case txs.PrimaryNetworkDelegatorCurrentPriority, txs.SubnetPermissionlessDelegatorCurrentPriority:
			var rewardOwner *platformapi.Owner
			// If we are handling multiple nodeIDs, we don't return the
			// delegator information.
			if numNodeIDs == 1 {
				attr, err := s.loadStakerTxAttributes(currentStaker.TxID)
				if err != nil {
					return err
				}
				owner, ok := attr.rewardsOwner.(*secp256k1fx.OutputOwners)
				if ok {
					rewardOwner, err = s.getAPIOwner(owner)
					if err != nil {
						return err
					}
				}
			}

			delegator := platformapi.PrimaryDelegator{
				Staker:          apiStaker,
				RewardOwner:     rewardOwner,
				PotentialReward: &potentialReward,
			}
			vdrToDelegators[delegator.NodeID] = append(vdrToDelegators[delegator.NodeID], delegator)

		case txs.SubnetPermissionedValidatorCurrentPriority:
			uptime, err := s.getAPIUptime(currentStaker)
			if err != nil {
				return err
			}
			connected := s.vm.uptimeManager.IsConnected(nodeID, args.SubnetID)
			reply.Validators = append(reply.Validators, platformapi.PermissionedValidator{
				Staker:    apiStaker,
				Connected: connected,
				Uptime:    uptime,
			})

		default:
			return fmt.Errorf("unexpected staker priority %d", currentStaker.Priority)
		}
	}

	// handle delegators' information
	for i, vdrIntf := range reply.Validators {
		vdr, ok := vdrIntf.(platformapi.PermissionlessValidator)
		if !ok {
			continue
		}
		delegators, ok := vdrToDelegators[vdr.NodeID]
		if !ok {
			// If we are expected to populate the delegators field, we should
			// always return a non-nil value.
			delegators = []platformapi.PrimaryDelegator{}
		}
		delegatorCount := json.Uint64(len(delegators))
		delegatorWeight := json.Uint64(0)
		for _, d := range delegators {
			delegatorWeight += d.Weight
		}

		vdr.DelegatorCount = &delegatorCount
		vdr.DelegatorWeight = &delegatorWeight

		if numNodeIDs == 1 {
			// queried a specific validator, load all of its delegators
			vdr.Delegators = &delegators
		}
		reply.Validators[i] = vdr
	}

	return nil
}

// GetPendingValidatorsArgs are the arguments for calling GetPendingValidators
type GetPendingValidatorsArgs struct {
	// Subnet we're getting the pending validators of
	// If omitted, defaults to primary network
	SubnetID ids.ID `json:"subnetID"`
	// NodeIDs of validators to request. If [NodeIDs]
	// is empty, it fetches all pending validators. If
	// some requested nodeIDs are not pending validators,
	// they are omitted from the response.
	NodeIDs []ids.NodeID `json:"nodeIDs"`
}

// GetPendingValidatorsReply are the results from calling GetPendingValidators.
type GetPendingValidatorsReply struct {
	Validators []interface{} `json:"validators"`
	Delegators []interface{} `json:"delegators"`
}

// GetPendingValidators returns the lists of pending validators and delegators.
func (s *Service) GetPendingValidators(_ *http.Request, args *GetPendingValidatorsArgs, reply *GetPendingValidatorsReply) error {
	s.vm.ctx.Log.Debug("API called",
		zap.String("service", "platform"),
		zap.String("method", "getPendingValidators"),
	)

	reply.Validators = []interface{}{}
	reply.Delegators = []interface{}{}

	// Create set of nodeIDs
	nodeIDs := set.Of(args.NodeIDs...)

	s.vm.ctx.Lock.Lock()
	defer s.vm.ctx.Lock.Unlock()

	numNodeIDs := nodeIDs.Len()
	targetStakers := make([]*state.Staker, 0, numNodeIDs)
	if numNodeIDs == 0 { // Include all nodes
		pendingStakerIterator, err := s.vm.state.GetPendingStakerIterator()
		if err != nil {
			return err
		}
		for pendingStakerIterator.Next() { // Iterates in order of increasing stop time
			staker := pendingStakerIterator.Value()
			if args.SubnetID != staker.SubnetID {
				continue
			}
			targetStakers = append(targetStakers, staker)
		}
		pendingStakerIterator.Release()
	} else {
		for nodeID := range nodeIDs {
			staker, err := s.vm.state.GetPendingValidator(args.SubnetID, nodeID)
			switch err {
			case nil:
			case database.ErrNotFound:
				// nothing to do, continue
				continue
			default:
				return err
			}
			targetStakers = append(targetStakers, staker)

			delegatorsIt, err := s.vm.state.GetPendingDelegatorIterator(args.SubnetID, nodeID)
			if err != nil {
				return err
			}
			for delegatorsIt.Next() {
				staker := delegatorsIt.Value()
				targetStakers = append(targetStakers, staker)
			}
			delegatorsIt.Release()
		}
	}

	for _, pendingStaker := range targetStakers {
		nodeID := pendingStaker.NodeID
		weight := json.Uint64(pendingStaker.Weight)
		apiStaker := platformapi.Staker{
			TxID:        pendingStaker.TxID,
			NodeID:      nodeID,
			StartTime:   json.Uint64(pendingStaker.StartTime.Unix()),
			EndTime:     json.Uint64(pendingStaker.EndTime.Unix()),
			Weight:      weight,
			StakeAmount: &weight,
		}

		switch pendingStaker.Priority {
		case txs.PrimaryNetworkValidatorPendingPriority, txs.SubnetPermissionlessValidatorPendingPriority:
			attr, err := s.loadStakerTxAttributes(pendingStaker.TxID)
			if err != nil {
				return err
			}

			shares := attr.shares
			delegationFee := json.Float32(100 * float32(shares) / float32(reward.PercentDenominator))

			connected := s.vm.uptimeManager.IsConnected(nodeID, args.SubnetID)
			vdr := platformapi.PermissionlessValidator{
				Staker:        apiStaker,
				DelegationFee: delegationFee,
				Connected:     connected,
				Signer:        attr.proofOfPossession,
			}
			reply.Validators = append(reply.Validators, vdr)

		case txs.PrimaryNetworkDelegatorApricotPendingPriority, txs.PrimaryNetworkDelegatorBanffPendingPriority, txs.SubnetPermissionlessDelegatorPendingPriority:
			reply.Delegators = append(reply.Delegators, apiStaker)

		case txs.SubnetPermissionedValidatorPendingPriority:
			connected := s.vm.uptimeManager.IsConnected(nodeID, args.SubnetID)
			reply.Validators = append(reply.Validators, platformapi.PermissionedValidator{
				Staker:    apiStaker,
				Connected: connected,
			})

		default:
			return fmt.Errorf("unexpected staker priority %d", pendingStaker.Priority)
		}
	}
	return nil
}

// GetCurrentSupplyArgs are the arguments for calling GetCurrentSupply
type GetCurrentSupplyArgs struct {
	SubnetID ids.ID `json:"subnetID"`
}

// GetCurrentSupplyReply are the results from calling GetCurrentSupply
type GetCurrentSupplyReply struct {
	Supply json.Uint64 `json:"supply"`
	Height json.Uint64 `json:"height"`
}

// GetCurrentSupply returns an upper bound on the supply of AVAX in the system
func (s *Service) GetCurrentSupply(r *http.Request, args *GetCurrentSupplyArgs, reply *GetCurrentSupplyReply) error {
	s.vm.ctx.Log.Debug("API called",
		zap.String("service", "platform"),
		zap.String("method", "getCurrentSupply"),
	)

	s.vm.ctx.Lock.Lock()
	defer s.vm.ctx.Lock.Unlock()

	supply, err := s.vm.state.GetCurrentSupply(args.SubnetID)
	if err != nil {
		return fmt.Errorf("fetching current supply failed: %w", err)
	}
	reply.Supply = json.Uint64(supply)

	ctx := r.Context()
	height, err := s.vm.GetCurrentHeight(ctx)
	if err != nil {
		return fmt.Errorf("fetching current height failed: %w", err)
	}
	reply.Height = json.Uint64(height)

	return nil
}

// SampleValidatorsArgs are the arguments for calling SampleValidators
type SampleValidatorsArgs struct {
	// Number of validators in the sample
	Size json.Uint16 `json:"size"`

	// ID of subnet to sample validators from
	// If omitted, defaults to the primary network
	SubnetID ids.ID `json:"subnetID"`
}

// SampleValidatorsReply are the results from calling Sample
type SampleValidatorsReply struct {
	Validators []ids.NodeID `json:"validators"`
}

// SampleValidators returns a sampling of the list of current validators
func (s *Service) SampleValidators(_ *http.Request, args *SampleValidatorsArgs, reply *SampleValidatorsReply) error {
	s.vm.ctx.Log.Debug("API called",
		zap.String("service", "platform"),
		zap.String("method", "sampleValidators"),
		zap.Uint16("size", uint16(args.Size)),
	)

	validators, ok := s.vm.Validators.Get(args.SubnetID)
	if !ok {
		return fmt.Errorf(
			"couldn't get validators of subnet %q. Is it being validated?",
			args.SubnetID,
		)
	}

	sample, err := validators.Sample(int(args.Size))
	if err != nil {
		return fmt.Errorf("sampling errored with %w", err)
	}

	if sample == nil {
		reply.Validators = []ids.NodeID{}
	} else {
		utils.Sort(sample)
		reply.Validators = sample
	}
	return nil
}

/*
 ******************************************************
 ************ Add Validators to Subnets ***************
 ******************************************************
 */

// AddValidatorArgs are the arguments to AddValidator
type AddValidatorArgs struct {
	// User, password, from addrs, change addr
	api.JSONSpendHeader
	platformapi.Staker
	// The address the staking reward, if applicable, will go to
	NodeOwnerAddress  string       `json:"nodeOwnerAddress"`
	RewardAddress     string       `json:"rewardAddress"`
	DelegationFeeRate json.Float32 `json:"delegationFeeRate"`
}

// AddValidator creates and signs and issues a transaction to add a validator to
// the primary network
func (s *Service) AddValidator(_ *http.Request, args *AddValidatorArgs, reply *api.JSONTxIDChangeAddr) error {
	s.vm.ctx.Log.Warn("deprecated API called",
		zap.String("service", "platform"),
		zap.String("method", "addValidator"),
	)

	now := s.vm.clock.Time()
	minAddStakerTime := now.Add(minAddStakerDelay)
	minAddStakerUnix := json.Uint64(minAddStakerTime.Unix())
	maxAddStakerTime := now.Add(executor.MaxFutureStartTime)
	maxAddStakerUnix := json.Uint64(maxAddStakerTime.Unix())

	if args.StartTime == 0 {
		args.StartTime = minAddStakerUnix
	}

	switch {
	case args.RewardAddress == "":
		return errNoRewardAddress
	case args.StartTime < minAddStakerUnix:
		return errStartTimeTooSoon
	case args.StartTime > maxAddStakerUnix:
		return errStartTimeTooLate
	case args.DelegationFeeRate < 0 || args.DelegationFeeRate > 100:
		return errInvalidDelegationRate
	}

	// Parse the node ID
	var nodeID ids.NodeID
	if args.NodeID == ids.EmptyNodeID { // If ID unspecified, use this node's ID
		nodeID = s.vm.ctx.NodeID
	} else {
		nodeID = args.NodeID
	}

	keys, err := s.getKeystoreKeys(&args.UserPass, &args.JSONFromAddrs)
	if err != nil {
		return err
	}

<<<<<<< HEAD
	// Parse the node owner address
	nodeOwnerAddress, err := avax.ParseServiceAddress(s.addrManager, args.NodeOwnerAddress)
=======
	// Parse the reward address
	rewardAddress, err := avax.ParseServiceAddress(s.addrManager, args.RewardAddress)
	if err != nil {
		return fmt.Errorf("problem while parsing reward address: %w", err)
	}

	s.vm.ctx.Lock.Lock()
	defer s.vm.ctx.Lock.Unlock()

	user, err := keystore.NewUserFromKeystore(s.vm.ctx.Keystore, args.Username, args.Password)
>>>>>>> 2d8222da
	if err != nil {
		return fmt.Errorf("problem while parsing node owner address: %w", err)
	}

	// Parse the reward address
	rewardAddress, err := avax.ParseServiceAddress(s.addrManager, args.RewardAddress)
	if err != nil {
		return fmt.Errorf("problem while parsing reward address: %w", err)
	}

	changeAddr := keys[0].PublicKey().Address() // By default, use a key controlled by the user
	if args.ChangeAddr != "" {
		changeAddr, err = avax.ParseServiceAddress(s.addrManager, args.ChangeAddr)
		if err != nil {
			return fmt.Errorf("couldn't parse changeAddr: %w", err)
		}
	}

	// TODO: Remove after StakeAmount is removed from [args].
	if args.StakeAmount != nil {
		args.Weight = *args.StakeAmount
	}

	// Create the transaction
	tx, err := s.vm.txBuilder.NewCaminoAddValidatorTx(
		uint64(args.Weight),                  // Stake amount
		uint64(args.StartTime),               // Start time
		uint64(args.EndTime),                 // End time
		nodeID,                               // Node ID
		nodeOwnerAddress,                     // node owner address
		rewardAddress,                        // Reward Address
		uint32(10000*args.DelegationFeeRate), // Shares
		keys,                                 // Keys providing the staked tokens
		changeAddr,
	)
	if err != nil {
		return fmt.Errorf("couldn't create tx: %w", err)
	}

	reply.TxID = tx.ID()
	reply.ChangeAddr, err = s.addrManager.FormatLocalAddress(changeAddr)

	errs := wrappers.Errs{}
	errs.Add(
		err,
		s.vm.Builder.AddUnverifiedTx(tx),
	)
	return errs.Err
}

// AddDelegatorArgs are the arguments to AddDelegator
type AddDelegatorArgs struct {
	// User, password, from addrs, change addr
	api.JSONSpendHeader
	platformapi.Staker
	RewardAddress string `json:"rewardAddress"`
}

// AddDelegator creates and signs and issues a transaction to add a delegator to
// the primary network
func (s *Service) AddDelegator(_ *http.Request, args *AddDelegatorArgs, reply *api.JSONTxIDChangeAddr) error {
	s.vm.ctx.Log.Warn("deprecated API called",
		zap.String("service", "platform"),
		zap.String("method", "addDelegator"),
	)

	now := s.vm.clock.Time()
	minAddStakerTime := now.Add(minAddStakerDelay)
	minAddStakerUnix := json.Uint64(minAddStakerTime.Unix())
	maxAddStakerTime := now.Add(executor.MaxFutureStartTime)
	maxAddStakerUnix := json.Uint64(maxAddStakerTime.Unix())

	if args.StartTime == 0 {
		args.StartTime = minAddStakerUnix
	}

	switch {
	case args.RewardAddress == "":
		return errNoRewardAddress
	case args.StartTime < minAddStakerUnix:
		return errStartTimeTooSoon
	case args.StartTime > maxAddStakerUnix:
		return errStartTimeTooLate
	}

	var nodeID ids.NodeID
	if args.NodeID == ids.EmptyNodeID { // If ID unspecified, use this node's ID
		nodeID = s.vm.ctx.NodeID
	} else {
		nodeID = args.NodeID
	}

	// Parse the reward address
	rewardAddress, err := avax.ParseServiceAddress(s.addrManager, args.RewardAddress)
	if err != nil {
		return fmt.Errorf("problem parsing 'rewardAddress': %w", err)
	}

	keys, err := s.getKeystoreKeys(&args.UserPass, &args.JSONFromAddrs)
	if err != nil {
		return err
	}

<<<<<<< HEAD
	changeAddr := keys[0].PublicKey().Address() // By default, use a key controlled by the user
=======
	s.vm.ctx.Lock.Lock()
	defer s.vm.ctx.Lock.Unlock()

	user, err := keystore.NewUserFromKeystore(s.vm.ctx.Keystore, args.Username, args.Password)
	if err != nil {
		return err
	}
	defer user.Close()

	privKeys, err := keystore.GetKeychain(user, fromAddrs)
	if err != nil {
		return fmt.Errorf("couldn't get addresses controlled by the user: %w", err)
	}

	// Parse the change address. Assumes that if the user has no keys,
	// this operation will fail so the change address can be anything.
	if len(privKeys.Keys) == 0 {
		return errNoKeys
	}
	changeAddr := privKeys.Keys[0].PublicKey().Address() // By default, use a key controlled by the user
>>>>>>> 2d8222da
	if args.ChangeAddr != "" {
		changeAddr, err = avax.ParseServiceAddress(s.addrManager, args.ChangeAddr)
		if err != nil {
			return fmt.Errorf("couldn't parse changeAddr: %w", err)
		}
	}

	// TODO: Remove after StakeAmount is removed from [args].
	if args.StakeAmount != nil {
		args.Weight = *args.StakeAmount
	}

	// Create the transaction
	tx, err := s.vm.txBuilder.NewAddDelegatorTx(
		uint64(args.Weight),    // Stake amount
		uint64(args.StartTime), // Start time
		uint64(args.EndTime),   // End time
		nodeID,                 // Node ID
		rewardAddress,          // Reward Address
		keys,                   // Private keys
		changeAddr,             // Change address
	)
	if err != nil {
		return fmt.Errorf("couldn't create tx: %w", err)
	}

	reply.TxID = tx.ID()
	reply.ChangeAddr, err = s.addrManager.FormatLocalAddress(changeAddr)

	errs := wrappers.Errs{}
	errs.Add(
		err,
		s.vm.Builder.AddUnverifiedTx(tx),
	)
	return errs.Err
}

// AddSubnetValidatorArgs are the arguments to AddSubnetValidator
type AddSubnetValidatorArgs struct {
	// User, password, from addrs, change addr
	api.JSONSpendHeader
	platformapi.Staker
	// ID of subnet to validate
	SubnetID string `json:"subnetID"`
}

// AddSubnetValidator creates and signs and issues a transaction to add a
// validator to a subnet other than the primary network
func (s *Service) AddSubnetValidator(_ *http.Request, args *AddSubnetValidatorArgs, response *api.JSONTxIDChangeAddr) error {
	s.vm.ctx.Log.Warn("deprecated API called",
		zap.String("service", "platform"),
		zap.String("method", "addSubnetValidator"),
	)

	now := s.vm.clock.Time()
	minAddStakerTime := now.Add(minAddStakerDelay)
	minAddStakerUnix := json.Uint64(minAddStakerTime.Unix())
	maxAddStakerTime := now.Add(executor.MaxFutureStartTime)
	maxAddStakerUnix := json.Uint64(maxAddStakerTime.Unix())

	if args.StartTime == 0 {
		args.StartTime = minAddStakerUnix
	}

	switch {
	case args.SubnetID == "":
		return errNoSubnetID
	case args.StartTime < minAddStakerUnix:
		return errStartTimeTooSoon
	case args.StartTime > maxAddStakerUnix:
		return errStartTimeTooLate
	}

	// Parse the subnet ID
	subnetID, err := ids.FromString(args.SubnetID)
	if err != nil {
		return fmt.Errorf("problem parsing subnetID %q: %w", args.SubnetID, err)
	}
	if subnetID == constants.PrimaryNetworkID {
		return errNamedSubnetCantBePrimary
	}

	keys, err := s.getKeystoreKeys(&args.UserPass, &args.JSONFromAddrs)
	if err != nil {
		return err
	}

<<<<<<< HEAD
	changeAddr := keys[0].PublicKey().Address() // By default, use a key controlled by the user
=======
	s.vm.ctx.Lock.Lock()
	defer s.vm.ctx.Lock.Unlock()

	user, err := keystore.NewUserFromKeystore(s.vm.ctx.Keystore, args.Username, args.Password)
	if err != nil {
		return err
	}
	defer user.Close()

	keys, err := keystore.GetKeychain(user, fromAddrs)
	if err != nil {
		return fmt.Errorf("couldn't get addresses controlled by the user: %w", err)
	}

	// Parse the change address.
	if len(keys.Keys) == 0 {
		return errNoKeys
	}
	changeAddr := keys.Keys[0].PublicKey().Address() // By default, use a key controlled by the user
>>>>>>> 2d8222da
	if args.ChangeAddr != "" {
		changeAddr, err = avax.ParseServiceAddress(s.addrManager, args.ChangeAddr)
		if err != nil {
			return fmt.Errorf("couldn't parse changeAddr: %w", err)
		}
	}

	// TODO: Remove after StakeAmount is removed from [args].
	if args.StakeAmount != nil {
		args.Weight = *args.StakeAmount
	}

	// Create the transaction
	tx, err := s.vm.txBuilder.NewAddSubnetValidatorTx(
		uint64(args.Weight),    // Stake amount
		uint64(args.StartTime), // Start time
		uint64(args.EndTime),   // End time
		args.NodeID,            // Node ID
		subnetID,               // Subnet ID
		keys,
		changeAddr,
	)
	if err != nil {
		return fmt.Errorf("couldn't create tx: %w", err)
	}

	response.TxID = tx.ID()
	response.ChangeAddr, err = s.addrManager.FormatLocalAddress(changeAddr)

	errs := wrappers.Errs{}
	errs.Add(
		err,
		s.vm.Builder.AddUnverifiedTx(tx),
	)
	return errs.Err
}

// CreateSubnetArgs are the arguments to CreateSubnet
type CreateSubnetArgs struct {
	// User, password, from addrs, change addr
	api.JSONSpendHeader
	// The ID member of APISubnet is ignored
	APISubnet
}

// CreateSubnet creates and signs and issues a transaction to create a new
// subnet
func (s *Service) CreateSubnet(_ *http.Request, args *CreateSubnetArgs, response *api.JSONTxIDChangeAddr) error {
	s.vm.ctx.Log.Warn("deprecated API called",
		zap.String("service", "platform"),
		zap.String("method", "createSubnet"),
	)

	// Parse the control keys
	controlKeys, err := avax.ParseServiceAddresses(s.addrManager, args.ControlKeys)
	if err != nil {
		return err
	}

	keys, err := s.getKeystoreKeys(&args.UserPass, &args.JSONFromAddrs)
	if err != nil {
		return err
	}

<<<<<<< HEAD
	changeAddr := keys[0].PublicKey().Address() // By default, use a key controlled by the user
=======
	s.vm.ctx.Lock.Lock()
	defer s.vm.ctx.Lock.Unlock()

	user, err := keystore.NewUserFromKeystore(s.vm.ctx.Keystore, args.Username, args.Password)
	if err != nil {
		return err
	}
	defer user.Close()

	privKeys, err := keystore.GetKeychain(user, fromAddrs)
	if err != nil {
		return fmt.Errorf("couldn't get addresses controlled by the user: %w", err)
	}

	// Parse the change address. Assumes that if the user has no keys,
	// this operation will fail so the change address can be anything.
	if len(privKeys.Keys) == 0 {
		return errNoKeys
	}
	changeAddr := privKeys.Keys[0].PublicKey().Address() // By default, use a key controlled by the user
>>>>>>> 2d8222da
	if args.ChangeAddr != "" {
		changeAddr, err = avax.ParseServiceAddress(s.addrManager, args.ChangeAddr)
		if err != nil {
			return fmt.Errorf("couldn't parse changeAddr: %w", err)
		}
	}

	// Create the transaction
	tx, err := s.vm.txBuilder.NewCreateSubnetTx(
		uint32(args.Threshold), // Threshold
		controlKeys.List(),     // Control Addresses
		keys,                   // Private keys
		changeAddr,
	)
	if err != nil {
		return fmt.Errorf("couldn't create tx: %w", err)
	}

	response.TxID = tx.ID()
	response.ChangeAddr, err = s.addrManager.FormatLocalAddress(changeAddr)

	errs := wrappers.Errs{}
	errs.Add(
		err,
		s.vm.Builder.AddUnverifiedTx(tx),
	)
	return errs.Err
}

// ExportAVAXArgs are the arguments to ExportAVAX
type ExportAVAXArgs struct {
	// User, password, from addrs, change addr
	api.JSONSpendHeader

	// Amount of AVAX to send
	Amount json.Uint64 `json:"amount"`

	// Chain the funds are going to. Optional. Used if To address does not include the chainID.
	TargetChain string `json:"targetChain"`

	// ID of the address that will receive the AVAX. This address may include the
	// chainID, which is used to determine what the destination chain is.
	To string `json:"to"`
}

// ExportAVAX exports AVAX from the P-Chain to the X-Chain
// It must be imported on the X-Chain to complete the transfer
func (s *Service) ExportAVAX(_ *http.Request, args *ExportAVAXArgs, response *api.JSONTxIDChangeAddr) error {
	s.vm.ctx.Log.Warn("deprecated API called",
		zap.String("service", "platform"),
		zap.String("method", "exportAVAX"),
	)

	if args.Amount == 0 {
		return errNoAmount
	}

	// Get the chainID and parse the to address
	chainID, to, err := s.addrManager.ParseAddress(args.To)
	if err != nil {
		chainID, err = s.vm.ctx.BCLookup.Lookup(args.TargetChain)
		if err != nil {
			return err
		}
		to, err = ids.ShortFromString(args.To)
		if err != nil {
			return err
		}
	}

	keys, err := s.getKeystoreKeys(&args.UserPass, &args.JSONFromAddrs)
	if err != nil {
		return err
	}

<<<<<<< HEAD
	changeAddr := keys[0].PublicKey().Address() // By default, use a key controlled by the user
=======
	s.vm.ctx.Lock.Lock()
	defer s.vm.ctx.Lock.Unlock()

	user, err := keystore.NewUserFromKeystore(s.vm.ctx.Keystore, args.Username, args.Password)
	if err != nil {
		return err
	}
	defer user.Close()

	privKeys, err := keystore.GetKeychain(user, fromAddrs)
	if err != nil {
		return fmt.Errorf("couldn't get addresses controlled by the user: %w", err)
	}

	// Parse the change address. Assumes that if the user has no keys,
	// this operation will fail so the change address can be anything.
	if len(privKeys.Keys) == 0 {
		return errNoKeys
	}
	changeAddr := privKeys.Keys[0].PublicKey().Address() // By default, use a key controlled by the user
>>>>>>> 2d8222da
	if args.ChangeAddr != "" {
		changeAddr, err = avax.ParseServiceAddress(s.addrManager, args.ChangeAddr)
		if err != nil {
			return fmt.Errorf("couldn't parse changeAddr: %w", err)
		}
	}

	// Create the transaction
	tx, err := s.vm.txBuilder.NewExportTx(
		uint64(args.Amount), // Amount
		chainID,             // ID of the chain to send the funds to
		to,                  // Address
		keys,                // Private keys
		changeAddr,          // Change address
	)
	if err != nil {
		return fmt.Errorf("couldn't create tx: %w", err)
	}

	response.TxID = tx.ID()
	response.ChangeAddr, err = s.addrManager.FormatLocalAddress(changeAddr)

	errs := wrappers.Errs{}
	errs.Add(
		err,
		s.vm.Builder.AddUnverifiedTx(tx),
	)
	return errs.Err
}

// ImportAVAXArgs are the arguments to ImportAVAX
type ImportAVAXArgs struct {
	// User, password, from addrs, change addr
	api.JSONSpendHeader

	// Chain the funds are coming from
	SourceChain string `json:"sourceChain"`

	// The address that will receive the imported funds
	To string `json:"to"`
}

// ImportAVAX issues a transaction to import AVAX from the X-chain. The AVAX
// must have already been exported from the X-Chain.
func (s *Service) ImportAVAX(_ *http.Request, args *ImportAVAXArgs, response *api.JSONTxIDChangeAddr) error {
	s.vm.ctx.Log.Warn("deprecated API called",
		zap.String("service", "platform"),
		zap.String("method", "importAVAX"),
	)

	// Parse the sourceCHain
	chainID, err := s.vm.ctx.BCLookup.Lookup(args.SourceChain)
	if err != nil {
		return fmt.Errorf("problem parsing chainID %q: %w", args.SourceChain, err)
	}

	// Parse the to address
	to, err := avax.ParseServiceAddress(s.addrManager, args.To)
	if err != nil { // Parse address
		return fmt.Errorf("couldn't parse argument 'to' to an address: %w", err)
	}

	keys, err := s.getKeystoreKeys(&args.UserPass, &args.JSONFromAddrs)
	if err != nil {
		return err
	}

<<<<<<< HEAD
	changeAddr := keys[0].PublicKey().Address() // By default, use a key controlled by the user
=======
	s.vm.ctx.Lock.Lock()
	defer s.vm.ctx.Lock.Unlock()

	user, err := keystore.NewUserFromKeystore(s.vm.ctx.Keystore, args.Username, args.Password)
	if err != nil {
		return err
	}
	defer user.Close()

	privKeys, err := keystore.GetKeychain(user, fromAddrs)
	if err != nil { // Get keys
		return fmt.Errorf("couldn't get keys controlled by the user: %w", err)
	}

	// Parse the change address. Assumes that if the user has no keys,
	// this operation will fail so the change address can be anything.
	if len(privKeys.Keys) == 0 {
		return errNoKeys
	}
	changeAddr := privKeys.Keys[0].PublicKey().Address() // By default, use a key controlled by the user
>>>>>>> 2d8222da
	if args.ChangeAddr != "" {
		changeAddr, err = avax.ParseServiceAddress(s.addrManager, args.ChangeAddr)
		if err != nil {
			return fmt.Errorf("couldn't parse changeAddr: %w", err)
		}
	}

	tx, err := s.vm.txBuilder.NewImportTx(
		chainID,
		to,
		keys,
		changeAddr,
	)
	if err != nil {
		return err
	}

	response.TxID = tx.ID()
	response.ChangeAddr, err = s.addrManager.FormatLocalAddress(changeAddr)

	errs := wrappers.Errs{}
	errs.Add(
		err,
		s.vm.Builder.AddUnverifiedTx(tx),
	)
	return errs.Err
}

/*
 ******************************************************
 ******** Create/get status of a blockchain ***********
 ******************************************************
 */

// CreateBlockchainArgs is the arguments for calling CreateBlockchain
type CreateBlockchainArgs struct {
	// User, password, from addrs, change addr
	api.JSONSpendHeader
	// ID of Subnet that validates the new blockchain
	SubnetID ids.ID `json:"subnetID"`
	// ID of the VM the new blockchain is running
	VMID string `json:"vmID"`
	// IDs of the FXs the VM is running
	FxIDs []string `json:"fxIDs"`
	// Human-readable name for the new blockchain, not necessarily unique
	Name string `json:"name"`
	// Genesis state of the blockchain being created
	GenesisData string `json:"genesisData"`
	// Encoding format to use for genesis data
	Encoding formatting.Encoding `json:"encoding"`
}

// CreateBlockchain issues a transaction to create a new blockchain
func (s *Service) CreateBlockchain(_ *http.Request, args *CreateBlockchainArgs, response *api.JSONTxIDChangeAddr) error {
	s.vm.ctx.Log.Warn("deprecated API called",
		zap.String("service", "platform"),
		zap.String("method", "createBlockchain"),
	)

	switch {
	case args.Name == "":
		return errMissingName
	case args.VMID == "":
		return errMissingVMID
	}

	genesisBytes, err := formatting.Decode(args.Encoding, args.GenesisData)
	if err != nil {
		return fmt.Errorf("problem parsing genesis data: %w", err)
	}

	vmID, err := s.vm.Chains.LookupVM(args.VMID)
	if err != nil {
		return fmt.Errorf("no VM with ID '%s' found", args.VMID)
	}

	fxIDs := []ids.ID(nil)
	for _, fxIDStr := range args.FxIDs {
		fxID, err := s.vm.Chains.LookupVM(fxIDStr)
		if err != nil {
			return fmt.Errorf("no FX with ID '%s' found", fxIDStr)
		}
		fxIDs = append(fxIDs, fxID)
	}
	// If creating AVM instance, use secp256k1fx
	// TODO: Document FXs and have user specify them in API call
	fxIDsSet := set.Of(fxIDs...)
	if vmID == constants.AVMID && !fxIDsSet.Contains(secp256k1fx.ID) {
		fxIDs = append(fxIDs, secp256k1fx.ID)
	}

	if args.SubnetID == constants.PrimaryNetworkID {
		return txs.ErrCantValidatePrimaryNetwork
	}

	keys, err := s.getKeystoreKeys(&args.UserPass, &args.JSONFromAddrs)
	if err != nil {
		return err
	}

<<<<<<< HEAD
	changeAddr := keys[0].PublicKey().Address() // By default, use a key controlled by the user
=======
	s.vm.ctx.Lock.Lock()
	defer s.vm.ctx.Lock.Unlock()

	user, err := keystore.NewUserFromKeystore(s.vm.ctx.Keystore, args.Username, args.Password)
	if err != nil {
		return err
	}
	defer user.Close()

	keys, err := keystore.GetKeychain(user, fromAddrs)
	if err != nil {
		return fmt.Errorf("couldn't get addresses controlled by the user: %w", err)
	}

	// Parse the change address. Assumes that if the user has no keys,
	// this operation will fail so the change address can be anything.
	if len(keys.Keys) == 0 {
		return errNoKeys
	}
	changeAddr := keys.Keys[0].PublicKey().Address() // By default, use a key controlled by the user
>>>>>>> 2d8222da
	if args.ChangeAddr != "" {
		changeAddr, err = avax.ParseServiceAddress(s.addrManager, args.ChangeAddr)
		if err != nil {
			return fmt.Errorf("couldn't parse changeAddr: %w", err)
		}
	}

	// Create the transaction
	tx, err := s.vm.txBuilder.NewCreateChainTx(
		args.SubnetID,
		genesisBytes,
		vmID,
		fxIDs,
		args.Name,
		keys,
		changeAddr, // Change address
	)
	if err != nil {
		return fmt.Errorf("couldn't create tx: %w", err)
	}

	response.TxID = tx.ID()
	response.ChangeAddr, err = s.addrManager.FormatLocalAddress(changeAddr)

	errs := wrappers.Errs{}
	errs.Add(
		err,
		s.vm.Builder.AddUnverifiedTx(tx),
	)
	return errs.Err
}

// GetBlockchainStatusArgs is the arguments for calling GetBlockchainStatus
// [BlockchainID] is the ID of or an alias of the blockchain to get the status of.
type GetBlockchainStatusArgs struct {
	BlockchainID string `json:"blockchainID"`
}

// GetBlockchainStatusReply is the reply from calling GetBlockchainStatus
// [Status] is the blockchain's status.
type GetBlockchainStatusReply struct {
	Status status.BlockchainStatus `json:"status"`
}

// GetBlockchainStatus gets the status of a blockchain with the ID [args.BlockchainID].
func (s *Service) GetBlockchainStatus(r *http.Request, args *GetBlockchainStatusArgs, reply *GetBlockchainStatusReply) error {
	s.vm.ctx.Log.Debug("API called",
		zap.String("service", "platform"),
		zap.String("method", "getBlockchainStatus"),
	)

	if args.BlockchainID == "" {
		return errMissingBlockchainID
	}

	s.vm.ctx.Lock.Lock()
	defer s.vm.ctx.Lock.Unlock()

	// if its aliased then vm created this chain.
	if aliasedID, err := s.vm.Chains.Lookup(args.BlockchainID); err == nil {
		if s.nodeValidates(aliasedID) {
			reply.Status = status.Validating
			return nil
		}

		reply.Status = status.Syncing
		return nil
	}

	blockchainID, err := ids.FromString(args.BlockchainID)
	if err != nil {
		return fmt.Errorf("problem parsing blockchainID %q: %w", args.BlockchainID, err)
	}

	ctx := r.Context()
	lastAcceptedID, err := s.vm.LastAccepted(ctx)
	if err != nil {
		return fmt.Errorf("problem loading last accepted ID: %w", err)
	}

	exists, err := s.chainExists(ctx, lastAcceptedID, blockchainID)
	if err != nil {
		return fmt.Errorf("problem looking up blockchain: %w", err)
	}
	if exists {
		reply.Status = status.Created
		return nil
	}

	preferredBlk, err := s.vm.Preferred()
	if err != nil {
		return fmt.Errorf("could not retrieve preferred block, err %w", err)
	}
	preferred, err := s.chainExists(ctx, preferredBlk.ID(), blockchainID)
	if err != nil {
		return fmt.Errorf("problem looking up blockchain: %w", err)
	}
	if preferred {
		reply.Status = status.Preferred
	} else {
		reply.Status = status.UnknownChain
	}
	return nil
}

func (s *Service) nodeValidates(blockchainID ids.ID) bool {
	chainTx, _, err := s.vm.state.GetTx(blockchainID)
	if err != nil {
		return false
	}

	chain, ok := chainTx.Unsigned.(*txs.CreateChainTx)
	if !ok {
		return false
	}

	validators, ok := s.vm.Validators.Get(chain.SubnetID)
	if !ok {
		return false
	}

	return validators.Contains(s.vm.ctx.NodeID)
}

func (s *Service) chainExists(ctx context.Context, blockID ids.ID, chainID ids.ID) (bool, error) {
	state, ok := s.vm.manager.GetState(blockID)
	if !ok {
		block, err := s.vm.GetBlock(ctx, blockID)
		if err != nil {
			return false, err
		}
		state, ok = s.vm.manager.GetState(block.Parent())
		if !ok {
			return false, errMissingDecisionBlock
		}
	}

	tx, _, err := state.GetTx(chainID)
	if err == database.ErrNotFound {
		return false, nil
	}
	if err != nil {
		return false, err
	}
	_, ok = tx.Unsigned.(*txs.CreateChainTx)
	return ok, nil
}

// ValidatedByArgs is the arguments for calling ValidatedBy
type ValidatedByArgs struct {
	// ValidatedBy returns the ID of the Subnet validating the blockchain with this ID
	BlockchainID ids.ID `json:"blockchainID"`
}

// ValidatedByResponse is the reply from calling ValidatedBy
type ValidatedByResponse struct {
	// ID of the Subnet validating the specified blockchain
	SubnetID ids.ID `json:"subnetID"`
}

// ValidatedBy returns the ID of the Subnet that validates [args.BlockchainID]
func (s *Service) ValidatedBy(r *http.Request, args *ValidatedByArgs, response *ValidatedByResponse) error {
	s.vm.ctx.Log.Debug("API called",
		zap.String("service", "platform"),
		zap.String("method", "validatedBy"),
	)

	s.vm.ctx.Lock.Lock()
	defer s.vm.ctx.Lock.Unlock()

	var err error
	ctx := r.Context()
	response.SubnetID, err = s.vm.GetSubnetID(ctx, args.BlockchainID)
	return err
}

// ValidatesArgs are the arguments to Validates
type ValidatesArgs struct {
	SubnetID ids.ID `json:"subnetID"`
}

// ValidatesResponse is the response from calling Validates
type ValidatesResponse struct {
	BlockchainIDs []ids.ID `json:"blockchainIDs"`
}

// Validates returns the IDs of the blockchains validated by [args.SubnetID]
func (s *Service) Validates(_ *http.Request, args *ValidatesArgs, response *ValidatesResponse) error {
	s.vm.ctx.Log.Debug("API called",
		zap.String("service", "platform"),
		zap.String("method", "validates"),
	)

	s.vm.ctx.Lock.Lock()
	defer s.vm.ctx.Lock.Unlock()

	if args.SubnetID != constants.PrimaryNetworkID {
		subnetTx, _, err := s.vm.state.GetTx(args.SubnetID)
		if err != nil {
			return fmt.Errorf(
				"problem retrieving subnet %q: %w",
				args.SubnetID,
				err,
			)
		}
		_, ok := subnetTx.Unsigned.(*txs.CreateSubnetTx)
		if !ok {
			return fmt.Errorf("%q is not a subnet", args.SubnetID)
		}
	}

	// Get the chains that exist
	chains, err := s.vm.state.GetChains(args.SubnetID)
	if err != nil {
		return fmt.Errorf("problem retrieving chains for subnet %q: %w", args.SubnetID, err)
	}

	response.BlockchainIDs = make([]ids.ID, len(chains))
	for i, chain := range chains {
		response.BlockchainIDs[i] = chain.ID()
	}
	return nil
}

// APIBlockchain is the representation of a blockchain used in API calls
type APIBlockchain struct {
	// Blockchain's ID
	ID ids.ID `json:"id"`

	// Blockchain's (non-unique) human-readable name
	Name string `json:"name"`

	// Subnet that validates the blockchain
	SubnetID ids.ID `json:"subnetID"`

	// Virtual Machine the blockchain runs
	VMID ids.ID `json:"vmID"`
}

// GetBlockchainsResponse is the response from a call to GetBlockchains
type GetBlockchainsResponse struct {
	// blockchains that exist
	Blockchains []APIBlockchain `json:"blockchains"`
}

// GetBlockchains returns all of the blockchains that exist
func (s *Service) GetBlockchains(_ *http.Request, _ *struct{}, response *GetBlockchainsResponse) error {
	s.vm.ctx.Log.Debug("deprecated API called",
		zap.String("service", "platform"),
		zap.String("method", "getBlockchains"),
	)

	s.vm.ctx.Lock.Lock()
	defer s.vm.ctx.Lock.Unlock()

	subnets, err := s.vm.state.GetSubnets()
	if err != nil {
		return fmt.Errorf("couldn't retrieve subnets: %w", err)
	}

	response.Blockchains = []APIBlockchain{}
	for _, subnet := range subnets {
		subnetID := subnet.ID()
		chains, err := s.vm.state.GetChains(subnetID)
		if err != nil {
			return fmt.Errorf(
				"couldn't retrieve chains for subnet %q: %w",
				subnetID,
				err,
			)
		}

		for _, chainTx := range chains {
			chainID := chainTx.ID()
			chain, ok := chainTx.Unsigned.(*txs.CreateChainTx)
			if !ok {
				return fmt.Errorf("expected tx type *txs.CreateChainTx but got %T", chainTx.Unsigned)
			}
			response.Blockchains = append(response.Blockchains, APIBlockchain{
				ID:       chainID,
				Name:     chain.ChainName,
				SubnetID: subnetID,
				VMID:     chain.VMID,
			})
		}
	}

	chains, err := s.vm.state.GetChains(constants.PrimaryNetworkID)
	if err != nil {
		return fmt.Errorf("couldn't retrieve subnets: %w", err)
	}
	for _, chainTx := range chains {
		chainID := chainTx.ID()
		chain, ok := chainTx.Unsigned.(*txs.CreateChainTx)
		if !ok {
			return fmt.Errorf("expected tx type *txs.CreateChainTx but got %T", chainTx.Unsigned)
		}
		response.Blockchains = append(response.Blockchains, APIBlockchain{
			ID:       chainID,
			Name:     chain.ChainName,
			SubnetID: constants.PrimaryNetworkID,
			VMID:     chain.VMID,
		})
	}

	return nil
}

func (s *Service) IssueTx(_ *http.Request, args *api.FormattedTx, response *api.JSONTxID) error {
	s.vm.ctx.Log.Debug("API called",
		zap.String("service", "platform"),
		zap.String("method", "issueTx"),
	)

	txBytes, err := formatting.Decode(args.Encoding, args.Tx)
	if err != nil {
		return fmt.Errorf("problem decoding transaction: %w", err)
	}
	tx, err := txs.Parse(txs.Codec, txBytes)
	if err != nil {
		return fmt.Errorf("couldn't parse tx: %w", err)
	}

	s.vm.ctx.Lock.Lock()
	defer s.vm.ctx.Lock.Unlock()

	if err := s.vm.Builder.AddUnverifiedTx(tx); err != nil {
		return fmt.Errorf("couldn't issue tx: %w", err)
	}

	response.TxID = tx.ID()
	return nil
}

func (s *Service) GetTx(_ *http.Request, args *api.GetTxArgs, response *api.GetTxReply) error {
	s.vm.ctx.Log.Debug("API called",
		zap.String("service", "platform"),
		zap.String("method", "getTx"),
	)

	s.vm.ctx.Lock.Lock()
	defer s.vm.ctx.Lock.Unlock()

	tx, _, err := s.vm.state.GetTx(args.TxID)
	if err != nil {
		return fmt.Errorf("couldn't get tx: %w", err)
	}
	response.Encoding = args.Encoding

	var result any
	if args.Encoding == formatting.JSON {
		tx.Unsigned.InitCtx(s.vm.ctx)
		result = tx
	} else {
		result, err = formatting.Encode(args.Encoding, tx.Bytes())
		if err != nil {
			return fmt.Errorf("couldn't encode tx as %s: %w", args.Encoding, err)
		}
	}

	response.Tx, err = stdjson.Marshal(result)
	return err
}

type GetTxStatusArgs struct {
	TxID ids.ID `json:"txID"`
}

type GetTxStatusResponse struct {
	Status status.Status `json:"status"`
	// Reason this tx was dropped.
	// Only non-empty if Status is dropped
	Reason string `json:"reason,omitempty"`
}

// GetTxStatus gets a tx's status
func (s *Service) GetTxStatus(_ *http.Request, args *GetTxStatusArgs, response *GetTxStatusResponse) error {
	s.vm.ctx.Log.Debug("API called",
		zap.String("service", "platform"),
		zap.String("method", "getTxStatus"),
	)

	s.vm.ctx.Lock.Lock()
	defer s.vm.ctx.Lock.Unlock()

	_, txStatus, err := s.vm.state.GetTx(args.TxID)
	if err == nil { // Found the status. Report it.
		response.Status = txStatus
		return nil
	}
	if err != database.ErrNotFound {
		return err
	}

	// The status of this transaction is not in the database - check if the tx
	// is in the preferred block's db. If so, return that it's processing.
	prefBlk, err := s.vm.Preferred()
	if err != nil {
		return err
	}

	preferredID := prefBlk.ID()
	onAccept, ok := s.vm.manager.GetState(preferredID)
	if !ok {
		return fmt.Errorf("could not retrieve state for block %s", preferredID)
	}

	_, _, err = onAccept.GetTx(args.TxID)
	if err == nil {
		// Found the status in the preferred block's db. Report tx is processing.
		response.Status = status.Processing
		return nil
	}
	if err != database.ErrNotFound {
		return err
	}

	if s.vm.Builder.Has(args.TxID) {
		// Found the tx in the mempool. Report tx is processing.
		response.Status = status.Processing
		return nil
	}

	// Note: we check if tx is dropped only after having looked for it
	// in the database and the mempool, because dropped txs may be re-issued.
	reason := s.vm.Builder.GetDropReason(args.TxID)
	if reason == nil {
		// The tx isn't being tracked by the node.
		response.Status = status.Unknown
		return nil
	}

	// The tx was recently dropped because it was invalid.
	response.Status = status.Dropped
	response.Reason = reason.Error()
	return nil
}

type GetStakeArgs struct {
	api.JSONAddresses
	ValidatorsOnly bool                `json:"validatorsOnly"`
	Encoding       formatting.Encoding `json:"encoding"`
}

// GetStakeReply is the response from calling GetStake.
type GetStakeReply struct {
	Staked  json.Uint64            `json:"staked"`
	Stakeds map[ids.ID]json.Uint64 `json:"stakeds"`
	// String representation of staked outputs
	// Each is of type avax.TransferableOutput
	Outputs []string `json:"stakedOutputs"`
	// Encoding of [Outputs]
	Encoding formatting.Encoding `json:"encoding"`
}

// GetStake returns the amount of nAVAX that [args.Addresses] have cumulatively
// staked on the Primary Network.
//
// This method assumes that each stake output has only owner
// This method assumes only AVAX can be staked
// This method only concerns itself with the Primary Network, not subnets
// TODO: Improve the performance of this method by maintaining this data
// in a data structure rather than re-calculating it by iterating over stakers
func (s *Service) GetStake(_ *http.Request, args *GetStakeArgs, response *GetStakeReply) error {
	s.vm.ctx.Log.Debug("deprecated API called",
		zap.String("service", "platform"),
		zap.String("method", "getStake"),
	)

	if len(args.Addresses) > maxGetStakeAddrs {
		return fmt.Errorf("%d addresses provided but this method can take at most %d", len(args.Addresses), maxGetStakeAddrs)
	}

	addrs, err := avax.ParseServiceAddresses(s.addrManager, args.Addresses)
	if err != nil {
		return err
	}

	s.vm.ctx.Lock.Lock()
	defer s.vm.ctx.Lock.Unlock()

	currentStakerIterator, err := s.vm.state.GetCurrentStakerIterator()
	if err != nil {
		return err
	}
	defer currentStakerIterator.Release()

	var (
		totalAmountStaked = make(map[ids.ID]uint64)
		stakedOuts        []avax.TransferableOutput
	)
	for currentStakerIterator.Next() { // Iterates over current stakers
		staker := currentStakerIterator.Value()

		if args.ValidatorsOnly && !staker.Priority.IsValidator() {
			continue
		}

		tx, _, err := s.vm.state.GetTx(staker.TxID)
		if err != nil {
			return err
		}

		stakedOuts = append(stakedOuts, getStakeHelper(tx, addrs, totalAmountStaked)...)
	}

	pendingStakerIterator, err := s.vm.state.GetPendingStakerIterator()
	if err != nil {
		return err
	}
	defer pendingStakerIterator.Release()

	for pendingStakerIterator.Next() { // Iterates over pending stakers
		staker := pendingStakerIterator.Value()

		if args.ValidatorsOnly && !staker.Priority.IsValidator() {
			continue
		}

		tx, _, err := s.vm.state.GetTx(staker.TxID)
		if err != nil {
			return err
		}

		stakedOuts = append(stakedOuts, getStakeHelper(tx, addrs, totalAmountStaked)...)
	}

	response.Stakeds = newJSONBalanceMap(totalAmountStaked)
	response.Staked = response.Stakeds[s.vm.ctx.AVAXAssetID]
	response.Outputs = make([]string, len(stakedOuts))
	for i, output := range stakedOuts {
		bytes, err := txs.Codec.Marshal(txs.Version, output)
		if err != nil {
			return fmt.Errorf("couldn't serialize output %s: %w", output.ID, err)
		}
		response.Outputs[i], err = formatting.Encode(args.Encoding, bytes)
		if err != nil {
			return fmt.Errorf("couldn't encode output %s as %s: %w", output.ID, args.Encoding, err)
		}
	}
	response.Encoding = args.Encoding

	return nil
}

// GetMinStakeArgs are the arguments for calling GetMinStake.
type GetMinStakeArgs struct {
	SubnetID ids.ID `json:"subnetID"`
}

// GetMinStakeReply is the response from calling GetMinStake.
type GetMinStakeReply struct {
	//  The minimum amount of tokens one must bond to be a validator
	MinValidatorStake json.Uint64 `json:"minValidatorStake"`
	// Minimum stake, in nAVAX, that can be delegated on the primary network
	MinDelegatorStake json.Uint64 `json:"minDelegatorStake"`
}

// GetMinStake returns the minimum staking amount in nAVAX.
func (s *Service) GetMinStake(_ *http.Request, args *GetMinStakeArgs, reply *GetMinStakeReply) error {
	s.vm.ctx.Log.Debug("API called",
		zap.String("service", "platform"),
		zap.String("method", "getMinStake"),
	)

	if args.SubnetID == constants.PrimaryNetworkID {
		reply.MinValidatorStake = json.Uint64(s.vm.MinValidatorStake)
		reply.MinDelegatorStake = json.Uint64(s.vm.MinDelegatorStake)
		return nil
	}

	s.vm.ctx.Lock.Lock()
	defer s.vm.ctx.Lock.Unlock()

	transformSubnetIntf, err := s.vm.state.GetSubnetTransformation(args.SubnetID)
	if err != nil {
		return fmt.Errorf(
			"failed fetching subnet transformation for %s: %w",
			args.SubnetID,
			err,
		)
	}
	transformSubnet, ok := transformSubnetIntf.Unsigned.(*txs.TransformSubnetTx)
	if !ok {
		return fmt.Errorf(
			"unexpected subnet transformation tx type fetched %T",
			transformSubnetIntf.Unsigned,
		)
	}

	reply.MinValidatorStake = json.Uint64(transformSubnet.MinValidatorStake)
	reply.MinDelegatorStake = json.Uint64(transformSubnet.MinDelegatorStake)

	return nil
}

// GetTotalStakeArgs are the arguments for calling GetTotalStake
type GetTotalStakeArgs struct {
	// Subnet we're getting the total stake
	// If omitted returns Primary network weight
	SubnetID ids.ID `json:"subnetID"`
}

// GetTotalStakeReply is the response from calling GetTotalStake.
type GetTotalStakeReply struct {
	// Deprecated: Use Weight instead.
	Stake json.Uint64 `json:"stake"`

	Weight json.Uint64 `json:"weight"`
}

// GetTotalStake returns the total amount staked on the Primary Network
func (s *Service) GetTotalStake(_ *http.Request, args *GetTotalStakeArgs, reply *GetTotalStakeReply) error {
	s.vm.ctx.Log.Debug("API called",
		zap.String("service", "platform"),
		zap.String("method", "getTotalStake"),
	)

	vdrs, ok := s.vm.Validators.Get(args.SubnetID)
	if !ok {
		return errMissingValidatorSet
	}
	weight := json.Uint64(vdrs.Weight())
	reply.Weight = weight
	reply.Stake = weight
	return nil
}

// GetMaxStakeAmountArgs is the request for calling GetMaxStakeAmount.
type GetMaxStakeAmountArgs struct {
	SubnetID  ids.ID      `json:"subnetID"`
	NodeID    ids.NodeID  `json:"nodeID"`
	StartTime json.Uint64 `json:"startTime"`
	EndTime   json.Uint64 `json:"endTime"`
}

// GetMaxStakeAmountReply is the response from calling GetMaxStakeAmount.
type GetMaxStakeAmountReply struct {
	Amount json.Uint64 `json:"amount"`
}

// GetMaxStakeAmount returns the maximum amount of nAVAX staking to the named
// node during the time period.
func (s *Service) GetMaxStakeAmount(_ *http.Request, args *GetMaxStakeAmountArgs, reply *GetMaxStakeAmountReply) error {
	s.vm.ctx.Log.Debug("deprecated API called",
		zap.String("service", "platform"),
		zap.String("method", "getMaxStakeAmount"),
	)

	startTime := time.Unix(int64(args.StartTime), 0)
	endTime := time.Unix(int64(args.EndTime), 0)

	if startTime.After(endTime) {
		return errStartAfterEndTime
	}

	s.vm.ctx.Lock.Lock()
	defer s.vm.ctx.Lock.Unlock()

	now := s.vm.state.GetTimestamp()
	if startTime.Before(now) {
		return errStartTimeInThePast
	}

	staker, err := executor.GetValidator(s.vm.state, args.SubnetID, args.NodeID)
	if err == database.ErrNotFound {
		return nil
	}
	if err != nil {
		return err
	}

	if startTime.After(staker.EndTime) {
		return nil
	}
	if endTime.Before(staker.StartTime) {
		return nil
	}

	maxStakeAmount, err := executor.GetMaxWeight(s.vm.state, staker, startTime, endTime)
	reply.Amount = json.Uint64(maxStakeAmount)
	return err
}

// GetRewardUTXOsReply defines the GetRewardUTXOs replies returned from the API
type GetRewardUTXOsReply struct {
	// Number of UTXOs returned
	NumFetched json.Uint64 `json:"numFetched"`
	// The UTXOs
	UTXOs []string `json:"utxos"`
	// Encoding specifies the encoding format the UTXOs are returned in
	Encoding formatting.Encoding `json:"encoding"`
}

// GetRewardUTXOs returns the UTXOs that were rewarded after the provided
// transaction's staking period ended.
func (s *Service) GetRewardUTXOs(_ *http.Request, args *api.GetTxArgs, reply *GetRewardUTXOsReply) error {
	s.vm.ctx.Log.Debug("deprecated API called",
		zap.String("service", "platform"),
		zap.String("method", "getRewardUTXOs"),
	)

	s.vm.ctx.Lock.Lock()
	defer s.vm.ctx.Lock.Unlock()

	utxos, err := s.vm.state.GetRewardUTXOs(args.TxID)
	if err != nil {
		return fmt.Errorf("couldn't get reward UTXOs: %w", err)
	}

	reply.NumFetched = json.Uint64(len(utxos))
	reply.UTXOs = make([]string, len(utxos))
	for i, utxo := range utxos {
		utxoBytes, err := txs.GenesisCodec.Marshal(txs.Version, utxo)
		if err != nil {
			return fmt.Errorf("failed to encode UTXO to bytes: %w", err)
		}

		utxoStr, err := formatting.Encode(args.Encoding, utxoBytes)
		if err != nil {
			return fmt.Errorf("couldn't encode utxo as %s: %w", args.Encoding, err)
		}
		reply.UTXOs[i] = utxoStr
	}
	reply.Encoding = args.Encoding
	return nil
}

// GetTimestampReply is the response from GetTimestamp
type GetTimestampReply struct {
	// Current timestamp
	Timestamp time.Time `json:"timestamp"`
}

// GetTimestamp returns the current timestamp on chain.
func (s *Service) GetTimestamp(_ *http.Request, _ *struct{}, reply *GetTimestampReply) error {
	s.vm.ctx.Log.Debug("API called",
		zap.String("service", "platform"),
		zap.String("method", "getTimestamp"),
	)

	s.vm.ctx.Lock.Lock()
	defer s.vm.ctx.Lock.Unlock()

	reply.Timestamp = s.vm.state.GetTimestamp()
	return nil
}

// GetValidatorsAtArgs is the response from GetValidatorsAt
type GetValidatorsAtArgs struct {
	Height   json.Uint64 `json:"height"`
	SubnetID ids.ID      `json:"subnetID"`
}

type jsonGetValidatorOutput struct {
	PublicKey *string     `json:"publicKey"`
	Weight    json.Uint64 `json:"weight"`
}

func (v *GetValidatorsAtReply) MarshalJSON() ([]byte, error) {
	m := make(map[ids.NodeID]*jsonGetValidatorOutput, len(v.Validators))
	for _, vdr := range v.Validators {
		vdrJSON := &jsonGetValidatorOutput{
			Weight: json.Uint64(vdr.Weight),
		}

		if vdr.PublicKey != nil {
			pk, err := formatting.Encode(formatting.HexNC, bls.PublicKeyToBytes(vdr.PublicKey))
			if err != nil {
				return nil, err
			}
			vdrJSON.PublicKey = &pk
		}

		m[vdr.NodeID] = vdrJSON
	}
	return stdjson.Marshal(m)
}

func (v *GetValidatorsAtReply) UnmarshalJSON(b []byte) error {
	var m map[ids.NodeID]*jsonGetValidatorOutput
	if err := stdjson.Unmarshal(b, &m); err != nil {
		return err
	}

	if m == nil {
		v.Validators = nil
		return nil
	}

	v.Validators = make(map[ids.NodeID]*validators.GetValidatorOutput, len(m))
	for nodeID, vdrJSON := range m {
		vdr := &validators.GetValidatorOutput{
			NodeID: nodeID,
			Weight: uint64(vdrJSON.Weight),
		}

		if vdrJSON.PublicKey != nil {
			pkBytes, err := formatting.Decode(formatting.HexNC, *vdrJSON.PublicKey)
			if err != nil {
				return err
			}
			vdr.PublicKey, err = bls.PublicKeyFromBytes(pkBytes)
			if err != nil {
				return err
			}
		}

		v.Validators[nodeID] = vdr
	}
	return nil
}

// GetValidatorsAtReply is the response from GetValidatorsAt
type GetValidatorsAtReply struct {
	Validators map[ids.NodeID]*validators.GetValidatorOutput
}

// GetValidatorsAt returns the weights of the validator set of a provided subnet
// at the specified height.
func (s *Service) GetValidatorsAt(r *http.Request, args *GetValidatorsAtArgs, reply *GetValidatorsAtReply) error {
	height := uint64(args.Height)
	s.vm.ctx.Log.Debug("API called",
		zap.String("service", "platform"),
		zap.String("method", "getValidatorsAt"),
		zap.Uint64("height", height),
		zap.Stringer("subnetID", args.SubnetID),
	)

	s.vm.ctx.Lock.Lock()
	defer s.vm.ctx.Lock.Unlock()

	ctx := r.Context()
	var err error
	reply.Validators, err = s.vm.GetValidatorSet(ctx, height, args.SubnetID)
	if err != nil {
		return fmt.Errorf("failed to get validator set: %w", err)
	}
	return nil
}

func (s *Service) GetBlock(_ *http.Request, args *api.GetBlockArgs, response *api.GetBlockResponse) error {
	s.vm.ctx.Log.Debug("API called",
		zap.String("service", "platform"),
		zap.String("method", "getBlock"),
		zap.Stringer("blkID", args.BlockID),
		zap.Stringer("encoding", args.Encoding),
	)

	s.vm.ctx.Lock.Lock()
	defer s.vm.ctx.Lock.Unlock()

	block, err := s.vm.manager.GetStatelessBlock(args.BlockID)
	if err != nil {
		return fmt.Errorf("couldn't get block with id %s: %w", args.BlockID, err)
	}
	response.Encoding = args.Encoding

	var result any
	if args.Encoding == formatting.JSON {
		block.InitCtx(s.vm.ctx)
		result = block
	} else {
		result, err = formatting.Encode(args.Encoding, block.Bytes())
		if err != nil {
			return fmt.Errorf("couldn't encode block %s as %s: %w", args.BlockID, args.Encoding, err)
		}
	}

	response.Block, err = stdjson.Marshal(result)
	return err
}

// GetBlockByHeight returns the block at the given height.
func (s *Service) GetBlockByHeight(_ *http.Request, args *api.GetBlockByHeightArgs, response *api.GetBlockResponse) error {
	s.vm.ctx.Log.Debug("API called",
		zap.String("service", "platform"),
		zap.String("method", "getBlockByHeight"),
		zap.Uint64("height", uint64(args.Height)),
		zap.Stringer("encoding", args.Encoding),
	)

	s.vm.ctx.Lock.Lock()
	defer s.vm.ctx.Lock.Unlock()

	blockID, err := s.vm.state.GetBlockIDAtHeight(uint64(args.Height))
	if err != nil {
		return fmt.Errorf("couldn't get block at height %d: %w", args.Height, err)
	}

	block, err := s.vm.manager.GetStatelessBlock(blockID)
	if err != nil {
		s.vm.ctx.Log.Error("couldn't get accepted block",
			zap.Stringer("blkID", blockID),
			zap.Error(err),
		)
		return fmt.Errorf("couldn't get block with id %s: %w", blockID, err)
	}
	response.Encoding = args.Encoding

	var result any
	if args.Encoding == formatting.JSON {
		block.InitCtx(s.vm.ctx)
		result = block
	} else {
		result, err = formatting.Encode(args.Encoding, block.Bytes())
		if err != nil {
			return fmt.Errorf("couldn't encode block %s as %s: %w", blockID, args.Encoding, err)
		}
	}

	response.Block, err = stdjson.Marshal(result)
	return err
}

func (s *Service) getAPIUptime(staker *state.Staker) (*json.Float32, error) {
	// Only report uptimes that we have been actively tracking.
	if constants.PrimaryNetworkID != staker.SubnetID && !s.vm.TrackedSubnets.Contains(staker.SubnetID) {
		return nil, nil
	}

	rawUptime, err := s.vm.uptimeManager.CalculateUptimePercentFrom(staker.NodeID, staker.SubnetID, staker.StartTime)
	if err != nil {
		return nil, err
	}
	// Transform this to a percentage (0-100) to make it consistent
	// with observedUptime in info.peers API
	uptime := json.Float32(rawUptime * 100)
	return &uptime, nil
}

func (s *Service) getAPIOwner(owner *secp256k1fx.OutputOwners) (*platformapi.Owner, error) {
	apiOwner := &platformapi.Owner{
		Locktime:  json.Uint64(owner.Locktime),
		Threshold: json.Uint32(owner.Threshold),
		Addresses: make([]string, 0, len(owner.Addrs)),
	}
	for _, addr := range owner.Addrs {
		addrStr, err := s.addrManager.FormatLocalAddress(addr)
		if err != nil {
			return nil, err
		}
		apiOwner.Addresses = append(apiOwner.Addresses, addrStr)
	}
	return apiOwner, nil
}

// Takes in a staker and a set of addresses
// Returns:
// 1) The total amount staked by addresses in [addrs]
// 2) The staked outputs
func getStakeHelper(tx *txs.Tx, addrs set.Set[ids.ShortID], totalAmountStaked map[ids.ID]uint64) []avax.TransferableOutput {
	staker, ok := tx.Unsigned.(txs.PermissionlessStaker)
	if !ok {
		return nil
	}

	stake := staker.Stake()
	stakedOuts := make([]avax.TransferableOutput, 0, len(stake))
	// Go through all of the staked outputs
	for _, output := range stake {
		out := output.Out
		if lockedOut, ok := out.(*stakeable.LockOut); ok {
			// This output can only be used for staking until [stakeOnlyUntil]
			out = lockedOut.TransferableOut
		}
		secpOut, ok := out.(*secp256k1fx.TransferOutput)
		if !ok {
			continue
		}

		// Check whether this output is owned by one of the given addresses
		contains := false
		for _, addr := range secpOut.Addrs {
			if addrs.Contains(addr) {
				contains = true
				break
			}
		}
		if !contains {
			// This output isn't owned by one of the given addresses. Ignore.
			continue
		}

		assetID := output.AssetID()
		newAmount, err := safemath.Add64(totalAmountStaked[assetID], secpOut.Amt)
		if err != nil {
			newAmount = math.MaxUint64
		}
		totalAmountStaked[assetID] = newAmount

		stakedOuts = append(
			stakedOuts,
			*output,
		)
	}
	return stakedOuts
}<|MERGE_RESOLUTION|>--- conflicted
+++ resolved
@@ -1249,15 +1249,12 @@
 		nodeID = args.NodeID
 	}
 
-	keys, err := s.getKeystoreKeys(&args.UserPass, &args.JSONFromAddrs)
-	if err != nil {
-		return err
-	}
-
-<<<<<<< HEAD
 	// Parse the node owner address
 	nodeOwnerAddress, err := avax.ParseServiceAddress(s.addrManager, args.NodeOwnerAddress)
-=======
+	if err != nil {
+		return fmt.Errorf("problem while parsing node owner address: %w", err)
+	}
+
 	// Parse the reward address
 	rewardAddress, err := avax.ParseServiceAddress(s.addrManager, args.RewardAddress)
 	if err != nil {
@@ -1267,16 +1264,9 @@
 	s.vm.ctx.Lock.Lock()
 	defer s.vm.ctx.Lock.Unlock()
 
-	user, err := keystore.NewUserFromKeystore(s.vm.ctx.Keystore, args.Username, args.Password)
->>>>>>> 2d8222da
-	if err != nil {
-		return fmt.Errorf("problem while parsing node owner address: %w", err)
-	}
-
-	// Parse the reward address
-	rewardAddress, err := avax.ParseServiceAddress(s.addrManager, args.RewardAddress)
-	if err != nil {
-		return fmt.Errorf("problem while parsing reward address: %w", err)
+	keys, err := s.getKeystoreKeys(&args.UserPass, &args.JSONFromAddrs)
+	if err != nil {
+		return err
 	}
 
 	changeAddr := keys[0].PublicKey().Address() // By default, use a key controlled by the user
@@ -1367,35 +1357,15 @@
 		return fmt.Errorf("problem parsing 'rewardAddress': %w", err)
 	}
 
+	s.vm.ctx.Lock.Lock()
+	defer s.vm.ctx.Lock.Unlock()
+
 	keys, err := s.getKeystoreKeys(&args.UserPass, &args.JSONFromAddrs)
 	if err != nil {
 		return err
 	}
 
-<<<<<<< HEAD
 	changeAddr := keys[0].PublicKey().Address() // By default, use a key controlled by the user
-=======
-	s.vm.ctx.Lock.Lock()
-	defer s.vm.ctx.Lock.Unlock()
-
-	user, err := keystore.NewUserFromKeystore(s.vm.ctx.Keystore, args.Username, args.Password)
-	if err != nil {
-		return err
-	}
-	defer user.Close()
-
-	privKeys, err := keystore.GetKeychain(user, fromAddrs)
-	if err != nil {
-		return fmt.Errorf("couldn't get addresses controlled by the user: %w", err)
-	}
-
-	// Parse the change address. Assumes that if the user has no keys,
-	// this operation will fail so the change address can be anything.
-	if len(privKeys.Keys) == 0 {
-		return errNoKeys
-	}
-	changeAddr := privKeys.Keys[0].PublicKey().Address() // By default, use a key controlled by the user
->>>>>>> 2d8222da
 	if args.ChangeAddr != "" {
 		changeAddr, err = avax.ParseServiceAddress(s.addrManager, args.ChangeAddr)
 		if err != nil {
@@ -1478,34 +1448,15 @@
 		return errNamedSubnetCantBePrimary
 	}
 
+	s.vm.ctx.Lock.Lock()
+	defer s.vm.ctx.Lock.Unlock()
+
 	keys, err := s.getKeystoreKeys(&args.UserPass, &args.JSONFromAddrs)
 	if err != nil {
 		return err
 	}
 
-<<<<<<< HEAD
 	changeAddr := keys[0].PublicKey().Address() // By default, use a key controlled by the user
-=======
-	s.vm.ctx.Lock.Lock()
-	defer s.vm.ctx.Lock.Unlock()
-
-	user, err := keystore.NewUserFromKeystore(s.vm.ctx.Keystore, args.Username, args.Password)
-	if err != nil {
-		return err
-	}
-	defer user.Close()
-
-	keys, err := keystore.GetKeychain(user, fromAddrs)
-	if err != nil {
-		return fmt.Errorf("couldn't get addresses controlled by the user: %w", err)
-	}
-
-	// Parse the change address.
-	if len(keys.Keys) == 0 {
-		return errNoKeys
-	}
-	changeAddr := keys.Keys[0].PublicKey().Address() // By default, use a key controlled by the user
->>>>>>> 2d8222da
 	if args.ChangeAddr != "" {
 		changeAddr, err = avax.ParseServiceAddress(s.addrManager, args.ChangeAddr)
 		if err != nil {
@@ -1564,36 +1515,15 @@
 	if err != nil {
 		return err
 	}
+	s.vm.ctx.Lock.Lock()
+	defer s.vm.ctx.Lock.Unlock()
 
 	keys, err := s.getKeystoreKeys(&args.UserPass, &args.JSONFromAddrs)
 	if err != nil {
 		return err
 	}
 
-<<<<<<< HEAD
 	changeAddr := keys[0].PublicKey().Address() // By default, use a key controlled by the user
-=======
-	s.vm.ctx.Lock.Lock()
-	defer s.vm.ctx.Lock.Unlock()
-
-	user, err := keystore.NewUserFromKeystore(s.vm.ctx.Keystore, args.Username, args.Password)
-	if err != nil {
-		return err
-	}
-	defer user.Close()
-
-	privKeys, err := keystore.GetKeychain(user, fromAddrs)
-	if err != nil {
-		return fmt.Errorf("couldn't get addresses controlled by the user: %w", err)
-	}
-
-	// Parse the change address. Assumes that if the user has no keys,
-	// this operation will fail so the change address can be anything.
-	if len(privKeys.Keys) == 0 {
-		return errNoKeys
-	}
-	changeAddr := privKeys.Keys[0].PublicKey().Address() // By default, use a key controlled by the user
->>>>>>> 2d8222da
 	if args.ChangeAddr != "" {
 		changeAddr, err = avax.ParseServiceAddress(s.addrManager, args.ChangeAddr)
 		if err != nil {
@@ -1664,35 +1594,15 @@
 		}
 	}
 
+	s.vm.ctx.Lock.Lock()
+	defer s.vm.ctx.Lock.Unlock()
+
 	keys, err := s.getKeystoreKeys(&args.UserPass, &args.JSONFromAddrs)
 	if err != nil {
 		return err
 	}
 
-<<<<<<< HEAD
 	changeAddr := keys[0].PublicKey().Address() // By default, use a key controlled by the user
-=======
-	s.vm.ctx.Lock.Lock()
-	defer s.vm.ctx.Lock.Unlock()
-
-	user, err := keystore.NewUserFromKeystore(s.vm.ctx.Keystore, args.Username, args.Password)
-	if err != nil {
-		return err
-	}
-	defer user.Close()
-
-	privKeys, err := keystore.GetKeychain(user, fromAddrs)
-	if err != nil {
-		return fmt.Errorf("couldn't get addresses controlled by the user: %w", err)
-	}
-
-	// Parse the change address. Assumes that if the user has no keys,
-	// this operation will fail so the change address can be anything.
-	if len(privKeys.Keys) == 0 {
-		return errNoKeys
-	}
-	changeAddr := privKeys.Keys[0].PublicKey().Address() // By default, use a key controlled by the user
->>>>>>> 2d8222da
 	if args.ChangeAddr != "" {
 		changeAddr, err = avax.ParseServiceAddress(s.addrManager, args.ChangeAddr)
 		if err != nil {
@@ -1755,35 +1665,15 @@
 		return fmt.Errorf("couldn't parse argument 'to' to an address: %w", err)
 	}
 
+	s.vm.ctx.Lock.Lock()
+	defer s.vm.ctx.Lock.Unlock()
+
 	keys, err := s.getKeystoreKeys(&args.UserPass, &args.JSONFromAddrs)
 	if err != nil {
 		return err
 	}
 
-<<<<<<< HEAD
 	changeAddr := keys[0].PublicKey().Address() // By default, use a key controlled by the user
-=======
-	s.vm.ctx.Lock.Lock()
-	defer s.vm.ctx.Lock.Unlock()
-
-	user, err := keystore.NewUserFromKeystore(s.vm.ctx.Keystore, args.Username, args.Password)
-	if err != nil {
-		return err
-	}
-	defer user.Close()
-
-	privKeys, err := keystore.GetKeychain(user, fromAddrs)
-	if err != nil { // Get keys
-		return fmt.Errorf("couldn't get keys controlled by the user: %w", err)
-	}
-
-	// Parse the change address. Assumes that if the user has no keys,
-	// this operation will fail so the change address can be anything.
-	if len(privKeys.Keys) == 0 {
-		return errNoKeys
-	}
-	changeAddr := privKeys.Keys[0].PublicKey().Address() // By default, use a key controlled by the user
->>>>>>> 2d8222da
 	if args.ChangeAddr != "" {
 		changeAddr, err = avax.ParseServiceAddress(s.addrManager, args.ChangeAddr)
 		if err != nil {
@@ -1879,35 +1769,15 @@
 		return txs.ErrCantValidatePrimaryNetwork
 	}
 
+	s.vm.ctx.Lock.Lock()
+	defer s.vm.ctx.Lock.Unlock()
+
 	keys, err := s.getKeystoreKeys(&args.UserPass, &args.JSONFromAddrs)
 	if err != nil {
 		return err
 	}
 
-<<<<<<< HEAD
 	changeAddr := keys[0].PublicKey().Address() // By default, use a key controlled by the user
-=======
-	s.vm.ctx.Lock.Lock()
-	defer s.vm.ctx.Lock.Unlock()
-
-	user, err := keystore.NewUserFromKeystore(s.vm.ctx.Keystore, args.Username, args.Password)
-	if err != nil {
-		return err
-	}
-	defer user.Close()
-
-	keys, err := keystore.GetKeychain(user, fromAddrs)
-	if err != nil {
-		return fmt.Errorf("couldn't get addresses controlled by the user: %w", err)
-	}
-
-	// Parse the change address. Assumes that if the user has no keys,
-	// this operation will fail so the change address can be anything.
-	if len(keys.Keys) == 0 {
-		return errNoKeys
-	}
-	changeAddr := keys.Keys[0].PublicKey().Address() // By default, use a key controlled by the user
->>>>>>> 2d8222da
 	if args.ChangeAddr != "" {
 		changeAddr, err = avax.ParseServiceAddress(s.addrManager, args.ChangeAddr)
 		if err != nil {
