// Copyright (C) 2022, Chain4Travel AG. All rights reserved.
//
// This file is a derived work, based on ava-labs code whose
// original notices appear below.
//
// It is distributed under the same license conditions as the
// original code from which it is derived.
//
// Much love to the original authors for their work.
// **********************************************************

// Copyright (C) 2019-2021, Ava Labs, Inc. All rights reserved.
// See the file LICENSE for licensing terms.

package platformvm

import (
	"errors"
	"fmt"
	"net/http"
	"strings"
	"time"

	"github.com/chain4travel/caminogo/api"
	"github.com/chain4travel/caminogo/database"
	"github.com/chain4travel/caminogo/ids"
	"github.com/chain4travel/caminogo/utils/constants"
	"github.com/chain4travel/caminogo/utils/crypto"
	"github.com/chain4travel/caminogo/utils/formatting"
	"github.com/chain4travel/caminogo/utils/json"
	"github.com/chain4travel/caminogo/utils/math"
	"github.com/chain4travel/caminogo/utils/wrappers"
	"github.com/chain4travel/caminogo/vms/components/avax"
	"github.com/chain4travel/caminogo/vms/components/keystore"
	"github.com/chain4travel/caminogo/vms/platformvm/reward"
	"github.com/chain4travel/caminogo/vms/platformvm/status"
	"github.com/chain4travel/caminogo/vms/secp256k1fx"
)

const (
	// Max number of addresses that can be passed in as argument to GetUTXOs
	maxGetUTXOsAddrs = 1024

	// Max number of addresses that can be passed in as argument to GetStake
	maxGetStakeAddrs = 256

	// Minimum amount of delay to allow a transaction to be issued through the
	// API
	minAddStakerDelay = 2 * syncBound

	// Max number of items allowed in a page
	maxPageSize = 1024
)

var (
	errMissingDecisionBlock       = errors.New("should have a decision block within the past two blocks")
	errNoFunds                    = errors.New("no spendable funds were found")
	errNoSubnetID                 = errors.New("argument 'subnetID' not provided")
	errNoRewardAddress            = errors.New("argument 'rewardAddress' not provided")
	errInvalidDelegationRate      = errors.New("argument 'delegationFeeRate' must be between 0 and 100, inclusive")
	errNoAddresses                = errors.New("no addresses provided")
	errNoKeys                     = errors.New("user has no keys or funds")
	errNoPrimaryValidators        = errors.New("no default subnet validators")
	errNoValidators               = errors.New("no subnet validators")
	errCorruptedReason            = errors.New("tx validity corrupted")
	errStartTimeTooSoon           = fmt.Errorf("start time must be at least %s in the future", minAddStakerDelay)
	errStartTimeTooLate           = errors.New("start time is too far in the future")
	errTotalOverflow              = errors.New("overflow while calculating total balance")
	errUnlockedOverflow           = errors.New("overflow while calculating unlocked balance")
	errLockedOverflow             = errors.New("overflow while calculating locked balance")
	errNotStakeableOverflow       = errors.New("overflow while calculating locked not stakeable balance")
	errLockedNotStakeableOverflow = errors.New("overflow while calculating locked not stakeable balance")
	errUnlockedStakeableOverflow  = errors.New("overflow while calculating unlocked stakeable balance")
	errNamedSubnetCantBePrimary   = errors.New("subnet validator attempts to validate primary network")
	errNoAmount                   = errors.New("argument 'amount' must be > 0")
	errMissingName                = errors.New("argument 'name' not given")
	errMissingVMID                = errors.New("argument 'vmID' not given")
	errMissingBlockchainID        = errors.New("argument 'blockchainID' not given")
)

// Service defines the API calls that can be made to the platform chain
type Service struct{ vm *VM }

type GetHeightResponse struct {
	Height json.Uint64 `json:"height"`
}

// GetHeight returns the height of the last accepted block
func (service *Service) GetHeight(r *http.Request, args *struct{}, response *GetHeightResponse) error {
	lastAcceptedID, err := service.vm.LastAccepted()
	if err != nil {
		return fmt.Errorf("couldn't get last accepted block ID: %w", err)
	}
	lastAccepted, err := service.vm.getBlock(lastAcceptedID)
	if err != nil {
		return fmt.Errorf("couldn't get last accepted block: %w", err)
	}
	response.Height = json.Uint64(lastAccepted.Height())
	return nil
}

// ExportKeyArgs are arguments for ExportKey
type ExportKeyArgs struct {
	api.UserPass
	Address string `json:"address"`
}

// ExportKeyReply is the response for ExportKey
type ExportKeyReply struct {
	// The decrypted PrivateKey for the Address provided in the arguments
	PrivateKey string `json:"privateKey"`
}

// ExportKey returns a private key from the provided user
func (service *Service) ExportKey(r *http.Request, args *ExportKeyArgs, reply *ExportKeyReply) error {
	service.vm.ctx.Log.Debug("Platform: ExportKey called")

	address, err := service.vm.ParseLocalAddress(args.Address)
	if err != nil {
		return fmt.Errorf("couldn't parse %s to address: %w", args.Address, err)
	}

	user, err := keystore.NewUserFromKeystore(service.vm.ctx.Keystore, args.Username, args.Password)
	if err != nil {
		return err
	}

	sk, err := user.GetKey(address)
	if err != nil {
		// Drop any potential error closing the user to report the original
		// error
		_ = user.Close()
		return fmt.Errorf("problem retrieving private key: %w", err)
	}

	// We assume that the maximum size of a byte slice that
	// can be stringified is at least the length of a SECP256K1 private key
	privKeyStr, _ := formatting.EncodeWithChecksum(formatting.CB58, sk.Bytes())
	reply.PrivateKey = constants.SecretKeyPrefix + privKeyStr
	return user.Close()
}

// ImportKeyArgs are arguments for ImportKey
type ImportKeyArgs struct {
	api.UserPass
	PrivateKey string `json:"privateKey"`
}

// ImportKey adds a private key to the provided user
func (service *Service) ImportKey(r *http.Request, args *ImportKeyArgs, reply *api.JSONAddress) error {
	service.vm.ctx.Log.Debug("Platform: ImportKey called for user '%s'", args.Username)

	if !strings.HasPrefix(args.PrivateKey, constants.SecretKeyPrefix) {
		return fmt.Errorf("private key missing %s prefix", constants.SecretKeyPrefix)
	}

	trimmedPrivateKey := strings.TrimPrefix(args.PrivateKey, constants.SecretKeyPrefix)
	privKeyBytes, err := formatting.Decode(formatting.CB58, trimmedPrivateKey)
	if err != nil {
		return fmt.Errorf("problem parsing private key: %w", err)
	}

	skIntf, err := service.vm.factory.ToPrivateKey(privKeyBytes)
	if err != nil {
		return fmt.Errorf("problem parsing private key: %w", err)
	}
	sk := skIntf.(*crypto.PrivateKeySECP256K1R)

	reply.Address, err = service.vm.FormatLocalAddress(sk.PublicKey().Address())
	if err != nil {
		return fmt.Errorf("problem formatting address: %w", err)
	}

	user, err := keystore.NewUserFromKeystore(service.vm.ctx.Keystore, args.Username, args.Password)
	if err != nil {
		return err
	}
	defer user.Close()

	if err := user.PutKeys(sk); err != nil {
		return fmt.Errorf("problem saving key %w", err)
	}
	return user.Close()
}

/*
 ******************************************************
 *************  Balances / Addresses ******************
 ******************************************************
 */

type GetBalanceRequest struct {
	// TODO: remove Address
	Address   *string  `json:"address,omitempty"`
	Addresses []string `json:"addresses"`
}

type GetBalanceResponse struct {
	// Balance, in nAVAX, of the address
	Balance            json.Uint64    `json:"balance"`
	Unlocked           json.Uint64    `json:"unlocked"`
	LockedStakeable    json.Uint64    `json:"lockedStakeable"`
	LockedNotStakeable json.Uint64    `json:"lockedNotStakeable"`
	UTXOIDs            []*avax.UTXOID `json:"utxoIDs"`
}

// GetBalance gets the balance of an address
func (service *Service) GetBalance(_ *http.Request, args *GetBalanceRequest, response *GetBalanceResponse) error {
	if args.Address != nil {
		args.Addresses = append(args.Addresses, *args.Address)
	}

	service.vm.ctx.Log.Debug("Platform: GetBalance called for addresses %v", args.Addresses)

	addrs := ids.ShortSet{}
	for _, addrStr := range args.Addresses {
		// Parse to address
		addr, err := service.vm.ParseLocalAddress(addrStr)
		if err != nil {
			return fmt.Errorf("couldn't parse argument %q to address: %w", addrStr, err)
		}
		addrs.Add(addr)
	}

	utxos, err := avax.GetAllUTXOs(service.vm.internalState, addrs)
	if err != nil {
		return fmt.Errorf("couldn't get UTXO set of %v: %w", args.Addresses, err)
	}

	currentTime := service.vm.clock.Unix()

	unlocked := uint64(0)
	lockedStakeable := uint64(0)
	lockedNotStakeable := uint64(0)

utxoFor:
	for _, utxo := range utxos {
		switch out := utxo.Out.(type) {
		case *secp256k1fx.TransferOutput:
			if out.Locktime <= currentTime {
				newBalance, err := math.Add64(unlocked, out.Amount())
				if err != nil {
					return errUnlockedOverflow
				}
				unlocked = newBalance
			} else {
				newBalance, err := math.Add64(lockedNotStakeable, out.Amount())
				if err != nil {
					return errNotStakeableOverflow
				}
				lockedNotStakeable = newBalance
			}
		case *StakeableLockOut:
			innerOut, ok := out.TransferableOut.(*secp256k1fx.TransferOutput)
			switch {
			case !ok:
				service.vm.ctx.Log.Warn("Unexpected Output type in UTXO: %T",
					out.TransferableOut)
				continue utxoFor
			case innerOut.Locktime > currentTime:
				newBalance, err := math.Add64(lockedNotStakeable, out.Amount())
				if err != nil {
					return errLockedNotStakeableOverflow
				}
				lockedNotStakeable = newBalance
			case out.Locktime <= currentTime:
				newBalance, err := math.Add64(unlocked, out.Amount())
				if err != nil {
					return errUnlockedOverflow
				}
				unlocked = newBalance
			default:
				newBalance, err := math.Add64(lockedStakeable, out.Amount())
				if err != nil {
					return errUnlockedStakeableOverflow
				}
				lockedStakeable = newBalance
			}
		default:
			continue utxoFor
		}

		response.UTXOIDs = append(response.UTXOIDs, &utxo.UTXOID)
	}

	lockedBalance, err := math.Add64(lockedStakeable, lockedNotStakeable)
	if err != nil {
		return errLockedOverflow
	}
	balance, err := math.Add64(unlocked, lockedBalance)
	if err != nil {
		return errTotalOverflow
	}

	response.Balance = json.Uint64(balance)
	response.Unlocked = json.Uint64(unlocked)
	response.LockedStakeable = json.Uint64(lockedStakeable)
	response.LockedNotStakeable = json.Uint64(lockedNotStakeable)
	return nil
}

// CreateAddress creates an address controlled by [args.Username]
// Returns the newly created address
func (service *Service) CreateAddress(_ *http.Request, args *api.UserPass, response *api.JSONAddress) error {
	service.vm.ctx.Log.Debug("Platform: CreateAddress called")

	user, err := keystore.NewUserFromKeystore(service.vm.ctx.Keystore, args.Username, args.Password)
	if err != nil {
		return err
	}
	defer user.Close()

	key, err := keystore.NewKey(user)
	if err != nil {
		return err
	}

	response.Address, err = service.vm.FormatLocalAddress(key.PublicKey().Address())
	if err != nil {
		return fmt.Errorf("problem formatting address: %w", err)
	}
	return user.Close()
}

// ListAddresses returns the addresses controlled by [args.Username]
func (service *Service) ListAddresses(_ *http.Request, args *api.UserPass, response *api.JSONAddresses) error {
	service.vm.ctx.Log.Debug("Platform: ListAddresses called")

	user, err := keystore.NewUserFromKeystore(service.vm.ctx.Keystore, args.Username, args.Password)
	if err != nil {
		return err
	}
	defer user.Close()

	addresses, err := user.GetAddresses()
	if err != nil {
		return fmt.Errorf("couldn't get addresses: %w", err)
	}
	response.Addresses = make([]string, len(addresses))
	for i, addr := range addresses {
		response.Addresses[i], err = service.vm.FormatLocalAddress(addr)
		if err != nil {
			return fmt.Errorf("problem formatting address: %w", err)
		}
	}
	return user.Close()
}

// Index is an address and an associated UTXO.
// Marks a starting or stopping point when fetching UTXOs. Used for pagination.
type Index struct {
	Address string `json:"address"` // The address as a string
	UTXO    string `json:"utxo"`    // The UTXO ID as a string
}

// GetUTXOsArgs are arguments for passing into GetUTXOs.
// Gets the UTXOs that reference at least one address in [Addresses].
// If specified, [SourceChain] is the chain where the atomic UTXOs were exported from. If empty,
// or the Platform Chain ID is specified, then GetUTXOs fetches the native UTXOs.
// Returns at most [limit] addresses.
// If [limit] == 0 or > [maxUTXOsToFetch], fetches up to [maxUTXOsToFetch].
// [StartIndex] defines where to start fetching UTXOs (for pagination.)
// UTXOs fetched are from addresses equal to or greater than [StartIndex.Address]
// For address [StartIndex.Address], only UTXOs with IDs greater than [StartIndex.UTXO] will be returned.
// If [StartIndex] is omitted, gets all UTXOs.
// If GetUTXOs is called multiple times, with our without [StartIndex], it is not guaranteed
// that returned UTXOs are unique. That is, the same UTXO may appear in the response of multiple calls.
// [Encoding] defines the encoding format to use for the returned UTXOs. Can be either "cb58" or "hex"
type GetUTXOsArgs struct {
	Addresses   []string            `json:"addresses"`
	SourceChain string              `json:"sourceChain"`
	Limit       json.Uint32         `json:"limit"`
	StartIndex  Index               `json:"startIndex"`
	Encoding    formatting.Encoding `json:"encoding"`
}

// GetUTXOsResponse defines the GetUTXOs replies returned from the API
type GetUTXOsResponse struct {
	// Number of UTXOs returned
	NumFetched json.Uint64 `json:"numFetched"`
	// The UTXOs
	UTXOs []string `json:"utxos"`
	// The last UTXO that was returned, and the address it corresponds to.
	// Used for pagination. To get the rest of the UTXOs, call GetUTXOs
	// again and set [StartIndex] to this value.
	EndIndex Index `json:"endIndex"`
	// Encoding specifies the format the UTXOs are returned in
	Encoding formatting.Encoding `json:"encoding"`
}

// GetUTXOs returns the UTXOs controlled by the given addresses
func (service *Service) GetUTXOs(_ *http.Request, args *GetUTXOsArgs, response *GetUTXOsResponse) error {
	service.vm.ctx.Log.Debug("Platform: GetUTXOs called")

	if len(args.Addresses) == 0 {
		return errNoAddresses
	}
	if len(args.Addresses) > maxGetUTXOsAddrs {
		return fmt.Errorf("number of addresses given, %d, exceeds maximum, %d", len(args.Addresses), maxGetUTXOsAddrs)
	}

	var sourceChain ids.ID
	if args.SourceChain == "" {
		sourceChain = service.vm.ctx.ChainID
	} else {
		chainID, err := service.vm.ctx.BCLookup.Lookup(args.SourceChain)
		if err != nil {
			return fmt.Errorf("problem parsing source chainID %q: %w", args.SourceChain, err)
		}
		sourceChain = chainID
	}

	addrSet := ids.ShortSet{}
	for _, addrStr := range args.Addresses {
		addr, err := service.vm.ParseLocalAddress(addrStr)
		if err != nil {
			return fmt.Errorf("couldn't parse address %q: %w", addrStr, err)
		}
		addrSet.Add(addr)
	}

	startAddr := ids.ShortEmpty
	startUTXO := ids.Empty
	if args.StartIndex.Address != "" || args.StartIndex.UTXO != "" {
		var err error
		startAddr, err = service.vm.ParseLocalAddress(args.StartIndex.Address)
		if err != nil {
			return fmt.Errorf("couldn't parse start index address %q: %w", args.StartIndex.Address, err)
		}
		startUTXO, err = ids.FromString(args.StartIndex.UTXO)
		if err != nil {
			return fmt.Errorf("couldn't parse start index utxo: %w", err)
		}
	}

	var (
		utxos     []*avax.UTXO
		endAddr   ids.ShortID
		endUTXOID ids.ID
		err       error
	)
	limit := int(args.Limit)
	if limit <= 0 || maxPageSize < limit {
		limit = maxPageSize
	}
	if sourceChain == service.vm.ctx.ChainID {
		utxos, endAddr, endUTXOID, err = avax.GetPaginatedUTXOs(
			service.vm.internalState,
			addrSet,
			startAddr,
			startUTXO,
			limit,
		)
	} else {
		utxos, endAddr, endUTXOID, err = service.vm.GetAtomicUTXOs(
			sourceChain,
			addrSet,
			startAddr,
			startUTXO,
			limit,
		)
	}
	if err != nil {
		return fmt.Errorf("problem retrieving UTXOs: %w", err)
	}

	response.UTXOs = make([]string, len(utxos))
	for i, utxo := range utxos {
		bytes, err := Codec.Marshal(CodecVersion, utxo)
		if err != nil {
			return fmt.Errorf("couldn't serialize UTXO %q: %w", utxo.InputID(), err)
		}
		response.UTXOs[i], err = formatting.EncodeWithChecksum(args.Encoding, bytes)
		if err != nil {
			return fmt.Errorf("couldn't encode UTXO %s as string: %w", utxo.InputID(), err)
		}
	}

	endAddress, err := service.vm.FormatLocalAddress(endAddr)
	if err != nil {
		return fmt.Errorf("problem formatting address: %w", err)
	}

	response.EndIndex.Address = endAddress
	response.EndIndex.UTXO = endUTXOID.String()
	response.NumFetched = json.Uint64(len(utxos))
	response.Encoding = args.Encoding
	return nil
}

/*
 ******************************************************
 ******************* Get Subnets **********************
 ******************************************************
 */

// APISubnet is a representation of a subnet used in API calls
type APISubnet struct {
	// ID of the subnet
	ID ids.ID `json:"id"`

	// Each element of [ControlKeys] the address of a public key.
	// A transaction to add a validator to this subnet requires
	// signatures from [Threshold] of these keys to be valid.
	ControlKeys []string    `json:"controlKeys"`
	Threshold   json.Uint32 `json:"threshold"`
}

// GetSubnetsArgs are the arguments to GetSubnet
type GetSubnetsArgs struct {
	// IDs of the subnets to retrieve information about
	// If omitted, gets all subnets
	IDs []ids.ID `json:"ids"`
}

// GetSubnetsResponse is the response from calling GetSubnets
type GetSubnetsResponse struct {
	// Each element is a subnet that exists
	// Null if there are no subnets other than the primary network
	Subnets []APISubnet `json:"subnets"`
}

// GetSubnets returns the subnets whose ID are in [args.IDs]
// The response will include the primary network
func (service *Service) GetSubnets(_ *http.Request, args *GetSubnetsArgs, response *GetSubnetsResponse) error {
	service.vm.ctx.Log.Debug("Platform: GetSubnets called")

	getAll := len(args.IDs) == 0
	if getAll {
		subnets, err := service.vm.internalState.GetSubnets() // all subnets
		if err != nil {
			return fmt.Errorf("error getting subnets from database: %w", err)
		}

		response.Subnets = make([]APISubnet, len(subnets)+1)
		for i, subnet := range subnets {
			unsignedTx := subnet.UnsignedTx.(*UnsignedCreateSubnetTx)
			owner := unsignedTx.Owner.(*secp256k1fx.OutputOwners)
			controlAddrs := []string{}
			for _, controlKeyID := range owner.Addrs {
				addr, err := service.vm.FormatLocalAddress(controlKeyID)
				if err != nil {
					return fmt.Errorf("problem formatting address: %w", err)
				}
				controlAddrs = append(controlAddrs, addr)
			}
			response.Subnets[i] = APISubnet{
				ID:          subnet.ID(),
				ControlKeys: controlAddrs,
				Threshold:   json.Uint32(owner.Threshold),
			}
		}
		// Include primary network
		response.Subnets[len(subnets)] = APISubnet{
			ID:          constants.PrimaryNetworkID,
			ControlKeys: []string{},
			Threshold:   json.Uint32(0),
		}
		return nil
	}

	subnetSet := ids.NewSet(len(args.IDs))
	for _, subnetID := range args.IDs {
		if subnetSet.Contains(subnetID) {
			continue
		}
		subnetSet.Add(subnetID)

		if subnetID == constants.PrimaryNetworkID {
			response.Subnets = append(response.Subnets,
				APISubnet{
					ID:          constants.PrimaryNetworkID,
					ControlKeys: []string{},
					Threshold:   json.Uint32(0),
				},
			)
			continue
		}

		subnetTx, _, err := service.vm.internalState.GetTx(subnetID)
		if err == database.ErrNotFound {
			continue
		}
		if err != nil {
			return err
		}

		subnet, ok := subnetTx.UnsignedTx.(*UnsignedCreateSubnetTx)
		if !ok {
			return errWrongTxType
		}
		owner, ok := subnet.Owner.(*secp256k1fx.OutputOwners)
		if !ok {
			return errUnknownOwners
		}

		controlAddrs := make([]string, len(owner.Addrs))
		for i, controlKeyID := range owner.Addrs {
			addr, err := service.vm.FormatLocalAddress(controlKeyID)
			if err != nil {
				return fmt.Errorf("problem formatting address: %w", err)
			}
			controlAddrs[i] = addr
		}

		response.Subnets = append(response.Subnets,
			APISubnet{
				ID:          subnet.ID(),
				ControlKeys: controlAddrs,
				Threshold:   json.Uint32(owner.Threshold),
			},
		)
	}
	return nil
}

// GetStakingAssetIDArgs are the arguments to GetStakingAssetID
type GetStakingAssetIDArgs struct {
	SubnetID ids.ID `json:"subnetID"`
}

// GetStakingAssetIDResponse is the response from calling GetStakingAssetID
type GetStakingAssetIDResponse struct {
	AssetID ids.ID `json:"assetID"`
}

// GetStakingAssetID returns the assetID of the token used to stake on the
// provided subnet
func (service *Service) GetStakingAssetID(_ *http.Request, args *GetStakingAssetIDArgs, response *GetStakingAssetIDResponse) error {
	service.vm.ctx.Log.Debug("Platform: GetStakingAssetID called")

	if args.SubnetID != constants.PrimaryNetworkID {
		return fmt.Errorf("Subnet %s doesn't have a valid staking token",
			args.SubnetID)
	}

	response.AssetID = service.vm.ctx.AVAXAssetID
	return nil
}

/*
 ******************************************************
 **************** Get/Sample Validators ***************
 ******************************************************
 */

// GetCurrentValidatorsArgs are the arguments for calling GetCurrentValidators
type GetCurrentValidatorsArgs struct {
	// Subnet we're listing the validators of
	// If omitted, defaults to primary network
	SubnetID ids.ID `json:"subnetID"`
	// NodeIDs of validators to request. If [NodeIDs]
	// is empty, it fetches all current validators. If
	// some nodeIDs are not currently validators, they
	// will be omitted from the response.
	NodeIDs []string `json:"nodeIDs"`
}

// GetCurrentValidatorsReply are the results from calling GetCurrentValidators.
// Each validator contains a list of delegators to itself.
type GetCurrentValidatorsReply struct {
	Validators []interface{} `json:"validators"`
}

// GetCurrentValidators returns current validators and delegators
func (service *Service) GetCurrentValidators(_ *http.Request, args *GetCurrentValidatorsArgs, reply *GetCurrentValidatorsReply) error {
	service.vm.ctx.Log.Debug("Platform: GetCurrentValidators called")

	reply.Validators = []interface{}{}

	// Validator's node ID as string --> Delegators to them
	vdrToDelegators := map[string][]APIPrimaryDelegator{}

	// Create set of nodeIDs
	nodeIDs := ids.ShortSet{}
	for _, nodeID := range args.NodeIDs {
		nID, err := ids.ShortFromPrefixedString(nodeID, constants.NodeIDPrefix)
		if err != nil {
			return err
		}
		nodeIDs.Add(nID)
	}
	includeAllNodes := nodeIDs.Len() == 0

	currentValidators := service.vm.internalState.CurrentStakerChainState()

	for _, tx := range currentValidators.Stakers() { // Iterates in order of increasing stop time
		_, rewardAmount, err := currentValidators.GetStaker(tx.ID())
		if err != nil {
			return err
		}
		switch staker := tx.UnsignedTx.(type) {
		case *UnsignedAddDelegatorTx:
			if args.SubnetID != constants.PrimaryNetworkID {
				continue
			}
			if !includeAllNodes && !nodeIDs.Contains(staker.Validator.ID()) {
				continue
			}

			weight := json.Uint64(staker.Validator.Weight())

			var rewardOwner *APIOwner
			owner, ok := staker.RewardsOwner.(*secp256k1fx.OutputOwners)
			if ok {
				rewardOwner = &APIOwner{
					Locktime:  json.Uint64(owner.Locktime),
					Threshold: json.Uint32(owner.Threshold),
				}
				for _, addr := range owner.Addrs {
					addrStr, err := service.vm.FormatLocalAddress(addr)
					if err != nil {
						return err
					}
					rewardOwner.Addresses = append(rewardOwner.Addresses, addrStr)
				}
			}

			potentialReward := json.Uint64(rewardAmount)
			delegator := APIPrimaryDelegator{
				APIStaker: APIStaker{
					TxID:        tx.ID(),
					StartTime:   json.Uint64(staker.StartTime().Unix()),
					EndTime:     json.Uint64(staker.EndTime().Unix()),
					StakeAmount: &weight,
					NodeID:      staker.Validator.ID().PrefixedString(constants.NodeIDPrefix),
				},
				RewardOwner:     rewardOwner,
				PotentialReward: &potentialReward,
			}
			vdrToDelegators[delegator.NodeID] = append(vdrToDelegators[delegator.NodeID], delegator)
		case *UnsignedAddValidatorTx:
			if args.SubnetID != constants.PrimaryNetworkID {
				continue
			}
			if !includeAllNodes && !nodeIDs.Contains(staker.Validator.ID()) {
				continue
			}

			nodeID := staker.Validator.ID()
			startTime := staker.StartTime()
			weight := json.Uint64(staker.Validator.Weight())
			potentialReward := json.Uint64(rewardAmount)
			delegationFee := json.Float32(100 * float32(staker.Shares) / float32(reward.PercentDenominator))
			rawUptime, err := service.vm.uptimeManager.CalculateUptimePercentFrom(nodeID, startTime)
			if err != nil {
				return err
			}
			uptime := json.Float32(rawUptime)

			connected := service.vm.uptimeManager.IsConnected(nodeID)

			var rewardOwner *APIOwner
			owner, ok := staker.RewardsOwner.(*secp256k1fx.OutputOwners)
			if ok {
				rewardOwner = &APIOwner{
					Locktime:  json.Uint64(owner.Locktime),
					Threshold: json.Uint32(owner.Threshold),
				}
				for _, addr := range owner.Addrs {
					addrStr, err := service.vm.FormatLocalAddress(addr)
					if err != nil {
						return err
					}
					rewardOwner.Addresses = append(rewardOwner.Addresses, addrStr)
				}
			}

			reply.Validators = append(reply.Validators, APIPrimaryValidator{
				APIStaker: APIStaker{
					TxID:        tx.ID(),
					NodeID:      nodeID.PrefixedString(constants.NodeIDPrefix),
					StartTime:   json.Uint64(startTime.Unix()),
					EndTime:     json.Uint64(staker.EndTime().Unix()),
					StakeAmount: &weight,
				},
				Uptime:          &uptime,
				Connected:       &connected,
				PotentialReward: &potentialReward,
				RewardOwner:     rewardOwner,
				DelegationFee:   delegationFee,
			})
		case *UnsignedAddSubnetValidatorTx:
			if args.SubnetID != staker.Validator.Subnet {
				continue
			}
			if !includeAllNodes && !nodeIDs.Contains(staker.Validator.ID()) {
				continue
			}

			weight := json.Uint64(staker.Validator.Weight())
			reply.Validators = append(reply.Validators, APIStaker{
				TxID:      tx.ID(),
				NodeID:    staker.Validator.ID().PrefixedString(constants.NodeIDPrefix),
				StartTime: json.Uint64(staker.StartTime().Unix()),
				EndTime:   json.Uint64(staker.EndTime().Unix()),
				Weight:    &weight,
			})
		default:
			return fmt.Errorf("expected validator but got %T", tx.UnsignedTx)
		}
	}

	for i, vdrIntf := range reply.Validators {
		vdr, ok := vdrIntf.(APIPrimaryValidator)
		if !ok {
			continue
		}
		if delegators, ok := vdrToDelegators[vdr.NodeID]; ok {
			vdr.Delegators = delegators
		}
		reply.Validators[i] = vdr
	}

	return nil
}

// GetPendingValidatorsArgs are the arguments for calling GetPendingValidators
type GetPendingValidatorsArgs struct {
	// Subnet we're getting the pending validators of
	// If omitted, defaults to primary network
	SubnetID ids.ID `json:"subnetID"`
	// NodeIDs of validators to request. If [NodeIDs]
	// is empty, it fetches all pending validators. If
	// some requested nodeIDs are not pending validators,
	// they are omitted from the response.
	NodeIDs []string `json:"nodeIDs"`
}

// GetPendingValidatorsReply are the results from calling GetPendingValidators.
// Unlike GetCurrentValidatorsReply, each validator has a null delegator list.
type GetPendingValidatorsReply struct {
	Validators []interface{} `json:"validators"`
	Delegators []interface{} `json:"delegators"`
}

// GetPendingValidators returns the list of pending validators
func (service *Service) GetPendingValidators(_ *http.Request, args *GetPendingValidatorsArgs, reply *GetPendingValidatorsReply) error {
	service.vm.ctx.Log.Debug("Platform: GetPendingValidators called")

	reply.Validators = []interface{}{}
	reply.Delegators = []interface{}{}

	// Create set of nodeIDs
	nodeIDs := ids.ShortSet{}
	for _, nodeID := range args.NodeIDs {
		nID, err := ids.ShortFromPrefixedString(nodeID, constants.NodeIDPrefix)
		if err != nil {
			return err
		}
		nodeIDs.Add(nID)
	}
	includeAllNodes := nodeIDs.Len() == 0

	pendingValidators := service.vm.internalState.PendingStakerChainState()

	for _, tx := range pendingValidators.Stakers() { // Iterates in order of increasing start time
		switch staker := tx.UnsignedTx.(type) {
		case *UnsignedAddDelegatorTx:
			if args.SubnetID != constants.PrimaryNetworkID {
				continue
			}
			if !includeAllNodes && !nodeIDs.Contains(staker.Validator.ID()) {
				continue
			}

			weight := json.Uint64(staker.Validator.Weight())
			reply.Delegators = append(reply.Delegators, APIStaker{
				TxID:        tx.ID(),
				NodeID:      staker.Validator.ID().PrefixedString(constants.NodeIDPrefix),
				StartTime:   json.Uint64(staker.StartTime().Unix()),
				EndTime:     json.Uint64(staker.EndTime().Unix()),
				StakeAmount: &weight,
			})
		case *UnsignedAddValidatorTx:
			if args.SubnetID != constants.PrimaryNetworkID {
				continue
			}
			if !includeAllNodes && !nodeIDs.Contains(staker.Validator.ID()) {
				continue
			}

			nodeID := staker.Validator.ID()
			weight := json.Uint64(staker.Validator.Weight())
			delegationFee := json.Float32(100 * float32(staker.Shares) / float32(reward.PercentDenominator))

			connected := service.vm.uptimeManager.IsConnected(nodeID)
			reply.Validators = append(reply.Validators, APIPrimaryValidator{
				APIStaker: APIStaker{
					TxID:        tx.ID(),
					NodeID:      staker.Validator.ID().PrefixedString(constants.NodeIDPrefix),
					StartTime:   json.Uint64(staker.StartTime().Unix()),
					EndTime:     json.Uint64(staker.EndTime().Unix()),
					StakeAmount: &weight,
				},
				DelegationFee: delegationFee,
				Connected:     &connected,
			})
		case *UnsignedAddSubnetValidatorTx:
			if args.SubnetID != staker.Validator.Subnet {
				continue
			}
			if !includeAllNodes && !nodeIDs.Contains(staker.Validator.ID()) {
				continue
			}

			weight := json.Uint64(staker.Validator.Weight())
			reply.Validators = append(reply.Validators, APIStaker{
				TxID:      tx.ID(),
				NodeID:    staker.Validator.ID().PrefixedString(constants.NodeIDPrefix),
				StartTime: json.Uint64(staker.StartTime().Unix()),
				EndTime:   json.Uint64(staker.EndTime().Unix()),
				Weight:    &weight,
			})
		default:
			return fmt.Errorf("expected validator but got %T", tx.UnsignedTx)
		}
	}
	return nil
}

// GetCurrentSupplyReply are the results from calling GetCurrentSupply
type GetCurrentSupplyReply struct {
	Supply json.Uint64 `json:"supply"`
}

// GetCurrentSupply returns an upper bound on the supply of AVAX in the system
func (service *Service) GetCurrentSupply(_ *http.Request, _ *struct{}, reply *GetCurrentSupplyReply) error {
	service.vm.ctx.Log.Debug("Platform: GetCurrentSupply called")

	reply.Supply = json.Uint64(service.vm.internalState.GetCurrentSupply())
	return nil
}

// SampleValidatorsArgs are the arguments for calling SampleValidators
type SampleValidatorsArgs struct {
	// Number of validators in the sample
	Size json.Uint16 `json:"size"`

	// ID of subnet to sample validators from
	// If omitted, defaults to the primary network
	SubnetID ids.ID `json:"subnetID"`
}

// SampleValidatorsReply are the results from calling Sample
type SampleValidatorsReply struct {
	Validators []string `json:"validators"`
}

// SampleValidators returns a sampling of the list of current validators
func (service *Service) SampleValidators(_ *http.Request, args *SampleValidatorsArgs, reply *SampleValidatorsReply) error {
	service.vm.ctx.Log.Debug("Platform: SampleValidators called with Size = %d", args.Size)

	validators, ok := service.vm.Validators.GetValidators(args.SubnetID)
	if !ok {
		return fmt.Errorf(
			"couldn't get validators of subnet %q. Is it being validated?",
			args.SubnetID,
		)
	}

	sample, err := validators.Sample(int(args.Size))
	if err != nil {
		return fmt.Errorf("sampling errored with %w", err)
	}

	validatorIDs := make([]ids.ShortID, int(args.Size))
	for i, vdr := range sample {
		validatorIDs[i] = vdr.ID()
	}
	ids.SortShortIDs(validatorIDs)

	reply.Validators = make([]string, int(args.Size))
	for i, vdrID := range validatorIDs {
		reply.Validators[i] = vdrID.PrefixedString(constants.NodeIDPrefix)
	}
	return nil
}

/*
 ******************************************************
 ************ Add Validators to Subnets ***************
 ******************************************************
 */

// AddValidatorArgs are the arguments to AddValidator
type AddValidatorArgs struct {
	// User, password, from addrs, change addr
	api.JSONSpendHeader
	APIStaker
	// The address the staking reward, if applicable, will go to
	RewardAddress     string       `json:"rewardAddress"`
	DelegationFeeRate json.Float32 `json:"delegationFeeRate"`
}

// AddValidator creates and signs and issues a transaction to add a validator to
// the primary network
func (service *Service) AddValidator(_ *http.Request, args *AddValidatorArgs, reply *api.JSONTxIDChangeAddr) error {
	service.vm.ctx.Log.Debug("Platform: AddValidator called")

	now := service.vm.clock.Time()
	minAddStakerTime := now.Add(minAddStakerDelay)
	minAddStakerUnix := json.Uint64(minAddStakerTime.Unix())
	maxAddStakerTime := now.Add(maxFutureStartTime)
	maxAddStakerUnix := json.Uint64(maxAddStakerTime.Unix())

	if args.StartTime == 0 {
		args.StartTime = minAddStakerUnix
	}

	switch {
	case args.RewardAddress == "":
		return errNoRewardAddress
	case args.StartTime < minAddStakerUnix:
		return errStartTimeTooSoon
	case args.StartTime > maxAddStakerUnix:
		return errStartTimeTooLate
	case args.DelegationFeeRate < 0 || args.DelegationFeeRate > 100:
		return errInvalidDelegationRate
	}

	// Parse the node ID
	var nodeID ids.ShortID
	if args.NodeID == "" {
		nodeID = service.vm.ctx.NodeID // If omitted, use this node's ID
	} else {
		nID, err := ids.ShortFromPrefixedString(args.NodeID, constants.NodeIDPrefix)
		if err != nil {
			return err
		}
		nodeID = nID
	}

	// Parse the from addresses
	fromAddrs, err := avax.ParseLocalAddresses(service.vm, args.From)
	if err != nil {
		return err
	}

	// Parse the reward address
	rewardAddress, err := service.vm.ParseLocalAddress(args.RewardAddress)
	if err != nil {
		return fmt.Errorf("problem while parsing reward address: %w", err)
	}

	user, err := keystore.NewUserFromKeystore(service.vm.ctx.Keystore, args.Username, args.Password)
	if err != nil {
		return err
	}
	defer user.Close()

	// Get the user's keys
	privKeys, err := keystore.GetKeychain(user, fromAddrs)
	if err != nil {
		return fmt.Errorf("couldn't get addresses controlled by the user: %w", err)
	}

	// Parse the change address.
	if len(privKeys.Keys) == 0 {
		return errNoKeys
	}
	changeAddr := privKeys.Keys[0].PublicKey().Address() // By default, use a key controlled by the user
	if args.ChangeAddr != "" {
		changeAddr, err = service.vm.ParseLocalAddress(args.ChangeAddr)
		if err != nil {
			return fmt.Errorf("couldn't parse changeAddr: %w", err)
		}
	}

	// Create the transaction
	tx, err := service.vm.newAddValidatorTx(
		args.weight(),                        // Stake amount
		uint64(args.StartTime),               // Start time
		uint64(args.EndTime),                 // End time
		nodeID,                               // Node ID
		rewardAddress,                        // Reward Address
		uint32(10000*args.DelegationFeeRate), // Shares
		privKeys.Keys,                        // Private keys
		changeAddr,                           // Change address
	)
	if err != nil {
		return fmt.Errorf("couldn't create tx: %w", err)
	}

	reply.TxID = tx.ID()
	reply.ChangeAddr, err = service.vm.FormatLocalAddress(changeAddr)

	errs := wrappers.Errs{}
	errs.Add(
		err,
		service.vm.blockBuilder.AddUnverifiedTx(tx),
		user.Close(),
	)
	return errs.Err
}

// AddDelegatorArgs are the arguments to AddDelegator
type AddDelegatorArgs struct {
	// User, password, from addrs, change addr
	api.JSONSpendHeader
	APIStaker
	RewardAddress string `json:"rewardAddress"`
}

// AddDelegator creates and signs and issues a transaction to add a delegator to
// the primary network
func (service *Service) AddDelegator(_ *http.Request, args *AddDelegatorArgs, reply *api.JSONTxIDChangeAddr) error {
	service.vm.ctx.Log.Debug("Platform: AddDelegator called")

	now := service.vm.clock.Time()
	minAddStakerTime := now.Add(minAddStakerDelay)
	minAddStakerUnix := json.Uint64(minAddStakerTime.Unix())
	maxAddStakerTime := now.Add(maxFutureStartTime)
	maxAddStakerUnix := json.Uint64(maxAddStakerTime.Unix())

	if args.StartTime == 0 {
		args.StartTime = minAddStakerUnix
	}

	switch {
	case args.RewardAddress == "":
		return errNoRewardAddress
	case args.StartTime < minAddStakerUnix:
		return errStartTimeTooSoon
	case args.StartTime > maxAddStakerUnix:
		return errStartTimeTooLate
	}

	// Parse the node ID
	var nodeID ids.ShortID
	if args.NodeID == "" { // If ID unspecified, use this node's ID
		nodeID = service.vm.ctx.NodeID
	} else {
		nID, err := ids.ShortFromPrefixedString(args.NodeID, constants.NodeIDPrefix)
		if err != nil {
			return err
		}
		nodeID = nID
	}

	// Parse the reward address
	rewardAddress, err := service.vm.ParseLocalAddress(args.RewardAddress)
	if err != nil {
		return fmt.Errorf("problem parsing 'rewardAddress': %w", err)
	}

	// Parse the from addresses
	fromAddrs, err := avax.ParseLocalAddresses(service.vm, args.From)
	if err != nil {
		return err
	}

	user, err := keystore.NewUserFromKeystore(service.vm.ctx.Keystore, args.Username, args.Password)
	if err != nil {
		return err
	}
	defer user.Close()

	privKeys, err := keystore.GetKeychain(user, fromAddrs)
	if err != nil {
		return fmt.Errorf("couldn't get addresses controlled by the user: %w", err)
	}

	// Parse the change address. Assumes that if the user has no keys,
	// this operation will fail so the change address can be anything.
	if len(privKeys.Keys) == 0 {
		return errNoKeys
	}
	changeAddr := privKeys.Keys[0].PublicKey().Address() // By default, use a key controlled by the user
	if args.ChangeAddr != "" {
		changeAddr, err = service.vm.ParseLocalAddress(args.ChangeAddr)
		if err != nil {
			return fmt.Errorf("couldn't parse changeAddr: %w", err)
		}
	}

	// Create the transaction
	tx, err := service.vm.newAddDelegatorTx(
		args.weight(),          // Stake amount
		uint64(args.StartTime), // Start time
		uint64(args.EndTime),   // End time
		nodeID,                 // Node ID
		rewardAddress,          // Reward Address
		privKeys.Keys,          // Private keys
		changeAddr,             // Change address
	)
	if err != nil {
		return fmt.Errorf("couldn't create tx: %w", err)
	}

	reply.TxID = tx.ID()
	reply.ChangeAddr, err = service.vm.FormatLocalAddress(changeAddr)

	errs := wrappers.Errs{}
	errs.Add(
		err,
		service.vm.blockBuilder.AddUnverifiedTx(tx),
		user.Close(),
	)
	return errs.Err
}

// AddSubnetValidatorArgs are the arguments to AddSubnetValidator
type AddSubnetValidatorArgs struct {
	// User, password, from addrs, change addr
	api.JSONSpendHeader
	APIStaker
	// ID of subnet to validate
	SubnetID string `json:"subnetID"`
}

// AddSubnetValidator creates and signs and issues a transaction to add a
// validator to a subnet other than the primary network
func (service *Service) AddSubnetValidator(_ *http.Request, args *AddSubnetValidatorArgs, response *api.JSONTxIDChangeAddr) error {
	service.vm.ctx.Log.Debug("Platform: AddSubnetValidator called")

	now := service.vm.clock.Time()
	minAddStakerTime := now.Add(minAddStakerDelay)
	minAddStakerUnix := json.Uint64(minAddStakerTime.Unix())
	maxAddStakerTime := now.Add(maxFutureStartTime)
	maxAddStakerUnix := json.Uint64(maxAddStakerTime.Unix())

	if args.StartTime == 0 {
		args.StartTime = minAddStakerUnix
	}

	switch {
	case args.SubnetID == "":
		return errNoSubnetID
	case args.StartTime < minAddStakerUnix:
		return errStartTimeTooSoon
	case args.StartTime > maxAddStakerUnix:
		return errStartTimeTooLate
	}

	// Parse the node ID
	nodeID, err := ids.ShortFromPrefixedString(args.NodeID, constants.NodeIDPrefix)
	if err != nil {
		return fmt.Errorf("error parsing nodeID: %q: %w", args.NodeID, err)
	}

	// Parse the subnet ID
	subnetID, err := ids.FromString(args.SubnetID)
	if err != nil {
		return fmt.Errorf("problem parsing subnetID %q: %w", args.SubnetID, err)
	}
	if subnetID == constants.PrimaryNetworkID {
		return errNamedSubnetCantBePrimary
	}

	// Parse the from addresses
	fromAddrs, err := avax.ParseLocalAddresses(service.vm, args.From)
	if err != nil {
		return err
	}

	user, err := keystore.NewUserFromKeystore(service.vm.ctx.Keystore, args.Username, args.Password)
	if err != nil {
		return err
	}
	defer user.Close()

	keys, err := keystore.GetKeychain(user, fromAddrs)
	if err != nil {
		return fmt.Errorf("couldn't get addresses controlled by the user: %w", err)
	}

	// Parse the change address.
	if len(keys.Keys) == 0 {
		return errNoKeys
	}
	changeAddr := keys.Keys[0].PublicKey().Address() // By default, use a key controlled by the user
	if args.ChangeAddr != "" {
		changeAddr, err = service.vm.ParseLocalAddress(args.ChangeAddr)
		if err != nil {
			return fmt.Errorf("couldn't parse changeAddr: %w", err)
		}
	}

	// Create the transaction
	tx, err := service.vm.newAddSubnetValidatorTx(
		args.weight(),          // Stake amount
		uint64(args.StartTime), // Start time
		uint64(args.EndTime),   // End time
		nodeID,                 // Node ID
		subnetID,               // Subnet ID
		keys.Keys,              // Keys
		changeAddr,             // Change address
	)
	if err != nil {
		return fmt.Errorf("couldn't create tx: %w", err)
	}

	response.TxID = tx.ID()
	response.ChangeAddr, err = service.vm.FormatLocalAddress(changeAddr)

	errs := wrappers.Errs{}
	errs.Add(
		err,
		service.vm.blockBuilder.AddUnverifiedTx(tx),
		user.Close(),
	)
	return errs.Err
}

// CreateSubnetArgs are the arguments to CreateSubnet
type CreateSubnetArgs struct {
	// User, password, from addrs, change addr
	api.JSONSpendHeader
	// The ID member of APISubnet is ignored
	APISubnet
}

// CreateSubnet creates and signs and issues a transaction to create a new
// subnet
func (service *Service) CreateSubnet(_ *http.Request, args *CreateSubnetArgs, response *api.JSONTxIDChangeAddr) error {
	service.vm.ctx.Log.Debug("Platform: CreateSubnet called")

	// Parse the control keys
	controlKeys, err := avax.ParseLocalAddresses(service.vm, args.ControlKeys)
	if err != nil {
		return err
	}

	// Parse the from addresses
	fromAddrs, err := avax.ParseLocalAddresses(service.vm, args.From)
	if err != nil {
		return err
	}

	user, err := keystore.NewUserFromKeystore(service.vm.ctx.Keystore, args.Username, args.Password)
	if err != nil {
		return err
	}
	defer user.Close()

	privKeys, err := keystore.GetKeychain(user, fromAddrs)
	if err != nil {
		return fmt.Errorf("couldn't get addresses controlled by the user: %w", err)
	}

	// Parse the change address. Assumes that if the user has no keys,
	// this operation will fail so the change address can be anything.
	if len(privKeys.Keys) == 0 {
		return errNoKeys
	}
	changeAddr := privKeys.Keys[0].PublicKey().Address() // By default, use a key controlled by the user
	if args.ChangeAddr != "" {
		changeAddr, err = service.vm.ParseLocalAddress(args.ChangeAddr)
		if err != nil {
			return fmt.Errorf("couldn't parse changeAddr: %w", err)
		}
	}

	// Create the transaction
	tx, err := service.vm.newCreateSubnetTx(
		uint32(args.Threshold), // Threshold
		controlKeys.List(),     // Control Addresses
		privKeys.Keys,          // Private keys
		changeAddr,             // Change address
	)
	if err != nil {
		return fmt.Errorf("couldn't create tx: %w", err)
	}

	response.TxID = tx.ID()
	response.ChangeAddr, err = service.vm.FormatLocalAddress(changeAddr)

	errs := wrappers.Errs{}
	errs.Add(
		err,
		service.vm.blockBuilder.AddUnverifiedTx(tx),
		user.Close(),
	)
	return errs.Err
}

// ExportAVAXArgs are the arguments to ExportAVAX
type ExportAVAXArgs struct {
	// User, password, from addrs, change addr
	api.JSONSpendHeader

	// Amount of AVAX to send
	Amount json.Uint64 `json:"amount"`

	// ID of the address that will receive the AVAX. This address includes the
	// chainID, which is used to determine what the destination chain is.
	To string `json:"to"`
}

// ExportAVAX exports AVAX from the P-Chain to the X-Chain
// It must be imported on the X-Chain to complete the transfer
func (service *Service) ExportAVAX(_ *http.Request, args *ExportAVAXArgs, response *api.JSONTxIDChangeAddr) error {
	service.vm.ctx.Log.Debug("Platform: ExportAVAX called")

	if args.Amount == 0 {
		return errNoAmount
	}

	// Parse the to address
	chainID, to, err := service.vm.ParseAddress(args.To)
	if err != nil {
		return err
	}

	// Parse the from addresses
	fromAddrs, err := avax.ParseLocalAddresses(service.vm, args.From)
	if err != nil {
		return err
	}

	user, err := keystore.NewUserFromKeystore(service.vm.ctx.Keystore, args.Username, args.Password)
	if err != nil {
		return err
	}
	defer user.Close()

	privKeys, err := keystore.GetKeychain(user, fromAddrs)
	if err != nil {
		return fmt.Errorf("couldn't get addresses controlled by the user: %w", err)
	}

	// Parse the change address. Assumes that if the user has no keys,
	// this operation will fail so the change address can be anything.
	if len(privKeys.Keys) == 0 {
		return errNoKeys
	}
	changeAddr := privKeys.Keys[0].PublicKey().Address() // By default, use a key controlled by the user
	if args.ChangeAddr != "" {
		changeAddr, err = service.vm.ParseLocalAddress(args.ChangeAddr)
		if err != nil {
			return fmt.Errorf("couldn't parse changeAddr: %w", err)
		}
	}

	// Create the transaction
	tx, err := service.vm.newExportTx(
		uint64(args.Amount), // Amount
		chainID,             // ID of the chain to send the funds to
		to,                  // Address
		privKeys.Keys,       // Private keys
		changeAddr,          // Change address
	)
	if err != nil {
		return fmt.Errorf("couldn't create tx: %w", err)
	}

	response.TxID = tx.ID()
	response.ChangeAddr, err = service.vm.FormatLocalAddress(changeAddr)

	errs := wrappers.Errs{}
	errs.Add(
		err,
		service.vm.blockBuilder.AddUnverifiedTx(tx),
		user.Close(),
	)
	return errs.Err
}

// ImportAVAXArgs are the arguments to ImportAVAX
type ImportAVAXArgs struct {
	// User, password, from addrs, change addr
	api.JSONSpendHeader

	// Chain the funds are coming from
	SourceChain string `json:"sourceChain"`

	// The address that will receive the imported funds
	To string `json:"to"`
}

// ImportAVAX issues a transaction to import AVAX from the X-chain. The AVAX
// must have already been exported from the X-Chain.
func (service *Service) ImportAVAX(_ *http.Request, args *ImportAVAXArgs, response *api.JSONTxIDChangeAddr) error {
	service.vm.ctx.Log.Debug("Platform: ImportAVAX called")

	// Parse the sourceCHain
	chainID, err := service.vm.ctx.BCLookup.Lookup(args.SourceChain)
	if err != nil {
		return fmt.Errorf("problem parsing chainID %q: %w", args.SourceChain, err)
	}

	// Parse the to address
	to, err := service.vm.ParseLocalAddress(args.To)
	if err != nil { // Parse address
		return fmt.Errorf("couldn't parse argument 'to' to an address: %w", err)
	}

	// Parse the from addresses
	fromAddrs, err := avax.ParseLocalAddresses(service.vm, args.From)
	if err != nil {
		return err
	}

	user, err := keystore.NewUserFromKeystore(service.vm.ctx.Keystore, args.Username, args.Password)
	if err != nil {
		return err
	}
	defer user.Close()

	privKeys, err := keystore.GetKeychain(user, fromAddrs)
	if err != nil { // Get keys
		return fmt.Errorf("couldn't get keys controlled by the user: %w", err)
	}

	// Parse the change address. Assumes that if the user has no keys,
	// this operation will fail so the change address can be anything.
	if len(privKeys.Keys) == 0 {
		return errNoKeys
	}
	changeAddr := privKeys.Keys[0].PublicKey().Address() // By default, use a key controlled by the user
	if args.ChangeAddr != "" {
		changeAddr, err = service.vm.ParseLocalAddress(args.ChangeAddr)
		if err != nil {
			return fmt.Errorf("couldn't parse changeAddr: %w", err)
		}
	}

	tx, err := service.vm.newImportTx(chainID, to, privKeys.Keys, changeAddr)
	if err != nil {
		return err
	}

	response.TxID = tx.ID()
	response.ChangeAddr, err = service.vm.FormatLocalAddress(changeAddr)

	errs := wrappers.Errs{}
	errs.Add(
		err,
		service.vm.blockBuilder.AddUnverifiedTx(tx),
		user.Close(),
	)
	return errs.Err
}

/*
 ******************************************************
 ******** Create/get status of a blockchain ***********
 ******************************************************
 */

// CreateBlockchainArgs is the arguments for calling CreateBlockchain
type CreateBlockchainArgs struct {
	// User, password, from addrs, change addr
	api.JSONSpendHeader
	// ID of Subnet that validates the new blockchain
	SubnetID ids.ID `json:"subnetID"`
	// ID of the VM the new blockchain is running
	VMID string `json:"vmID"`
	// IDs of the FXs the VM is running
	FxIDs []string `json:"fxIDs"`
	// Human-readable name for the new blockchain, not necessarily unique
	Name string `json:"name"`
	// Genesis state of the blockchain being created
	GenesisData string `json:"genesisData"`
	// Encoding format to use for genesis data
	Encoding formatting.Encoding `json:"encoding"`
}

// CreateBlockchain issues a transaction to create a new blockchain
func (service *Service) CreateBlockchain(_ *http.Request, args *CreateBlockchainArgs, response *api.JSONTxIDChangeAddr) error {
	service.vm.ctx.Log.Debug("Platform: CreateBlockchain called")

	switch {
	case args.Name == "":
		return errMissingName
	case args.VMID == "":
		return errMissingVMID
	}

	genesisBytes, err := formatting.Decode(args.Encoding, args.GenesisData)
	if err != nil {
		return fmt.Errorf("problem parsing genesis data: %w", err)
	}

	vmID, err := service.vm.Chains.LookupVM(args.VMID)
	if err != nil {
		return fmt.Errorf("no VM with ID '%s' found", args.VMID)
	}

	fxIDs := []ids.ID(nil)
	for _, fxIDStr := range args.FxIDs {
		fxID, err := service.vm.Chains.LookupVM(fxIDStr)
		if err != nil {
			return fmt.Errorf("no FX with ID '%s' found", fxIDStr)
		}
		fxIDs = append(fxIDs, fxID)
	}
	// If creating AVM instance, use secp256k1fx
	// TODO: Document FXs and have user specify them in API call
	fxIDsSet := ids.Set{}
	fxIDsSet.Add(fxIDs...)
	if vmID == constants.AVMID && !fxIDsSet.Contains(secp256k1fx.ID) {
		fxIDs = append(fxIDs, secp256k1fx.ID)
	}

	if args.SubnetID == constants.PrimaryNetworkID {
		return errDSCantValidate
	}

	// Parse the from addresses
	fromAddrs, err := avax.ParseLocalAddresses(service.vm, args.From)
	if err != nil {
		return err
	}

	user, err := keystore.NewUserFromKeystore(service.vm.ctx.Keystore, args.Username, args.Password)
	if err != nil {
		return err
	}
	defer user.Close()

	keys, err := keystore.GetKeychain(user, fromAddrs)
	if err != nil {
		return fmt.Errorf("couldn't get addresses controlled by the user: %w", err)
	}

	// Parse the change address. Assumes that if the user has no keys,
	// this operation will fail so the change address can be anything.
	if len(keys.Keys) == 0 {
		return errNoKeys
	}
	changeAddr := keys.Keys[0].PublicKey().Address() // By default, use a key controlled by the user
	if args.ChangeAddr != "" {
		changeAddr, err = service.vm.ParseLocalAddress(args.ChangeAddr)
		if err != nil {
			return fmt.Errorf("couldn't parse changeAddr: %w", err)
		}
	}

	// Create the transaction
	tx, err := service.vm.newCreateChainTx(
		args.SubnetID,
		genesisBytes,
		vmID,
		fxIDs,
		args.Name,
		keys.Keys,
		changeAddr, // Change address
	)
	if err != nil {
		return fmt.Errorf("couldn't create tx: %w", err)
	}

	response.TxID = tx.ID()
	response.ChangeAddr, err = service.vm.FormatLocalAddress(changeAddr)

	errs := wrappers.Errs{}
	errs.Add(
		err,
		service.vm.blockBuilder.AddUnverifiedTx(tx),
		user.Close(),
	)
	return errs.Err
}

// GetBlockchainStatusArgs is the arguments for calling GetBlockchainStatus
// [BlockchainID] is the ID of or an alias of the blockchain to get the status of.
type GetBlockchainStatusArgs struct {
	BlockchainID string `json:"blockchainID"`
}

// GetBlockchainStatusReply is the reply from calling GetBlockchainStatus
// [Status] is the blockchain's status.
type GetBlockchainStatusReply struct {
	Status status.BlockchainStatus `json:"status"`
}

// GetBlockchainStatus gets the status of a blockchain with the ID [args.BlockchainID].
func (service *Service) GetBlockchainStatus(_ *http.Request, args *GetBlockchainStatusArgs, reply *GetBlockchainStatusReply) error {
	service.vm.ctx.Log.Debug("Platform: GetBlockchainStatus called")

	if args.BlockchainID == "" {
		return errMissingBlockchainID
	}

	// if its aliased then vm created this chain.
	if aliasedID, err := service.vm.Chains.Lookup(args.BlockchainID); err == nil {
		if service.nodeValidates(aliasedID) {
			reply.Status = status.Validating
			return nil
		}

		reply.Status = status.Syncing
		return nil
	}

	blockchainID, err := ids.FromString(args.BlockchainID)
	if err != nil {
		return fmt.Errorf("problem parsing blockchainID %q: %w", args.BlockchainID, err)
	}

	lastAcceptedID, err := service.vm.LastAccepted()
	if err != nil {
		return fmt.Errorf("problem loading last accepted ID: %w", err)
	}

	exists, err := service.chainExists(lastAcceptedID, blockchainID)
	if err != nil {
		return fmt.Errorf("problem looking up blockchain: %w", err)
	}
	if exists {
		reply.Status = status.Created
		return nil
	}

	preferred, err := service.chainExists(service.vm.preferred, blockchainID)
	if err != nil {
		return fmt.Errorf("problem looking up blockchain: %w", err)
	}
	if preferred {
		reply.Status = status.Preferred
	}
	return nil
}

func (service *Service) nodeValidates(blockchainID ids.ID) bool {
	chainTx, _, err := service.vm.internalState.GetTx(blockchainID)
	if err != nil {
		return false
	}

	chain, ok := chainTx.UnsignedTx.(*UnsignedCreateChainTx)
	if !ok {
		return false
	}

	validators, ok := service.vm.Validators.GetValidators(chain.SubnetID)
	if !ok {
		return false
	}

	return validators.Contains(service.vm.ctx.NodeID)
}

func (service *Service) chainExists(blockID ids.ID, chainID ids.ID) (bool, error) {
	blockIntf, err := service.vm.getBlock(blockID)
	if err != nil {
		return false, err
	}

	block, ok := blockIntf.(decision)
	if !ok {
		parentBlockIntf, err := blockIntf.parentBlock()
		if err != nil {
			return false, err
		}
		block, ok = parentBlockIntf.(decision)
		if !ok {
			return false, errMissingDecisionBlock
		}
	}
	state := block.onAccept()

	tx, _, err := state.GetTx(chainID)
	if err == database.ErrNotFound {
		return false, nil
	}
	if err != nil {
		return false, err
	}
	_, ok = tx.UnsignedTx.(*UnsignedCreateChainTx)
	return ok, nil
}

// ValidatedByArgs is the arguments for calling ValidatedBy
type ValidatedByArgs struct {
	// ValidatedBy returns the ID of the Subnet validating the blockchain with this ID
	BlockchainID ids.ID `json:"blockchainID"`
}

// ValidatedByResponse is the reply from calling ValidatedBy
type ValidatedByResponse struct {
	// ID of the Subnet validating the specified blockchain
	SubnetID ids.ID `json:"subnetID"`
}

// ValidatedBy returns the ID of the Subnet that validates [args.BlockchainID]
func (service *Service) ValidatedBy(_ *http.Request, args *ValidatedByArgs, response *ValidatedByResponse) error {
	service.vm.ctx.Log.Debug("Platform: ValidatedBy called")

	chainTx, _, err := service.vm.internalState.GetTx(args.BlockchainID)
	if err != nil {
		return fmt.Errorf(
			"problem retrieving blockchain %q: %w",
			args.BlockchainID,
			err,
		)
	}
	chain, ok := chainTx.UnsignedTx.(*UnsignedCreateChainTx)
	if !ok {
		return fmt.Errorf("%q is not a blockchain", args.BlockchainID)
	}
	response.SubnetID = chain.SubnetID
	return nil
}

// ValidatesArgs are the arguments to Validates
type ValidatesArgs struct {
	SubnetID ids.ID `json:"subnetID"`
}

// ValidatesResponse is the response from calling Validates
type ValidatesResponse struct {
	BlockchainIDs []ids.ID `json:"blockchainIDs"`
}

// Validates returns the IDs of the blockchains validated by [args.SubnetID]
func (service *Service) Validates(_ *http.Request, args *ValidatesArgs, response *ValidatesResponse) error {
	service.vm.ctx.Log.Debug("Platform: Validates called")

	if args.SubnetID != constants.PrimaryNetworkID {
		subnetTx, _, err := service.vm.internalState.GetTx(args.SubnetID)
		if err != nil {
			return fmt.Errorf(
				"problem retrieving subnet %q: %w",
				args.SubnetID,
				err,
			)
		}
		_, ok := subnetTx.UnsignedTx.(*UnsignedCreateSubnetTx)
		if !ok {
			return fmt.Errorf("%q is not a subnet", args.SubnetID)
		}
	}

	// Get the chains that exist
	chains, err := service.vm.internalState.GetChains(args.SubnetID)
	if err != nil {
		return fmt.Errorf("problem retrieving chains for subnet %q: %w", args.SubnetID, err)
	}

	response.BlockchainIDs = make([]ids.ID, len(chains))
	for i, chain := range chains {
		response.BlockchainIDs[i] = chain.ID()
	}
	return nil
}

// APIBlockchain is the representation of a blockchain used in API calls
type APIBlockchain struct {
	// Blockchain's ID
	ID ids.ID `json:"id"`

	// Blockchain's (non-unique) human-readable name
	Name string `json:"name"`

	// Subnet that validates the blockchain
	SubnetID ids.ID `json:"subnetID"`

	// Virtual Machine the blockchain runs
	VMID ids.ID `json:"vmID"`
}

// GetBlockchainsResponse is the response from a call to GetBlockchains
type GetBlockchainsResponse struct {
	// blockchains that exist
	Blockchains []APIBlockchain `json:"blockchains"`
}

func (service *Service) appendBlockchains(subnetID ids.ID, response *GetBlockchainsResponse) error {
	chains, err := service.vm.internalState.GetChains(subnetID)
	if err != nil {
		return fmt.Errorf(
			"couldn't retrieve chains for subnet %q: %w",
			subnetID,
			err,
		)
	}

	for _, chainTx := range chains {
		chain, ok := chainTx.UnsignedTx.(*UnsignedCreateChainTx)
		if !ok {
			return errWrongTxType
		}
		response.Blockchains = append(response.Blockchains, APIBlockchain{
			ID:       chain.ID(),
			Name:     chain.ChainName,
			SubnetID: subnetID,
			VMID:     chain.VMID,
		})
	}
	return nil
}

// GetBlockchains returns all of the blockchains that exist
func (service *Service) GetBlockchains(_ *http.Request, args *struct{}, response *GetBlockchainsResponse) error {
	service.vm.ctx.Log.Debug("Platform: GetBlockchains called")

	subnets, err := service.vm.internalState.GetSubnets()
	if err != nil {
		return fmt.Errorf("couldn't retrieve subnets: %w", err)
	}
	response.Blockchains = []APIBlockchain{}
	for _, subnet := range subnets {
		err = service.appendBlockchains(subnet.ID(), response)
		if err != nil {
			return err
		}
	}
	err = service.appendBlockchains(constants.PrimaryNetworkID, response)
	if err != nil {
		return err
	}
	return nil
}

// IssueTx issues a tx
func (service *Service) IssueTx(_ *http.Request, args *api.FormattedTx, response *api.JSONTxID) error {
	service.vm.ctx.Log.Debug("Platform: IssueTx called")

	txBytes, err := formatting.Decode(args.Encoding, args.Tx)
	if err != nil {
		return fmt.Errorf("problem decoding transaction: %w", err)
	}
	tx := &Tx{}
	if _, err := Codec.Unmarshal(txBytes, tx); err != nil {
		return fmt.Errorf("couldn't parse tx: %w", err)
	}
	if err := service.vm.blockBuilder.AddUnverifiedTx(tx); err != nil {
		return fmt.Errorf("couldn't issue tx: %w", err)
	}

	response.TxID = tx.ID()
	return nil
}

// GetTx gets a tx
func (service *Service) GetTx(_ *http.Request, args *api.GetTxArgs, response *api.GetTxReply) error {
	service.vm.ctx.Log.Debug("Platform: GetTx called")

	tx, _, err := service.vm.internalState.GetTx(args.TxID)
	if err != nil {
		return fmt.Errorf("couldn't get tx: %w", err)
	}
	txBytes := tx.Bytes()
	response.Encoding = args.Encoding

	if args.Encoding == formatting.JSON {
		tx.InitCtx(service.vm.ctx)
		response.Tx = tx
		return nil
	}

	response.Tx, err = formatting.EncodeWithChecksum(args.Encoding, txBytes)
	if err != nil {
		return fmt.Errorf("couldn't encode tx as a string: %w", err)
	}
	return nil
}

type GetTxStatusArgs struct {
	TxID ids.ID `json:"txID"`
	// If IncludeReason is false returns a response that looks like:
	// {
	// 	"jsonrpc": "2.0",
	// 	"result": "Dropped",
	// 	"id": 1
	// }
	// If IncludeReason is true returns a response that looks like this:
	// {
	// 	"jsonrpc": "2.0",
	// 	"result": {
	//     "status":"[Status]",
	//     "reason":"[Reason tx was dropped, if applicable]"
	//  },
	// 	"id": 1
	// }
	// In the latter, "reason" is only present if the status is dropped
	IncludeReason bool `json:"includeReason"`
}

type GetTxStatusResponse struct {
	Status status.Status `json:"status"`
	// Reason this tx was dropped.
	// Only non-empty if Status is dropped
	Reason string `json:"reason,omitempty"`
}

// GetTxStatus gets a tx's status
func (service *Service) GetTxStatus(_ *http.Request, args *GetTxStatusArgs, response *GetTxStatusResponse) error {
	service.vm.ctx.Log.Debug("Platform: GetTxStatus called with txID: %s", args.TxID)

	_, txStatus, err := service.vm.internalState.GetTx(args.TxID)
	if err == nil { // Found the status. Report it.
		response.Status = txStatus
		return nil
	}
	if err != database.ErrNotFound {
		return err
	}

	// The status of this transaction is not in the database - check if the tx
	// is in the preferred block's db. If so, return that it's processing.
	preferred, err := service.vm.Preferred()
	if err != nil {
		return err
	}

	block, ok := preferred.(decision)
	if !ok {
		return errInvalidBlockType
	}

	onAccept := block.onAccept()
	_, _, err = onAccept.GetTx(args.TxID)
	if err == nil {
		// Found the status in the preferred block's db. Report tx is processing.
		response.Status = status.Processing
		return nil
	}
	if err != database.ErrNotFound {
		return err
	}

	if service.vm.blockBuilder.Has(args.TxID) {
		// Found the tx in the mempool. Report tx is processing.
		response.Status = status.Processing
		return nil
	}

	reason, ok := service.vm.droppedTxCache.Get(args.TxID)
	if !ok {
		// The tx isn't being tracked by the node.
		response.Status = status.Unknown
		return nil
	}

	// The tx was recently dropped because it was invalid.
	response.Status = status.Dropped
	if !args.IncludeReason {
		return nil
	}

	reasonStr, ok := reason.(string)
	if !ok {
		return errCorruptedReason
	}

	response.Reason = reasonStr
	return nil
}

type GetStakeArgs struct {
	api.JSONAddresses
	Encoding formatting.Encoding `json:"encoding"`
}

// GetStakeReply is the response from calling GetStake.
type GetStakeReply struct {
	Staked json.Uint64 `json:"staked"`
	// String representation of staked outputs
	// Each is of type avax.TransferableOutput
	Outputs []string `json:"stakedOutputs"`
	// Encoding of [Outputs]
	Encoding formatting.Encoding `json:"encoding"`
}

// Takes in a staker and a set of addresses
// Returns:
// 1) The total amount staked by addresses in [addrs]
// 2) The staked outputs
func (service *Service) getStakeHelper(tx *Tx, addrs ids.ShortSet) (uint64, []avax.TransferableOutput, error) {
	var outs []*avax.TransferableOutput
	switch staker := tx.UnsignedTx.(type) {
	case *UnsignedAddDelegatorTx:
		outs = staker.Stake
	case *UnsignedAddValidatorTx:
		outs = staker.Stake
	case *UnsignedAddSubnetValidatorTx:
		return 0, nil, nil
	default:
		err := fmt.Errorf("expected *UnsignedAddDelegatorTx, *UnsignedAddValidatorTx or *UnsignedAddSubnetValidatorTx but got %T", tx.UnsignedTx)
		service.vm.ctx.Log.Error("invalid tx type provided from validator set %s", err)
		return 0, nil, err
	}

	var (
		totalAmountStaked uint64
		err               error
		stakedOuts        = make([]avax.TransferableOutput, 0, len(outs))
	)
	// Go through all of the staked outputs
	for _, stake := range outs {
		// This output isn't AVAX. Ignore.
		if stake.AssetID() != service.vm.ctx.AVAXAssetID {
			continue
		}
		out := stake.Out
		if lockedOut, ok := out.(*StakeableLockOut); ok {
			// This output can only be used for staking until [stakeOnlyUntil]
			out = lockedOut.TransferableOut
		}
		secpOut, ok := out.(*secp256k1fx.TransferOutput)
		if !ok {
			continue
		}
		// Check whether this output is owned by one of the given addresses
		contains := false
		for _, addr := range secpOut.Addrs {
			if addrs.Contains(addr) {
				contains = true
				break
			}
		}
		if !contains {
			// This output isn't owned by one of the given addresses. Ignore.
			continue
		}
		totalAmountStaked, err = math.Add64(totalAmountStaked, stake.Out.Amount())
		if err != nil {
			return 0, stakedOuts, err
		}
		stakedOuts = append(
			stakedOuts,
			*stake,
		)
	}
	return totalAmountStaked, stakedOuts, nil
}

// GetStake returns the amount of nAVAX that [args.Addresses] have cumulatively
// staked on the Primary Network.
//
// This method assumes that each stake output has only owner
// This method assumes only AVAX can be staked
// This method only concerns itself with the Primary Network, not subnets
// TODO: Improve the performance of this method by maintaining this data
// in a data structure rather than re-calculating it by iterating over stakers
func (service *Service) GetStake(_ *http.Request, args *GetStakeArgs, response *GetStakeReply) error {
	service.vm.ctx.Log.Debug("Platform: GetStake called")

	if len(args.Addresses) > maxGetStakeAddrs {
		return fmt.Errorf("%d addresses provided but this method can take at most %d", len(args.Addresses), maxGetStakeAddrs)
	}

	addrs := ids.ShortSet{}
	for _, addrStr := range args.Addresses { // Parse addresses from string
		addr, err := service.vm.ParseLocalAddress(addrStr)
		if err != nil {
			return fmt.Errorf("couldn't parse address %s: %w", addrStr, err)
		}
		addrs.Add(addr)
	}

	currentStakers := service.vm.internalState.CurrentStakerChainState()
	stakers := currentStakers.Stakers()

	var (
		totalStake uint64
		stakedOuts = make([]avax.TransferableOutput, 0, len(stakers))
	)
	for _, tx := range stakers { // Iterates over current stakers
		stakedAmt, outs, err := service.getStakeHelper(tx, addrs)
		if err != nil {
			return err
		}
		totalStake, err = math.Add64(totalStake, stakedAmt)
		if err != nil {
			return err
		}
		stakedOuts = append(stakedOuts, outs...)
	}

	pendingStakers := service.vm.internalState.PendingStakerChainState()
	for _, tx := range pendingStakers.Stakers() { // Iterates over pending stakers
		stakedAmt, outs, err := service.getStakeHelper(tx, addrs)
		if err != nil {
			return err
		}
		totalStake, err = math.Add64(totalStake, stakedAmt)
		if err != nil {
			return err
		}
		stakedOuts = append(stakedOuts, outs...)
	}

	response.Staked = json.Uint64(totalStake)
	response.Outputs = make([]string, len(stakedOuts))
	for i, output := range stakedOuts {
		bytes, err := Codec.Marshal(CodecVersion, output)
		if err != nil {
			return fmt.Errorf("couldn't serialize output %s: %w", output.ID, err)
		}
		response.Outputs[i], err = formatting.EncodeWithChecksum(args.Encoding, bytes)
		if err != nil {
			return fmt.Errorf("couldn't encode output %s as string: %w", output.ID, err)
		}
	}
	response.Encoding = args.Encoding

	return nil
}

// GetMinStakeReply is the response from calling GetMinStake.
type GetMinStakeReply struct {
	//  The minimum amount of tokens one must bond to be a validator
	MinValidatorStake json.Uint64 `json:"minValidatorStake"`
	// Minimum stake, in nAVAX, that can be delegated on the primary network
	MinDelegatorStake json.Uint64 `json:"minDelegatorStake"`
}

// GetMinStake returns the minimum staking amount in nAVAX.
func (service *Service) GetMinStake(_ *http.Request, _ *struct{}, reply *GetMinStakeReply) error {
	reply.MinValidatorStake = json.Uint64(service.vm.MinValidatorStake)
	reply.MinDelegatorStake = json.Uint64(service.vm.MinDelegatorStake)
	return nil
}

// GetTotalStakeReply is the response from calling GetTotalStake.
type GetTotalStakeReply struct {
	Stake json.Uint64 `json:"stake"`
}

// GetTotalStake returns the total amount staked on the Primary Network
func (service *Service) GetTotalStake(_ *http.Request, _ *struct{}, reply *GetTotalStakeReply) error {
	vdrs, ok := service.vm.Validators.GetValidators(constants.PrimaryNetworkID)
	if !ok {
		return errNoPrimaryValidators
	}
	reply.Stake = json.Uint64(vdrs.Weight())
	return nil
}

// GetMaxStakeAmountArgs is the request for calling GetMaxStakeAmount.
type GetMaxStakeAmountArgs struct {
	SubnetID  ids.ID      `json:"subnetID"`
	NodeID    string      `json:"nodeID"`
	StartTime json.Uint64 `json:"startTime"`
	EndTime   json.Uint64 `json:"endTime"`
}

// GetMaxStakeAmountReply is the response from calling GetMaxStakeAmount.
type GetMaxStakeAmountReply struct {
	Amount json.Uint64 `json:"amount"`
}

// GetMaxStakeAmount returns the maximum amount of nAVAX staking to the named
// node during the time period.
func (service *Service) GetMaxStakeAmount(_ *http.Request, args *GetMaxStakeAmountArgs, reply *GetMaxStakeAmountReply) error {
	nodeID, err := ids.ShortFromPrefixedString(args.NodeID, constants.NodeIDPrefix)
	if err != nil {
		return fmt.Errorf("failed to parse nodeID %q due to: %w", args.NodeID, err)
	}
	startTime := time.Unix(int64(args.StartTime), 0)
	endTime := time.Unix(int64(args.EndTime), 0)

	maxStakeAmount, err := service.vm.maxStakeAmount(
		args.SubnetID,
		nodeID,
		startTime,
		endTime,
	)

	reply.Amount = json.Uint64(maxStakeAmount)
	return err
}

// GetRewardUTXOsReply defines the GetRewardUTXOs replies returned from the API
type GetRewardUTXOsReply struct {
	// Number of UTXOs returned
	NumFetched json.Uint64 `json:"numFetched"`
	// The UTXOs
	UTXOs []string `json:"utxos"`
	// Encoding specifies the encoding format the UTXOs are returned in
	Encoding formatting.Encoding `json:"encoding"`
}

// GetRewardUTXOs returns the UTXOs that were rewarded after the provided
// transaction's staking period ended.
func (service *Service) GetRewardUTXOs(_ *http.Request, args *api.GetTxArgs, reply *GetRewardUTXOsReply) error {
	service.vm.ctx.Log.Debug("Platform: GetRewardUTXOs called")

	utxos, err := service.vm.internalState.GetRewardUTXOs(args.TxID)
	if err != nil {
		return fmt.Errorf("couldn't get reward UTXOs: %w", err)
	}

	reply.NumFetched = json.Uint64(len(utxos))
	reply.UTXOs = make([]string, len(utxos))
	for i, utxo := range utxos {
		utxoBytes, err := GenesisCodec.Marshal(CodecVersion, utxo)
		if err != nil {
			return fmt.Errorf("failed to encode UTXO to bytes: %w", err)
		}

		utxoStr, err := formatting.EncodeWithChecksum(args.Encoding, utxoBytes)
		if err != nil {
			return fmt.Errorf("couldn't encode utxo as a string: %w", err)
		}
		reply.UTXOs[i] = utxoStr
	}
	reply.Encoding = args.Encoding
	return nil
}

// GetTimestampReply is the response from GetTimestamp
type GetTimestampReply struct {
	// Current timestamp
	Timestamp time.Time `json:"timestamp"`
}

// GetTimestamp returns the current timestamp on chain.
func (service *Service) GetTimestamp(_ *http.Request, args *struct{}, reply *GetTimestampReply) error {
	service.vm.ctx.Log.Debug("Platform: GetTimestamp called")

	reply.Timestamp = service.vm.internalState.GetTimestamp()
	return nil
}

// GetValidatorsAtArgs is the response from GetValidatorsAt
type GetValidatorsAtArgs struct {
	Height   json.Uint64 `json:"height"`
	SubnetID ids.ID      `json:"subnetID"`
}

// GetValidatorsAtReply is the response from GetValidatorsAt
type GetValidatorsAtReply struct {
	Validators map[string]uint64 `json:"validators"`
}

// GetValidatorsAt returns the weights of the validator set of a provided subnet
// at the specified height.
func (service *Service) GetValidatorsAt(_ *http.Request, args *GetValidatorsAtArgs, reply *GetValidatorsAtReply) error {
	service.vm.ctx.Log.Info(
		"Platform: GetValidatorsAt called with Height %d and SubnetID %s",
		args.Height,
		args.SubnetID,
	)

	validators, err := service.vm.GetValidatorSet(uint64(args.Height), args.SubnetID)
	if err != nil {
		return fmt.Errorf("couldn't get validator set: %w", err)
	}

	reply.Validators = make(map[string]uint64, len(validators))
	for nodeID, weight := range validators {
		reply.Validators[nodeID.PrefixedString(constants.NodeIDPrefix)] = weight
	}
	return nil
}

func (service *Service) GetBlock(_ *http.Request, args *api.GetBlockArgs, response *api.GetBlockResponse) error {
	service.vm.ctx.Log.Debug("Platform: GetBlock called with args %s", args)

	block, err := service.vm.GetBlock(args.BlockID)
	if err != nil {
		return fmt.Errorf("couldn't get block with id %s: %w", args.BlockID, err)
	}
	response.Encoding = args.Encoding

	if args.Encoding == formatting.JSON {
		response.Block = block
		return nil
	}

	response.Block, err = formatting.EncodeWithChecksum(args.Encoding, block.Bytes())
	if err != nil {
		return fmt.Errorf("couldn't encode block %s as string: %w", args.BlockID, err)
	}

	return nil
}

// GetConfigurationReply is the response from calling GetConfiguration.
type GetConfigurationReply struct {
	// The NetworkID
	NetworkID json.Uint32 `json:"networkID"`
	// The fee asset ID
	AssetID ids.ID `json:"assetID"`
	// The symbol of the fee asset ID
	AssetSymbol string `json:"assetSymbol"`
	// beech32HRP use in addresses
	Hrp string `json:"hrp"`
	// Primary network blockchains
	Blockchains []APIBlockchain `json:"blockchains"`
	// The minimum duration a validator has to stake
	MinStakeDuration json.Uint64 `json:"minStakeDuration"`
	// The maximum duration a validator can stake
	MaxStakeDuration json.Uint64 `json:"maxStakeDuration"`
	// The minimum amount of tokens one must bond to be a validator
	MinValidatorStake json.Uint64 `json:"minValidatorStake"`
	// The maximum amount of tokens bondable to a validator
	MaxValidatorStake json.Uint64 `json:"maxValidatorStake"`
	// The minimum delegation fee
	MinDelegationFee json.Uint32 `json:"minDelegationFee"`
	// Minimum stake, in nAVAX, that can be delegated on the primary network
	MinDelegatorStake json.Uint64 `json:"minDelegatorStake"`
	// The minimum consumption rate
	MinConsumptionRate json.Uint64 `json:"minConsumptionRate"`
	// The maximum consumption rate
	MaxConsumptionRate json.Uint64 `json:"maxConsumptionRate"`
	// The supply cap for the native tolen (AVAX)
	SupplyCap json.Uint64 `json:"supplyCap"`
}

// GetMinStake returns the minimum staking amount in nAVAX.
func (service *Service) GetConfiguration(_ *http.Request, _ *struct{}, reply *GetConfigurationReply) error {
	service.vm.ctx.Log.Debug("Platform: GetConfiguration called")

	// Fee Asset ID, NetworkID and HRP
	reply.NetworkID = json.Uint32(service.vm.ctx.NetworkID)
	reply.AssetID = service.vm.GetFeeAssetID()
	reply.AssetSymbol = constants.TokenSymbol(service.vm.ctx.NetworkID)
	reply.Hrp = constants.GetHRP(service.vm.ctx.NetworkID)

	// Blockchains of the primary network
	blockchains := &GetBlockchainsResponse{}
	if err := service.appendBlockchains(constants.PrimaryNetworkID, blockchains); err != nil {
		return err
	}
	reply.Blockchains = blockchains.Blockchains

	// Staking information
	reply.MinStakeDuration = json.Uint64(service.vm.MinStakeDuration)
	reply.MaxStakeDuration = json.Uint64(service.vm.MaxStakeDuration)

	reply.MaxValidatorStake = json.Uint64(service.vm.MaxValidatorStake)
	reply.MinValidatorStake = json.Uint64(service.vm.MinValidatorStake)

	reply.MinDelegationFee = json.Uint32(service.vm.MinDelegationFee)
	reply.MinDelegatorStake = json.Uint64(service.vm.MinDelegatorStake)

	reply.MinConsumptionRate = json.Uint64(service.vm.RewardConfig.MinConsumptionRate)
	reply.MaxConsumptionRate = json.Uint64(service.vm.RewardConfig.MaxConsumptionRate)

	reply.SupplyCap = json.Uint64(service.vm.RewardConfig.SupplyCap)

	return nil
}

<<<<<<< HEAD
// GetLockRuleOffersReply is the response from calling GetLockRuleOffers.
type GetLockRuleOffersReply struct {
	Offers []*APILockRuleOffers `json:"offers"`
}

// GetLockRuleOffers returns active lock rule offers
func (service *Service) GetLockRuleOffers(_ *http.Request, _ *struct{}, reply *GetLockRuleOffersReply) error {
	service.vm.ctx.Log.Debug("Platform: GetLockRuleOffers called")

	now := service.vm.Clock().Time()
	offers := service.vm.internalState.GetLockRuleOffers()

	for _, offer := range offers {
		if offer.StartTime().Before(now) && offer.EndTime().After(now) {
			reply.Offers = append(reply.Offers, &APILockRuleOffers{
				ID:           offer.ID(),
				InterestRate: json.Float64(offer.InterestRateFloat64()),
				Start:        json.Uint64(offer.Start),
				End:          json.Uint64(offer.End),
				MinAmount:    json.Uint64(offer.MinAmount),
				Duration:     json.Uint64(offer.Duration),
=======
// GetDepositOffersReply is the response from calling GetDepositOffers.
type GetDepositOffersReply struct {
	Offers []*APIDepositOffer `json:"offers"`
}

// GetDepositOffers returns active lock rule offers
func (service *Service) GetDepositOffers(_ *http.Request, _ *struct{}, reply *GetDepositOffersReply) error {
	service.vm.ctx.Log.Debug("Platform: GetDepositOffers called")

	now := service.vm.Clock().Time()
	offers := service.vm.internalState.DepositOffersChainState().GetAllOffers()

	for _, offer := range offers {
		if offer.StartTime().Before(now) && offer.EndTime().After(now) {
			reply.Offers = append(reply.Offers, &APIDepositOffer{
				ID:              offer.id,
				InterestRate:    json.Float64(offer.InterestRateFloat64()),
				Start:           json.Uint64(offer.Start),
				End:             json.Uint64(offer.End),
				MinAmount:       json.Uint64(offer.MinAmount),
				DepositDuration: json.Uint64(offer.DepositDuration),
>>>>>>> 0d75f589
			})
		}
	}

	return nil
}<|MERGE_RESOLUTION|>--- conflicted
+++ resolved
@@ -2429,29 +2429,6 @@
 	return nil
 }
 
-<<<<<<< HEAD
-// GetLockRuleOffersReply is the response from calling GetLockRuleOffers.
-type GetLockRuleOffersReply struct {
-	Offers []*APILockRuleOffers `json:"offers"`
-}
-
-// GetLockRuleOffers returns active lock rule offers
-func (service *Service) GetLockRuleOffers(_ *http.Request, _ *struct{}, reply *GetLockRuleOffersReply) error {
-	service.vm.ctx.Log.Debug("Platform: GetLockRuleOffers called")
-
-	now := service.vm.Clock().Time()
-	offers := service.vm.internalState.GetLockRuleOffers()
-
-	for _, offer := range offers {
-		if offer.StartTime().Before(now) && offer.EndTime().After(now) {
-			reply.Offers = append(reply.Offers, &APILockRuleOffers{
-				ID:           offer.ID(),
-				InterestRate: json.Float64(offer.InterestRateFloat64()),
-				Start:        json.Uint64(offer.Start),
-				End:          json.Uint64(offer.End),
-				MinAmount:    json.Uint64(offer.MinAmount),
-				Duration:     json.Uint64(offer.Duration),
-=======
 // GetDepositOffersReply is the response from calling GetDepositOffers.
 type GetDepositOffersReply struct {
 	Offers []*APIDepositOffer `json:"offers"`
@@ -2473,7 +2450,6 @@
 				End:             json.Uint64(offer.End),
 				MinAmount:       json.Uint64(offer.MinAmount),
 				DepositDuration: json.Uint64(offer.DepositDuration),
->>>>>>> 0d75f589
 			})
 		}
 	}
