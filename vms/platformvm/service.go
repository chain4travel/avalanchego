--- conflicted
+++ resolved
@@ -20,11 +20,7 @@
 	"net/http"
 	"time"
 
-<<<<<<< HEAD
-	json_encoder "encoding/json"
-=======
 	stdjson "encoding/json"
->>>>>>> 60262795
 	stdmath "math"
 
 	"go.uber.org/zap"
