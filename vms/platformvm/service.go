--- conflicted
+++ resolved
@@ -1,4 +1,3 @@
-<<<<<<< HEAD
 // Copyright (C) 2022, Chain4Travel AG. All rights reserved.
 //
 // This file is a derived work, based on ava-labs code whose
@@ -9,10 +8,7 @@
 //
 // Much love to the original authors for their work.
 // **********************************************************
-// Copyright (C) 2019-2022, Ava Labs, Inc. All rights reserved.
-=======
 // Copyright (C) 2019-2023, Ava Labs, Inc. All rights reserved.
->>>>>>> 7d73b59c
 // See the file LICENSE for licensing terms.
 
 package platformvm
@@ -1240,13 +1236,8 @@
 	}
 
 	// Create the transaction
-<<<<<<< HEAD
 	tx, err := s.vm.txBuilder.NewCaminoAddValidatorTx(
-		args.GetWeight(),                     // Stake amount
-=======
-	tx, err := s.vm.txBuilder.NewAddValidatorTx(
 		uint64(args.Weight),                  // Stake amount
->>>>>>> 7d73b59c
 		uint64(args.StartTime),               // Start time
 		uint64(args.EndTime),                 // End time
 		nodeID,                               // Node ID
@@ -1960,10 +1951,6 @@
 	Blockchains []APIBlockchain `json:"blockchains"`
 }
 
-<<<<<<< HEAD
-func (s *Service) appendBlockchains(subnetID ids.ID, response *GetBlockchainsResponse) error {
-	chains, err := s.vm.state.GetChains(subnetID)
-=======
 // GetBlockchains returns all of the blockchains that exist
 func (s *Service) GetBlockchains(_ *http.Request, _ *struct{}, response *GetBlockchainsResponse) error {
 	s.vm.ctx.Log.Debug("deprecated API called",
@@ -1972,15 +1959,41 @@
 	)
 
 	subnets, err := s.vm.state.GetSubnets()
->>>>>>> 7d73b59c
-	if err != nil {
-		return fmt.Errorf(
-			"couldn't retrieve chains for subnet %q: %w",
-			subnetID,
-			err,
-		)
-	}
-
+	if err != nil {
+		return fmt.Errorf("couldn't retrieve subnets: %w", err)
+	}
+
+	response.Blockchains = []APIBlockchain{}
+	for _, subnet := range subnets {
+		subnetID := subnet.ID()
+		chains, err := s.vm.state.GetChains(subnetID)
+		if err != nil {
+			return fmt.Errorf(
+				"couldn't retrieve chains for subnet %q: %w",
+				subnetID,
+				err,
+			)
+		}
+
+		for _, chainTx := range chains {
+			chainID := chainTx.ID()
+			chain, ok := chainTx.Unsigned.(*txs.CreateChainTx)
+			if !ok {
+				return fmt.Errorf("expected tx type *txs.CreateChainTx but got %T", chainTx.Unsigned)
+			}
+			response.Blockchains = append(response.Blockchains, APIBlockchain{
+				ID:       chainID,
+				Name:     chain.ChainName,
+				SubnetID: subnetID,
+				VMID:     chain.VMID,
+			})
+		}
+	}
+
+	chains, err := s.vm.state.GetChains(constants.PrimaryNetworkID)
+	if err != nil {
+		return fmt.Errorf("couldn't retrieve subnets: %w", err)
+	}
 	for _, chainTx := range chains {
 		chainID := chainTx.ID()
 		chain, ok := chainTx.Unsigned.(*txs.CreateChainTx)
@@ -1990,32 +2003,11 @@
 		response.Blockchains = append(response.Blockchains, APIBlockchain{
 			ID:       chainID,
 			Name:     chain.ChainName,
-			SubnetID: subnetID,
+			SubnetID: constants.PrimaryNetworkID,
 			VMID:     chain.VMID,
 		})
 	}
-	return nil
-}
-
-// GetBlockchains returns all of the blockchains that exist
-func (s *Service) GetBlockchains(_ *http.Request, _ *struct{}, response *GetBlockchainsResponse) error {
-	s.vm.ctx.Log.Debug("Platform: GetBlockchains called")
-
-	subnets, err := s.vm.state.GetSubnets()
-	if err != nil {
-		return fmt.Errorf("couldn't retrieve subnets: %w", err)
-	}
-	response.Blockchains = []APIBlockchain{}
-	for _, subnet := range subnets {
-		err = s.appendBlockchains(subnet.ID(), response)
-		if err != nil {
-			return err
-		}
-	}
-	err = s.appendBlockchains(constants.PrimaryNetworkID, response)
-	if err != nil {
-		return err
-	}
+
 	return nil
 }
 
