// Copyright (C) 2022-2024, Chain4Travel AG. All rights reserved.
//
// This file is a derived work, based on ava-labs code whose
// original notices appear below.
//
// It is distributed under the same license conditions as the
// original code from which it is derived.
//
// Much love to the original authors for their work.
// **********************************************************
// Copyright (C) 2019-2023, Ava Labs, Inc. All rights reserved.
// See the file LICENSE for licensing terms.

package platformvm

import (
	"context"
	"errors"
	"fmt"
	"math"
	"net/http"
	"time"

	stdjson "encoding/json"

	"go.uber.org/zap"

	"golang.org/x/exp/maps"

	"github.com/ava-labs/avalanchego/api"
	"github.com/ava-labs/avalanchego/cache"
	"github.com/ava-labs/avalanchego/database"
	"github.com/ava-labs/avalanchego/ids"
	"github.com/ava-labs/avalanchego/snow/validators"
	"github.com/ava-labs/avalanchego/utils"
	"github.com/ava-labs/avalanchego/utils/constants"
	"github.com/ava-labs/avalanchego/utils/crypto/bls"
	"github.com/ava-labs/avalanchego/utils/crypto/secp256k1"
	"github.com/ava-labs/avalanchego/utils/formatting"
	"github.com/ava-labs/avalanchego/utils/json"
	"github.com/ava-labs/avalanchego/utils/logging"
	"github.com/ava-labs/avalanchego/utils/set"
	"github.com/ava-labs/avalanchego/vms/components/avax"
	"github.com/ava-labs/avalanchego/vms/components/keystore"
	"github.com/ava-labs/avalanchego/vms/platformvm/fx"
	"github.com/ava-labs/avalanchego/vms/platformvm/reward"
	"github.com/ava-labs/avalanchego/vms/platformvm/signer"
	"github.com/ava-labs/avalanchego/vms/platformvm/stakeable"
	"github.com/ava-labs/avalanchego/vms/platformvm/state"
	"github.com/ava-labs/avalanchego/vms/platformvm/status"
	"github.com/ava-labs/avalanchego/vms/platformvm/txs"
	"github.com/ava-labs/avalanchego/vms/platformvm/txs/builder"
	"github.com/ava-labs/avalanchego/vms/platformvm/txs/executor"
	"github.com/ava-labs/avalanchego/vms/secp256k1fx"

	safemath "github.com/ava-labs/avalanchego/utils/math"
	platformapi "github.com/ava-labs/avalanchego/vms/platformvm/api"
)

const (
	// Max number of addresses that can be passed in as argument to GetUTXOs
	maxGetUTXOsAddrs = 1024

	// Max number of addresses that can be passed in as argument to GetStake
	maxGetStakeAddrs = 256

	// Minimum amount of delay to allow a transaction to be issued through the
	// API
	minAddStakerDelay = 2 * executor.SyncBound

	// Note: Staker attributes cache should be large enough so that no evictions
	// happen when the API loops through all stakers.
	stakerAttributesCacheSize = 100_000
)

var (
	errMissingDecisionBlock     = errors.New("should have a decision block within the past two blocks")
	errNoSubnetID               = errors.New("argument 'subnetID' not provided")
	errNoRewardAddress          = errors.New("argument 'rewardAddress' not provided")
	errInvalidDelegationRate    = errors.New("argument 'delegationFeeRate' must be between 0 and 100, inclusive")
	errNoAddresses              = errors.New("no addresses provided")
	errNoKeys                   = errors.New("user has no keys or funds")
	errStartTimeTooSoon         = fmt.Errorf("start time must be at least %s in the future", minAddStakerDelay)
	errStartTimeTooLate         = errors.New("start time is too far in the future")
	errNamedSubnetCantBePrimary = errors.New("subnet validator attempts to validate primary network")
	errNoAmount                 = errors.New("argument 'amount' must be > 0")
	errMissingName              = errors.New("argument 'name' not given")
	errMissingVMID              = errors.New("argument 'vmID' not given")
	errMissingBlockchainID      = errors.New("argument 'blockchainID' not given")
	errMissingPrivateKey        = errors.New("argument 'privateKey' not given")
	errStartAfterEndTime        = errors.New("start time must be before end time")
	errStartTimeInThePast       = errors.New("start time in the past")
)

// Service defines the API calls that can be made to the platform chain
type Service struct {
	vm                    *VM
	addrManager           avax.AddressManager
	stakerAttributesCache *cache.LRU[ids.ID, *stakerAttributes]
}

// All attributes are optional and may not be filled for each stakerTx.
type stakerAttributes struct {
	shares                 uint32
	rewardsOwner           fx.Owner
	validationRewardsOwner fx.Owner
	delegationRewardsOwner fx.Owner
	proofOfPossession      *signer.ProofOfPossession
}

// GetHeight returns the height of the last accepted block
func (s *Service) GetHeight(r *http.Request, _ *struct{}, response *api.GetHeightResponse) error {
	s.vm.ctx.Log.Debug("API called",
		zap.String("service", "platform"),
		zap.String("method", "getHeight"),
	)

	s.vm.ctx.Lock.Lock()
	defer s.vm.ctx.Lock.Unlock()

	ctx := r.Context()
	height, err := s.vm.GetCurrentHeight(ctx)
	response.Height = json.Uint64(height)
	return err
}

// ExportKeyArgs are arguments for ExportKey
type ExportKeyArgs struct {
	api.UserPass
	Address string `json:"address"`
}

// ExportKeyReply is the response for ExportKey
type ExportKeyReply struct {
	// The decrypted PrivateKey for the Address provided in the arguments
	PrivateKey *secp256k1.PrivateKey `json:"privateKey"`
}

// ExportKey returns a private key from the provided user
func (s *Service) ExportKey(_ *http.Request, args *ExportKeyArgs, reply *ExportKeyReply) error {
	s.vm.ctx.Log.Warn("deprecated API called",
		zap.String("service", "platform"),
		zap.String("method", "exportKey"),
		logging.UserString("username", args.Username),
	)

	address, err := avax.ParseServiceAddress(s.addrManager, args.Address)
	if err != nil {
		return fmt.Errorf("couldn't parse %s to address: %w", args.Address, err)
	}

	s.vm.ctx.Lock.Lock()
	defer s.vm.ctx.Lock.Unlock()

	user, err := keystore.NewUserFromKeystore(s.vm.ctx.Keystore, args.Username, args.Password)
	if err != nil {
		return err
	}

	reply.PrivateKey, err = user.GetKey(address)
	if err != nil {
		// Drop any potential error closing the user to report the original
		// error
		_ = user.Close()
		return fmt.Errorf("problem retrieving private key: %w", err)
	}
	return user.Close()
}

// ImportKeyArgs are arguments for ImportKey
type ImportKeyArgs struct {
	api.UserPass
	PrivateKey *secp256k1.PrivateKey `json:"privateKey"`
}

// ImportKey adds a private key to the provided user
func (s *Service) ImportKey(_ *http.Request, args *ImportKeyArgs, reply *api.JSONAddress) error {
	s.vm.ctx.Log.Warn("deprecated API called",
		zap.String("service", "platform"),
		zap.String("method", "importKey"),
		logging.UserString("username", args.Username),
	)

	if args.PrivateKey == nil {
		return errMissingPrivateKey
	}

	var err error
	reply.Address, err = s.addrManager.FormatLocalAddress(args.PrivateKey.PublicKey().Address())
	if err != nil {
		return fmt.Errorf("problem formatting address: %w", err)
	}

	s.vm.ctx.Lock.Lock()
	defer s.vm.ctx.Lock.Unlock()

	user, err := keystore.NewUserFromKeystore(s.vm.ctx.Keystore, args.Username, args.Password)
	if err != nil {
		return err
	}
	defer user.Close()

	if err := user.PutKeys(args.PrivateKey); err != nil {
		return fmt.Errorf("problem saving key %w", err)
	}
	return user.Close()
}

/*
 ******************************************************
 *************  Balances / Addresses ******************
 ******************************************************
 */

type GetBalanceRequest struct {
	Addresses []string `json:"addresses"`
}

// Note: We explicitly duplicate AVAX out of the maps to ensure backwards
// compatibility.
type GetBalanceResponse struct {
	// Balance, in nAVAX, of the address
	Balance             json.Uint64            `json:"balance"`
	Unlocked            json.Uint64            `json:"unlocked"`
	LockedStakeable     json.Uint64            `json:"lockedStakeable"`
	LockedNotStakeable  json.Uint64            `json:"lockedNotStakeable"`
	Balances            map[ids.ID]json.Uint64 `json:"balances"`
	Unlockeds           map[ids.ID]json.Uint64 `json:"unlockeds"`
	LockedStakeables    map[ids.ID]json.Uint64 `json:"lockedStakeables"`
	LockedNotStakeables map[ids.ID]json.Uint64 `json:"lockedNotStakeables"`
	UTXOIDs             []*avax.UTXOID         `json:"utxoIDs"`
}

// GetBalance gets the balance of an address
func (s *Service) GetBalance(_ *http.Request, args *GetBalanceRequest, response *GetBalanceResponse) error {
	s.vm.ctx.Log.Debug("deprecated API called",
		zap.String("service", "platform"),
		zap.String("method", "getBalance"),
		logging.UserStrings("addresses", args.Addresses),
	)

	addrs, err := avax.ParseServiceAddresses(s.addrManager, args.Addresses)
	if err != nil {
		return err
	}

	s.vm.ctx.Lock.Lock()
	defer s.vm.ctx.Lock.Unlock()

	utxos, err := avax.GetAllUTXOs(s.vm.state, addrs)
	if err != nil {
		return fmt.Errorf("couldn't get UTXO set of %v: %w", args.Addresses, err)
	}

	currentTime := s.vm.clock.Unix()

	unlockeds := map[ids.ID]uint64{}
	lockedStakeables := map[ids.ID]uint64{}
	lockedNotStakeables := map[ids.ID]uint64{}

utxoFor:
	for _, utxo := range utxos {
		assetID := utxo.AssetID()
		switch out := utxo.Out.(type) {
		case *secp256k1fx.TransferOutput:
			if out.Locktime <= currentTime {
				newBalance, err := safemath.Add64(unlockeds[assetID], out.Amount())
				if err != nil {
					unlockeds[assetID] = math.MaxUint64
				} else {
					unlockeds[assetID] = newBalance
				}
			} else {
				newBalance, err := safemath.Add64(lockedNotStakeables[assetID], out.Amount())
				if err != nil {
					lockedNotStakeables[assetID] = math.MaxUint64
				} else {
					lockedNotStakeables[assetID] = newBalance
				}
			}
		case *stakeable.LockOut:
			innerOut, ok := out.TransferableOut.(*secp256k1fx.TransferOutput)
			switch {
			case !ok:
				s.vm.ctx.Log.Warn("unexpected output type in UTXO",
					zap.String("type", fmt.Sprintf("%T", out.TransferableOut)),
				)
				continue utxoFor
			case innerOut.Locktime > currentTime:
				newBalance, err := safemath.Add64(lockedNotStakeables[assetID], out.Amount())
				if err != nil {
					lockedNotStakeables[assetID] = math.MaxUint64
				} else {
					lockedNotStakeables[assetID] = newBalance
				}
			case out.Locktime <= currentTime:
				newBalance, err := safemath.Add64(unlockeds[assetID], out.Amount())
				if err != nil {
					unlockeds[assetID] = math.MaxUint64
				} else {
					unlockeds[assetID] = newBalance
				}
			default:
				newBalance, err := safemath.Add64(lockedStakeables[assetID], out.Amount())
				if err != nil {
					lockedStakeables[assetID] = math.MaxUint64
				} else {
					lockedStakeables[assetID] = newBalance
				}
			}
		default:
			continue utxoFor
		}

		response.UTXOIDs = append(response.UTXOIDs, &utxo.UTXOID)
	}

	balances := maps.Clone(lockedStakeables)
	for assetID, amount := range lockedNotStakeables {
		newBalance, err := safemath.Add64(balances[assetID], amount)
		if err != nil {
			balances[assetID] = math.MaxUint64
		} else {
			balances[assetID] = newBalance
		}
	}
	for assetID, amount := range unlockeds {
		newBalance, err := safemath.Add64(balances[assetID], amount)
		if err != nil {
			balances[assetID] = math.MaxUint64
		} else {
			balances[assetID] = newBalance
		}
	}

	response.Balances = newJSONBalanceMap(balances)
	response.Unlockeds = newJSONBalanceMap(unlockeds)
	response.LockedStakeables = newJSONBalanceMap(lockedStakeables)
	response.LockedNotStakeables = newJSONBalanceMap(lockedNotStakeables)
	response.Balance = response.Balances[s.vm.ctx.AVAXAssetID]
	response.Unlocked = response.Unlockeds[s.vm.ctx.AVAXAssetID]
	response.LockedStakeable = response.LockedStakeables[s.vm.ctx.AVAXAssetID]
	response.LockedNotStakeable = response.LockedNotStakeables[s.vm.ctx.AVAXAssetID]
	return nil
}

func newJSONBalanceMap(balanceMap map[ids.ID]uint64) map[ids.ID]json.Uint64 {
	jsonBalanceMap := make(map[ids.ID]json.Uint64, len(balanceMap))
	for assetID, amount := range balanceMap {
		jsonBalanceMap[assetID] = json.Uint64(amount)
	}
	return jsonBalanceMap
}

// CreateAddress creates an address controlled by [args.Username]
// Returns the newly created address
func (s *Service) CreateAddress(_ *http.Request, args *api.UserPass, response *api.JSONAddress) error {
	s.vm.ctx.Log.Warn("deprecated API called",
		zap.String("service", "platform"),
		zap.String("method", "createAddress"),
		logging.UserString("username", args.Username),
	)

	s.vm.ctx.Lock.Lock()
	defer s.vm.ctx.Lock.Unlock()

	user, err := keystore.NewUserFromKeystore(s.vm.ctx.Keystore, args.Username, args.Password)
	if err != nil {
		return err
	}
	defer user.Close()

	key, err := keystore.NewKey(user)
	if err != nil {
		return err
	}

	response.Address, err = s.addrManager.FormatLocalAddress(key.PublicKey().Address())
	if err != nil {
		return fmt.Errorf("problem formatting address: %w", err)
	}
	return user.Close()
}

// ListAddresses returns the addresses controlled by [args.Username]
func (s *Service) ListAddresses(_ *http.Request, args *api.UserPass, response *api.JSONAddresses) error {
	s.vm.ctx.Log.Warn("deprecated API called",
		zap.String("service", "platform"),
		zap.String("method", "listAddresses"),
		logging.UserString("username", args.Username),
	)

	s.vm.ctx.Lock.Lock()
	defer s.vm.ctx.Lock.Unlock()

	user, err := keystore.NewUserFromKeystore(s.vm.ctx.Keystore, args.Username, args.Password)
	if err != nil {
		return err
	}
	defer user.Close()

	addresses, err := user.GetAddresses()
	if err != nil {
		return fmt.Errorf("couldn't get addresses: %w", err)
	}
	response.Addresses = make([]string, len(addresses))
	for i, addr := range addresses {
		response.Addresses[i], err = s.addrManager.FormatLocalAddress(addr)
		if err != nil {
			return fmt.Errorf("problem formatting address: %w", err)
		}
	}
	return user.Close()
}

// Index is an address and an associated UTXO.
// Marks a starting or stopping point when fetching UTXOs. Used for pagination.
type Index struct {
	Address string `json:"address"` // The address as a string
	UTXO    string `json:"utxo"`    // The UTXO ID as a string
}

// GetUTXOs returns the UTXOs controlled by the given addresses
func (s *Service) GetUTXOs(_ *http.Request, args *api.GetUTXOsArgs, response *api.GetUTXOsReply) error {
	s.vm.ctx.Log.Debug("API called",
		zap.String("service", "platform"),
		zap.String("method", "getUTXOs"),
	)

	if len(args.Addresses) == 0 {
		return errNoAddresses
	}
	if len(args.Addresses) > maxGetUTXOsAddrs {
		return fmt.Errorf("number of addresses given, %d, exceeds maximum, %d", len(args.Addresses), maxGetUTXOsAddrs)
	}

	var sourceChain ids.ID
	if args.SourceChain == "" {
		sourceChain = s.vm.ctx.ChainID
	} else {
		chainID, err := s.vm.ctx.BCLookup.Lookup(args.SourceChain)
		if err != nil {
			return fmt.Errorf("problem parsing source chainID %q: %w", args.SourceChain, err)
		}
		sourceChain = chainID
	}

	addrSet, err := avax.ParseServiceAddresses(s.addrManager, args.Addresses)
	if err != nil {
		return err
	}

	startAddr := ids.ShortEmpty
	startUTXO := ids.Empty
	if args.StartIndex.Address != "" || args.StartIndex.UTXO != "" {
		startAddr, err = avax.ParseServiceAddress(s.addrManager, args.StartIndex.Address)
		if err != nil {
			return fmt.Errorf("couldn't parse start index address %q: %w", args.StartIndex.Address, err)
		}
		startUTXO, err = ids.FromString(args.StartIndex.UTXO)
		if err != nil {
			return fmt.Errorf("couldn't parse start index utxo: %w", err)
		}
	}

	var (
		utxos     []*avax.UTXO
		endAddr   ids.ShortID
		endUTXOID ids.ID
	)
	limit := int(args.Limit)
	if limit <= 0 || builder.MaxPageSize < limit {
		limit = builder.MaxPageSize
	}

	s.vm.ctx.Lock.Lock()
	defer s.vm.ctx.Lock.Unlock()

	if sourceChain == s.vm.ctx.ChainID {
		utxos, endAddr, endUTXOID, err = avax.GetPaginatedUTXOs(
			s.vm.state,
			addrSet,
			startAddr,
			startUTXO,
			limit,
		)
	} else {
		utxos, endAddr, endUTXOID, err = s.vm.atomicUtxosManager.GetAtomicUTXOs(
			sourceChain,
			addrSet,
			startAddr,
			startUTXO,
			limit,
		)
	}
	if err != nil {
		return fmt.Errorf("problem retrieving UTXOs: %w", err)
	}

	response.UTXOs = make([]string, len(utxos))
	for i, utxo := range utxos {
		if args.Encoding == formatting.JSON {
			utxo.Out.InitCtx(s.vm.ctx)
			bytes, err := stdjson.Marshal(utxo)
			if err != nil {
				return fmt.Errorf("couldn't marshal UTXO %q: %w", utxo.InputID(), err)
			}
			response.UTXOs[i] = string(bytes)
			continue
		}
		bytes, err := txs.Codec.Marshal(txs.Version, utxo)
		if err != nil {
			return fmt.Errorf("couldn't serialize UTXO %q: %w", utxo.InputID(), err)
		}
		response.UTXOs[i], err = formatting.Encode(args.Encoding, bytes)
		if err != nil {
			return fmt.Errorf("couldn't encode UTXO %s as %s: %w", utxo.InputID(), args.Encoding, err)
		}
	}

	endAddress, err := s.addrManager.FormatLocalAddress(endAddr)
	if err != nil {
		return fmt.Errorf("problem formatting address: %w", err)
	}

	response.EndIndex.Address = endAddress
	response.EndIndex.UTXO = endUTXOID.String()
	response.NumFetched = json.Uint64(len(utxos))
	response.Encoding = args.Encoding
	return nil
}

/*
 ******************************************************
 ******************* Get Subnets **********************
 ******************************************************
 */

// APISubnet is a representation of a subnet used in API calls
type APISubnet struct {
	// ID of the subnet
	ID ids.ID `json:"id"`

	// Each element of [ControlKeys] the address of a public key.
	// A transaction to add a validator to this subnet requires
	// signatures from [Threshold] of these keys to be valid.
	ControlKeys []string    `json:"controlKeys"`
	Threshold   json.Uint32 `json:"threshold"`
}

// GetSubnetsArgs are the arguments to GetSubnet
type GetSubnetsArgs struct {
	// IDs of the subnets to retrieve information about
	// If omitted, gets all subnets
	IDs []ids.ID `json:"ids"`
}

// GetSubnetsResponse is the response from calling GetSubnets
type GetSubnetsResponse struct {
	// Each element is a subnet that exists
	// Null if there are no subnets other than the primary network
	Subnets []APISubnet `json:"subnets"`
}

// GetSubnets returns the subnets whose ID are in [args.IDs]
// The response will include the primary network
func (s *Service) GetSubnets(_ *http.Request, args *GetSubnetsArgs, response *GetSubnetsResponse) error {
	s.vm.ctx.Log.Debug("deprecated API called",
		zap.String("service", "platform"),
		zap.String("method", "getSubnets"),
	)

	s.vm.ctx.Lock.Lock()
	defer s.vm.ctx.Lock.Unlock()

	getAll := len(args.IDs) == 0
	if getAll {
		subnets, err := s.vm.state.GetSubnets() // all subnets
		if err != nil {
			return fmt.Errorf("error getting subnets from database: %w", err)
		}

		response.Subnets = make([]APISubnet, len(subnets)+1)
		for i, subnet := range subnets {
			subnetID := subnet.ID()
			if _, err := s.vm.state.GetSubnetTransformation(subnetID); err == nil {
				response.Subnets[i] = APISubnet{
					ID:          subnetID,
					ControlKeys: []string{},
					Threshold:   json.Uint32(0),
				}
				continue
			}

			unsignedTx := subnet.Unsigned.(*txs.CreateSubnetTx)
			owner := unsignedTx.Owner.(*secp256k1fx.OutputOwners)
			controlAddrs := []string{}
			for _, controlKeyID := range owner.Addrs {
				addr, err := s.addrManager.FormatLocalAddress(controlKeyID)
				if err != nil {
					return fmt.Errorf("problem formatting address: %w", err)
				}
				controlAddrs = append(controlAddrs, addr)
			}
			response.Subnets[i] = APISubnet{
				ID:          subnetID,
				ControlKeys: controlAddrs,
				Threshold:   json.Uint32(owner.Threshold),
			}
		}
		// Include primary network
		response.Subnets[len(subnets)] = APISubnet{
			ID:          constants.PrimaryNetworkID,
			ControlKeys: []string{},
			Threshold:   json.Uint32(0),
		}
		return nil
	}

	subnetSet := set.NewSet[ids.ID](len(args.IDs))
	for _, subnetID := range args.IDs {
		if subnetSet.Contains(subnetID) {
			continue
		}
		subnetSet.Add(subnetID)

		if subnetID == constants.PrimaryNetworkID {
			response.Subnets = append(response.Subnets,
				APISubnet{
					ID:          constants.PrimaryNetworkID,
					ControlKeys: []string{},
					Threshold:   json.Uint32(0),
				},
			)
			continue
		}

		if _, err := s.vm.state.GetSubnetTransformation(subnetID); err == nil {
			response.Subnets = append(response.Subnets, APISubnet{
				ID:          subnetID,
				ControlKeys: []string{},
				Threshold:   json.Uint32(0),
			})
			continue
		}

		subnetOwner, err := s.vm.state.GetSubnetOwner(subnetID)
		if err == database.ErrNotFound {
			continue
		}
		if err != nil {
			return err
		}

		owner, ok := subnetOwner.(*secp256k1fx.OutputOwners)
		if !ok {
			return fmt.Errorf("expected *secp256k1fx.OutputOwners but got %T", subnetOwner)
		}

		controlAddrs := make([]string, len(owner.Addrs))
		for i, controlKeyID := range owner.Addrs {
			addr, err := s.addrManager.FormatLocalAddress(controlKeyID)
			if err != nil {
				return fmt.Errorf("problem formatting address: %w", err)
			}
			controlAddrs[i] = addr
		}

		response.Subnets = append(response.Subnets, APISubnet{
			ID:          subnetID,
			ControlKeys: controlAddrs,
			Threshold:   json.Uint32(owner.Threshold),
		})
	}
	return nil
}

// GetStakingAssetIDArgs are the arguments to GetStakingAssetID
type GetStakingAssetIDArgs struct {
	SubnetID ids.ID `json:"subnetID"`
}

// GetStakingAssetIDResponse is the response from calling GetStakingAssetID
type GetStakingAssetIDResponse struct {
	AssetID ids.ID `json:"assetID"`
}

// GetStakingAssetID returns the assetID of the token used to stake on the
// provided subnet
func (s *Service) GetStakingAssetID(_ *http.Request, args *GetStakingAssetIDArgs, response *GetStakingAssetIDResponse) error {
	s.vm.ctx.Log.Debug("API called",
		zap.String("service", "platform"),
		zap.String("method", "getStakingAssetID"),
	)

	if args.SubnetID == constants.PrimaryNetworkID {
		response.AssetID = s.vm.ctx.AVAXAssetID
		return nil
	}

	s.vm.ctx.Lock.Lock()
	defer s.vm.ctx.Lock.Unlock()

	transformSubnetIntf, err := s.vm.state.GetSubnetTransformation(args.SubnetID)
	if err != nil {
		return fmt.Errorf(
			"failed fetching subnet transformation for %s: %w",
			args.SubnetID,
			err,
		)
	}
	transformSubnet, ok := transformSubnetIntf.Unsigned.(*txs.TransformSubnetTx)
	if !ok {
		return fmt.Errorf(
			"unexpected subnet transformation tx type fetched %T",
			transformSubnetIntf.Unsigned,
		)
	}

	response.AssetID = transformSubnet.AssetID
	return nil
}

/*
 ******************************************************
 **************** Get/Sample Validators ***************
 ******************************************************
 */

// GetCurrentValidatorsArgs are the arguments for calling GetCurrentValidators
type GetCurrentValidatorsArgs struct {
	// Subnet we're listing the validators of
	// If omitted, defaults to primary network
	SubnetID ids.ID `json:"subnetID"`
	// NodeIDs of validators to request. If [NodeIDs]
	// is empty, it fetches all current validators. If
	// some nodeIDs are not currently validators, they
	// will be omitted from the response.
	NodeIDs []ids.NodeID `json:"nodeIDs"`
}

// GetCurrentValidatorsReply are the results from calling GetCurrentValidators.
// Each validator contains a list of delegators to itself.
type GetCurrentValidatorsReply struct {
	Validators []interface{} `json:"validators"`
}

func (s *Service) loadStakerTxAttributes(txID ids.ID) (*stakerAttributes, error) {
	// Lookup tx from the cache first.
	attr, found := s.stakerAttributesCache.Get(txID)
	if found {
		return attr, nil
	}

	// Tx not available in cache; pull it from disk and populate the cache.
	tx, _, err := s.vm.state.GetTx(txID)
	if err != nil {
		return nil, err
	}

	switch stakerTx := tx.Unsigned.(type) {
	case txs.ValidatorTx:
		var pop *signer.ProofOfPossession
		if staker, ok := stakerTx.(*txs.AddPermissionlessValidatorTx); ok {
			if s, ok := staker.Signer.(*signer.ProofOfPossession); ok {
				pop = s
			}
		}

		attr = &stakerAttributes{
			shares:                 stakerTx.Shares(),
			validationRewardsOwner: stakerTx.ValidationRewardsOwner(),
			delegationRewardsOwner: stakerTx.DelegationRewardsOwner(),
			proofOfPossession:      pop,
		}

	case txs.DelegatorTx:
		attr = &stakerAttributes{
			rewardsOwner: stakerTx.RewardsOwner(),
		}

	default:
		return nil, fmt.Errorf("unexpected staker tx type %T", tx.Unsigned)
	}

	s.stakerAttributesCache.Put(txID, attr)
	return attr, nil
}

// GetCurrentValidators returns the current validators. If a single nodeID
// is provided, full delegators information is also returned. Otherwise only
// delegators' number and total weight is returned.
func (s *Service) GetCurrentValidators(_ *http.Request, args *GetCurrentValidatorsArgs, reply *GetCurrentValidatorsReply) error {
	s.vm.ctx.Log.Debug("API called",
		zap.String("service", "platform"),
		zap.String("method", "getCurrentValidators"),
	)

	reply.Validators = []interface{}{}

	// Validator's node ID as string --> Delegators to them
	vdrToDelegators := map[ids.NodeID][]platformapi.PrimaryDelegator{}

	// Create set of nodeIDs
	nodeIDs := set.Of(args.NodeIDs...)

	s.vm.ctx.Lock.Lock()
	defer s.vm.ctx.Lock.Unlock()

	numNodeIDs := nodeIDs.Len()
	targetStakers := make([]*state.Staker, 0, numNodeIDs)
	if numNodeIDs == 0 { // Include all nodes
		currentStakerIterator, err := s.vm.state.GetCurrentStakerIterator()
		if err != nil {
			return err
		}
		// TODO: avoid iterating over delegators here.
		for currentStakerIterator.Next() {
			staker := currentStakerIterator.Value()
			if args.SubnetID != staker.SubnetID {
				continue
			}
			targetStakers = append(targetStakers, staker)
		}
		currentStakerIterator.Release()
	} else {
		for nodeID := range nodeIDs {
			staker, err := s.vm.state.GetCurrentValidator(args.SubnetID, nodeID)
			switch err {
			case nil:
			case database.ErrNotFound:
				// nothing to do, continue
				continue
			default:
				return err
			}
			targetStakers = append(targetStakers, staker)

			// TODO: avoid iterating over delegators when numNodeIDs > 1.
			delegatorsIt, err := s.vm.state.GetCurrentDelegatorIterator(args.SubnetID, nodeID)
			if err != nil {
				return err
			}
			for delegatorsIt.Next() {
				staker := delegatorsIt.Value()
				targetStakers = append(targetStakers, staker)
			}
			delegatorsIt.Release()
		}
	}

	for _, currentStaker := range targetStakers {
		nodeID := currentStaker.NodeID
		weight := json.Uint64(currentStaker.Weight)
		apiStaker := platformapi.Staker{
			TxID:        currentStaker.TxID,
			StartTime:   json.Uint64(currentStaker.StartTime.Unix()),
			EndTime:     json.Uint64(currentStaker.EndTime.Unix()),
			Weight:      weight,
			StakeAmount: &weight,
			NodeID:      nodeID,
		}
		potentialReward := json.Uint64(currentStaker.PotentialReward)

		delegateeReward, err := s.vm.state.GetDelegateeReward(currentStaker.SubnetID, currentStaker.NodeID)
		if err != nil {
			return err
		}
		jsonDelegateeReward := json.Uint64(delegateeReward)

		switch currentStaker.Priority {
		case txs.PrimaryNetworkValidatorCurrentPriority, txs.SubnetPermissionlessValidatorCurrentPriority:
			attr, err := s.loadStakerTxAttributes(currentStaker.TxID)
			if err != nil {
				return err
			}

			shares := attr.shares
			delegationFee := json.Float32(100 * float32(shares) / float32(reward.PercentDenominator))

			uptime, err := s.getAPIUptime(currentStaker)
			if err != nil {
				return err
			}

			connected := s.vm.uptimeManager.IsConnected(nodeID, args.SubnetID)
			var (
				validationRewardOwner *platformapi.Owner
				delegationRewardOwner *platformapi.Owner
			)
			validationOwner, ok := attr.validationRewardsOwner.(*secp256k1fx.OutputOwners)
			if ok {
				validationRewardOwner, err = s.getAPIOwner(validationOwner)
				if err != nil {
					return err
				}
			}
			delegationOwner, ok := attr.delegationRewardsOwner.(*secp256k1fx.OutputOwners)
			if ok {
				delegationRewardOwner, err = s.getAPIOwner(delegationOwner)
				if err != nil {
					return err
				}
			}

			vdr := platformapi.PermissionlessValidator{
				Staker:                 apiStaker,
				Uptime:                 uptime,
				Connected:              connected,
				PotentialReward:        &potentialReward,
				AccruedDelegateeReward: &jsonDelegateeReward,
				RewardOwner:            validationRewardOwner,
				ValidationRewardOwner:  validationRewardOwner,
				DelegationRewardOwner:  delegationRewardOwner,
				DelegationFee:          delegationFee,
				Signer:                 attr.proofOfPossession,
			}
			reply.Validators = append(reply.Validators, vdr)

		case txs.PrimaryNetworkDelegatorCurrentPriority, txs.SubnetPermissionlessDelegatorCurrentPriority:
			var rewardOwner *platformapi.Owner
			// If we are handling multiple nodeIDs, we don't return the
			// delegator information.
			if numNodeIDs == 1 {
				attr, err := s.loadStakerTxAttributes(currentStaker.TxID)
				if err != nil {
					return err
				}
				owner, ok := attr.rewardsOwner.(*secp256k1fx.OutputOwners)
				if ok {
					rewardOwner, err = s.getAPIOwner(owner)
					if err != nil {
						return err
					}
				}
			}

			delegator := platformapi.PrimaryDelegator{
				Staker:          apiStaker,
				RewardOwner:     rewardOwner,
				PotentialReward: &potentialReward,
			}
			vdrToDelegators[delegator.NodeID] = append(vdrToDelegators[delegator.NodeID], delegator)

		case txs.SubnetPermissionedValidatorCurrentPriority:
			uptime, err := s.getAPIUptime(currentStaker)
			if err != nil {
				return err
			}
			connected := s.vm.uptimeManager.IsConnected(nodeID, args.SubnetID)
			reply.Validators = append(reply.Validators, platformapi.PermissionedValidator{
				Staker:    apiStaker,
				Connected: connected,
				Uptime:    uptime,
			})

		default:
			return fmt.Errorf("unexpected staker priority %d", currentStaker.Priority)
		}
	}

	// handle delegators' information
	for i, vdrIntf := range reply.Validators {
		vdr, ok := vdrIntf.(platformapi.PermissionlessValidator)
		if !ok {
			continue
		}
		delegators, ok := vdrToDelegators[vdr.NodeID]
		if !ok {
			// If we are expected to populate the delegators field, we should
			// always return a non-nil value.
			delegators = []platformapi.PrimaryDelegator{}
		}
		delegatorCount := json.Uint64(len(delegators))
		delegatorWeight := json.Uint64(0)
		for _, d := range delegators {
			delegatorWeight += d.Weight
		}

		vdr.DelegatorCount = &delegatorCount
		vdr.DelegatorWeight = &delegatorWeight

		if numNodeIDs == 1 {
			// queried a specific validator, load all of its delegators
			vdr.Delegators = &delegators
		}
		reply.Validators[i] = vdr
	}

	return nil
}

// GetPendingValidatorsArgs are the arguments for calling GetPendingValidators
type GetPendingValidatorsArgs struct {
	// Subnet we're getting the pending validators of
	// If omitted, defaults to primary network
	SubnetID ids.ID `json:"subnetID"`
	// NodeIDs of validators to request. If [NodeIDs]
	// is empty, it fetches all pending validators. If
	// some requested nodeIDs are not pending validators,
	// they are omitted from the response.
	NodeIDs []ids.NodeID `json:"nodeIDs"`
}

// GetPendingValidatorsReply are the results from calling GetPendingValidators.
type GetPendingValidatorsReply struct {
	Validators []interface{} `json:"validators"`
	Delegators []interface{} `json:"delegators"`
}

// GetPendingValidators returns the lists of pending validators and delegators.
func (s *Service) GetPendingValidators(_ *http.Request, args *GetPendingValidatorsArgs, reply *GetPendingValidatorsReply) error {
	s.vm.ctx.Log.Debug("API called",
		zap.String("service", "platform"),
		zap.String("method", "getPendingValidators"),
	)

	reply.Validators = []interface{}{}
	reply.Delegators = []interface{}{}

	// Create set of nodeIDs
	nodeIDs := set.Of(args.NodeIDs...)

	s.vm.ctx.Lock.Lock()
	defer s.vm.ctx.Lock.Unlock()

	numNodeIDs := nodeIDs.Len()
	targetStakers := make([]*state.Staker, 0, numNodeIDs)
	if numNodeIDs == 0 { // Include all nodes
		pendingStakerIterator, err := s.vm.state.GetPendingStakerIterator()
		if err != nil {
			return err
		}
		for pendingStakerIterator.Next() { // Iterates in order of increasing stop time
			staker := pendingStakerIterator.Value()
			if args.SubnetID != staker.SubnetID {
				continue
			}
			targetStakers = append(targetStakers, staker)
		}
		pendingStakerIterator.Release()
	} else {
		for nodeID := range nodeIDs {
			staker, err := s.vm.state.GetPendingValidator(args.SubnetID, nodeID)
			switch err {
			case nil:
			case database.ErrNotFound:
				// nothing to do, continue
				continue
			default:
				return err
			}
			targetStakers = append(targetStakers, staker)

			delegatorsIt, err := s.vm.state.GetPendingDelegatorIterator(args.SubnetID, nodeID)
			if err != nil {
				return err
			}
			for delegatorsIt.Next() {
				staker := delegatorsIt.Value()
				targetStakers = append(targetStakers, staker)
			}
			delegatorsIt.Release()
		}
	}

	for _, pendingStaker := range targetStakers {
		nodeID := pendingStaker.NodeID
		weight := json.Uint64(pendingStaker.Weight)
		apiStaker := platformapi.Staker{
			TxID:        pendingStaker.TxID,
			NodeID:      nodeID,
			StartTime:   json.Uint64(pendingStaker.StartTime.Unix()),
			EndTime:     json.Uint64(pendingStaker.EndTime.Unix()),
			Weight:      weight,
			StakeAmount: &weight,
		}

		switch pendingStaker.Priority {
		case txs.PrimaryNetworkValidatorPendingPriority, txs.SubnetPermissionlessValidatorPendingPriority:
			attr, err := s.loadStakerTxAttributes(pendingStaker.TxID)
			if err != nil {
				return err
			}

			shares := attr.shares
			delegationFee := json.Float32(100 * float32(shares) / float32(reward.PercentDenominator))

			connected := s.vm.uptimeManager.IsConnected(nodeID, args.SubnetID)
			vdr := platformapi.PermissionlessValidator{
				Staker:        apiStaker,
				DelegationFee: delegationFee,
				Connected:     connected,
				Signer:        attr.proofOfPossession,
			}
			reply.Validators = append(reply.Validators, vdr)

		case txs.PrimaryNetworkDelegatorApricotPendingPriority, txs.PrimaryNetworkDelegatorBanffPendingPriority, txs.SubnetPermissionlessDelegatorPendingPriority:
			reply.Delegators = append(reply.Delegators, apiStaker)

		case txs.SubnetPermissionedValidatorPendingPriority:
			connected := s.vm.uptimeManager.IsConnected(nodeID, args.SubnetID)
			reply.Validators = append(reply.Validators, platformapi.PermissionedValidator{
				Staker:    apiStaker,
				Connected: connected,
			})

		default:
			return fmt.Errorf("unexpected staker priority %d", pendingStaker.Priority)
		}
	}
	return nil
}

// GetCurrentSupplyArgs are the arguments for calling GetCurrentSupply
type GetCurrentSupplyArgs struct {
	SubnetID ids.ID `json:"subnetID"`
}

// GetCurrentSupplyReply are the results from calling GetCurrentSupply
type GetCurrentSupplyReply struct {
	Supply json.Uint64 `json:"supply"`
	Height json.Uint64 `json:"height"`
}

// GetCurrentSupply returns an upper bound on the supply of AVAX in the system
func (s *Service) GetCurrentSupply(r *http.Request, args *GetCurrentSupplyArgs, reply *GetCurrentSupplyReply) error {
	s.vm.ctx.Log.Debug("API called",
		zap.String("service", "platform"),
		zap.String("method", "getCurrentSupply"),
	)

	s.vm.ctx.Lock.Lock()
	defer s.vm.ctx.Lock.Unlock()

	supply, err := s.vm.state.GetCurrentSupply(args.SubnetID)
	if err != nil {
		return fmt.Errorf("fetching current supply failed: %w", err)
	}
	reply.Supply = json.Uint64(supply)

	ctx := r.Context()
	height, err := s.vm.GetCurrentHeight(ctx)
	if err != nil {
		return fmt.Errorf("fetching current height failed: %w", err)
	}
	reply.Height = json.Uint64(height)

	return nil
}

// SampleValidatorsArgs are the arguments for calling SampleValidators
type SampleValidatorsArgs struct {
	// Number of validators in the sample
	Size json.Uint16 `json:"size"`

	// ID of subnet to sample validators from
	// If omitted, defaults to the primary network
	SubnetID ids.ID `json:"subnetID"`
}

// SampleValidatorsReply are the results from calling Sample
type SampleValidatorsReply struct {
	Validators []ids.NodeID `json:"validators"`
}

// SampleValidators returns a sampling of the list of current validators
func (s *Service) SampleValidators(_ *http.Request, args *SampleValidatorsArgs, reply *SampleValidatorsReply) error {
	s.vm.ctx.Log.Debug("API called",
		zap.String("service", "platform"),
		zap.String("method", "sampleValidators"),
		zap.Uint16("size", uint16(args.Size)),
	)

	sample, err := s.vm.Validators.Sample(args.SubnetID, int(args.Size))
	if err != nil {
		return fmt.Errorf("sampling %s errored with %w", args.SubnetID, err)
	}

	if sample == nil {
		reply.Validators = []ids.NodeID{}
	} else {
		utils.Sort(sample)
		reply.Validators = sample
	}
	return nil
}

/*
 ******************************************************
 ************ Add Validators to Subnets ***************
 ******************************************************
 */

// AddValidatorArgs are the arguments to AddValidator
type AddValidatorArgs struct {
	// User, password, from addrs, change addr
	api.JSONSpendHeader
	platformapi.Staker
	// The address the staking reward, if applicable, will go to
	NodeOwnerAddress  string       `json:"nodeOwnerAddress"`
	RewardAddress     string       `json:"rewardAddress"`
	DelegationFeeRate json.Float32 `json:"delegationFeeRate"`
}

// AddValidator creates and signs and issues a transaction to add a validator to
// the primary network
func (s *Service) AddValidator(req *http.Request, args *AddValidatorArgs, reply *api.JSONTxIDChangeAddr) error {
	s.vm.ctx.Log.Warn("deprecated API called",
		zap.String("service", "platform"),
		zap.String("method", "addValidator"),
	)

	now := s.vm.clock.Time()
	minAddStakerTime := now.Add(minAddStakerDelay)
	minAddStakerUnix := json.Uint64(minAddStakerTime.Unix())
	maxAddStakerTime := now.Add(executor.MaxFutureStartTime)
	maxAddStakerUnix := json.Uint64(maxAddStakerTime.Unix())

	if args.StartTime == 0 {
		args.StartTime = minAddStakerUnix
	}

	switch {
	case args.RewardAddress == "":
		return errNoRewardAddress
	case args.StartTime < minAddStakerUnix:
		return errStartTimeTooSoon
	case args.StartTime > maxAddStakerUnix:
		return errStartTimeTooLate
	case args.DelegationFeeRate < 0 || args.DelegationFeeRate > 100:
		return errInvalidDelegationRate
	}

	// Parse the node ID
	var nodeID ids.NodeID
	if args.NodeID == ids.EmptyNodeID { // If ID unspecified, use this node's ID
		nodeID = s.vm.ctx.NodeID
	} else {
		nodeID = args.NodeID
	}

	// Parse the node owner address
	nodeOwnerAddress, err := avax.ParseServiceAddress(s.addrManager, args.NodeOwnerAddress)
	if err != nil {
		return fmt.Errorf("problem while parsing node owner address: %w", err)
	}

	// Parse the reward address
	rewardAddress, err := avax.ParseServiceAddress(s.addrManager, args.RewardAddress)
	if err != nil {
		return fmt.Errorf("problem while parsing reward address: %w", err)
	}

	s.vm.ctx.Lock.Lock()
	defer s.vm.ctx.Lock.Unlock()

	keys, err := s.getKeystoreKeys(&args.UserPass, &args.JSONFromAddrs)
	if err != nil {
		return err
	}

	changeAddr := keys[0].PublicKey().Address() // By default, use a key controlled by the user
	if args.ChangeAddr != "" {
		changeAddr, err = avax.ParseServiceAddress(s.addrManager, args.ChangeAddr)
		if err != nil {
			return fmt.Errorf("couldn't parse changeAddr: %w", err)
		}
	}

	// TODO: Remove after StakeAmount is removed from [args].
	if args.StakeAmount != nil {
		args.Weight = *args.StakeAmount
	}

	// Create the transaction
	tx, err := s.vm.txBuilder.NewCaminoAddValidatorTx(
		uint64(args.Weight),                  // Stake amount
		uint64(args.StartTime),               // Start time
		uint64(args.EndTime),                 // End time
		nodeID,                               // Node ID
		nodeOwnerAddress,                     // node owner address
		rewardAddress,                        // Reward Address
		uint32(10000*args.DelegationFeeRate), // Shares
		keys,                                 // Keys providing the staked tokens
		changeAddr,
	)
	if err != nil {
		return fmt.Errorf("couldn't create tx: %w", err)
	}

	reply.TxID = tx.ID()
	reply.ChangeAddr, err = s.addrManager.FormatLocalAddress(changeAddr)

	return utils.Err(
		err,
<<<<<<< HEAD
		s.vm.Builder.AddUnverifiedTx(tx),
=======
		s.vm.Network.IssueTx(req.Context(), tx),
		user.Close(),
>>>>>>> 62df19c3
	)
}

// AddDelegatorArgs are the arguments to AddDelegator
type AddDelegatorArgs struct {
	// User, password, from addrs, change addr
	api.JSONSpendHeader
	platformapi.Staker
	RewardAddress string `json:"rewardAddress"`
}

// AddDelegator creates and signs and issues a transaction to add a delegator to
// the primary network
func (s *Service) AddDelegator(req *http.Request, args *AddDelegatorArgs, reply *api.JSONTxIDChangeAddr) error {
	s.vm.ctx.Log.Warn("deprecated API called",
		zap.String("service", "platform"),
		zap.String("method", "addDelegator"),
	)

	now := s.vm.clock.Time()
	minAddStakerTime := now.Add(minAddStakerDelay)
	minAddStakerUnix := json.Uint64(minAddStakerTime.Unix())
	maxAddStakerTime := now.Add(executor.MaxFutureStartTime)
	maxAddStakerUnix := json.Uint64(maxAddStakerTime.Unix())

	if args.StartTime == 0 {
		args.StartTime = minAddStakerUnix
	}

	switch {
	case args.RewardAddress == "":
		return errNoRewardAddress
	case args.StartTime < minAddStakerUnix:
		return errStartTimeTooSoon
	case args.StartTime > maxAddStakerUnix:
		return errStartTimeTooLate
	}

	var nodeID ids.NodeID
	if args.NodeID == ids.EmptyNodeID { // If ID unspecified, use this node's ID
		nodeID = s.vm.ctx.NodeID
	} else {
		nodeID = args.NodeID
	}

	// Parse the reward address
	rewardAddress, err := avax.ParseServiceAddress(s.addrManager, args.RewardAddress)
	if err != nil {
		return fmt.Errorf("problem parsing 'rewardAddress': %w", err)
	}

	s.vm.ctx.Lock.Lock()
	defer s.vm.ctx.Lock.Unlock()

	keys, err := s.getKeystoreKeys(&args.UserPass, &args.JSONFromAddrs)
	if err != nil {
		return err
	}

	changeAddr := keys[0].PublicKey().Address() // By default, use a key controlled by the user
	if args.ChangeAddr != "" {
		changeAddr, err = avax.ParseServiceAddress(s.addrManager, args.ChangeAddr)
		if err != nil {
			return fmt.Errorf("couldn't parse changeAddr: %w", err)
		}
	}

	// TODO: Remove after StakeAmount is removed from [args].
	if args.StakeAmount != nil {
		args.Weight = *args.StakeAmount
	}

	// Create the transaction
	tx, err := s.vm.txBuilder.NewAddDelegatorTx(
		uint64(args.Weight),    // Stake amount
		uint64(args.StartTime), // Start time
		uint64(args.EndTime),   // End time
		nodeID,                 // Node ID
		rewardAddress,          // Reward Address
		keys,                   // Private keys
		changeAddr,             // Change address
	)
	if err != nil {
		return fmt.Errorf("couldn't create tx: %w", err)
	}

	reply.TxID = tx.ID()
	reply.ChangeAddr, err = s.addrManager.FormatLocalAddress(changeAddr)

	return utils.Err(
		err,
<<<<<<< HEAD
		s.vm.Builder.AddUnverifiedTx(tx),
=======
		s.vm.Network.IssueTx(req.Context(), tx),
		user.Close(),
>>>>>>> 62df19c3
	)
}

// AddSubnetValidatorArgs are the arguments to AddSubnetValidator
type AddSubnetValidatorArgs struct {
	// User, password, from addrs, change addr
	api.JSONSpendHeader
	platformapi.Staker
	// ID of subnet to validate
	SubnetID string `json:"subnetID"`
}

// AddSubnetValidator creates and signs and issues a transaction to add a
// validator to a subnet other than the primary network
func (s *Service) AddSubnetValidator(req *http.Request, args *AddSubnetValidatorArgs, response *api.JSONTxIDChangeAddr) error {
	s.vm.ctx.Log.Warn("deprecated API called",
		zap.String("service", "platform"),
		zap.String("method", "addSubnetValidator"),
	)

	now := s.vm.clock.Time()
	minAddStakerTime := now.Add(minAddStakerDelay)
	minAddStakerUnix := json.Uint64(minAddStakerTime.Unix())
	maxAddStakerTime := now.Add(executor.MaxFutureStartTime)
	maxAddStakerUnix := json.Uint64(maxAddStakerTime.Unix())

	if args.StartTime == 0 {
		args.StartTime = minAddStakerUnix
	}

	switch {
	case args.SubnetID == "":
		return errNoSubnetID
	case args.StartTime < minAddStakerUnix:
		return errStartTimeTooSoon
	case args.StartTime > maxAddStakerUnix:
		return errStartTimeTooLate
	}

	// Parse the subnet ID
	subnetID, err := ids.FromString(args.SubnetID)
	if err != nil {
		return fmt.Errorf("problem parsing subnetID %q: %w", args.SubnetID, err)
	}
	if subnetID == constants.PrimaryNetworkID {
		return errNamedSubnetCantBePrimary
	}

	s.vm.ctx.Lock.Lock()
	defer s.vm.ctx.Lock.Unlock()

	keys, err := s.getKeystoreKeys(&args.UserPass, &args.JSONFromAddrs)
	if err != nil {
		return err
	}

	changeAddr := keys[0].PublicKey().Address() // By default, use a key controlled by the user
	if args.ChangeAddr != "" {
		changeAddr, err = avax.ParseServiceAddress(s.addrManager, args.ChangeAddr)
		if err != nil {
			return fmt.Errorf("couldn't parse changeAddr: %w", err)
		}
	}

	// TODO: Remove after StakeAmount is removed from [args].
	if args.StakeAmount != nil {
		args.Weight = *args.StakeAmount
	}

	// Create the transaction
	tx, err := s.vm.txBuilder.NewAddSubnetValidatorTx(
		uint64(args.Weight),    // Stake amount
		uint64(args.StartTime), // Start time
		uint64(args.EndTime),   // End time
		args.NodeID,            // Node ID
		subnetID,               // Subnet ID
		keys,
		changeAddr,
	)
	if err != nil {
		return fmt.Errorf("couldn't create tx: %w", err)
	}

	response.TxID = tx.ID()
	response.ChangeAddr, err = s.addrManager.FormatLocalAddress(changeAddr)

	return utils.Err(
		err,
<<<<<<< HEAD
		s.vm.Builder.AddUnverifiedTx(tx),
=======
		s.vm.Network.IssueTx(req.Context(), tx),
		user.Close(),
>>>>>>> 62df19c3
	)
}

// CreateSubnetArgs are the arguments to CreateSubnet
type CreateSubnetArgs struct {
	// User, password, from addrs, change addr
	api.JSONSpendHeader
	// The ID member of APISubnet is ignored
	APISubnet
}

// CreateSubnet creates and signs and issues a transaction to create a new
// subnet
func (s *Service) CreateSubnet(req *http.Request, args *CreateSubnetArgs, response *api.JSONTxIDChangeAddr) error {
	s.vm.ctx.Log.Warn("deprecated API called",
		zap.String("service", "platform"),
		zap.String("method", "createSubnet"),
	)

	// Parse the control keys
	controlKeys, err := avax.ParseServiceAddresses(s.addrManager, args.ControlKeys)
	if err != nil {
		return err
	}
	s.vm.ctx.Lock.Lock()
	defer s.vm.ctx.Lock.Unlock()

	keys, err := s.getKeystoreKeys(&args.UserPass, &args.JSONFromAddrs)
	if err != nil {
		return err
	}

	changeAddr := keys[0].PublicKey().Address() // By default, use a key controlled by the user
	if args.ChangeAddr != "" {
		changeAddr, err = avax.ParseServiceAddress(s.addrManager, args.ChangeAddr)
		if err != nil {
			return fmt.Errorf("couldn't parse changeAddr: %w", err)
		}
	}

	// Create the transaction
	tx, err := s.vm.txBuilder.NewCreateSubnetTx(
		uint32(args.Threshold), // Threshold
		controlKeys.List(),     // Control Addresses
		keys,                   // Private keys
		changeAddr,
	)
	if err != nil {
		return fmt.Errorf("couldn't create tx: %w", err)
	}

	response.TxID = tx.ID()
	response.ChangeAddr, err = s.addrManager.FormatLocalAddress(changeAddr)

	return utils.Err(
		err,
<<<<<<< HEAD
		s.vm.Builder.AddUnverifiedTx(tx),
=======
		s.vm.Network.IssueTx(req.Context(), tx),
		user.Close(),
>>>>>>> 62df19c3
	)
}

// ExportAVAXArgs are the arguments to ExportAVAX
type ExportAVAXArgs struct {
	// User, password, from addrs, change addr
	api.JSONSpendHeader

	// Amount of AVAX to send
	Amount json.Uint64 `json:"amount"`

	// Chain the funds are going to. Optional. Used if To address does not include the chainID.
	TargetChain string `json:"targetChain"`

	// ID of the address that will receive the AVAX. This address may include the
	// chainID, which is used to determine what the destination chain is.
	To string `json:"to"`
}

// ExportAVAX exports AVAX from the P-Chain to the X-Chain
// It must be imported on the X-Chain to complete the transfer
func (s *Service) ExportAVAX(req *http.Request, args *ExportAVAXArgs, response *api.JSONTxIDChangeAddr) error {
	s.vm.ctx.Log.Warn("deprecated API called",
		zap.String("service", "platform"),
		zap.String("method", "exportAVAX"),
	)

	if args.Amount == 0 {
		return errNoAmount
	}

	// Get the chainID and parse the to address
	chainID, to, err := s.addrManager.ParseAddress(args.To)
	if err != nil {
		chainID, err = s.vm.ctx.BCLookup.Lookup(args.TargetChain)
		if err != nil {
			return err
		}
		to, err = ids.ShortFromString(args.To)
		if err != nil {
			return err
		}
	}

	s.vm.ctx.Lock.Lock()
	defer s.vm.ctx.Lock.Unlock()

	keys, err := s.getKeystoreKeys(&args.UserPass, &args.JSONFromAddrs)
	if err != nil {
		return err
	}

	changeAddr := keys[0].PublicKey().Address() // By default, use a key controlled by the user
	if args.ChangeAddr != "" {
		changeAddr, err = avax.ParseServiceAddress(s.addrManager, args.ChangeAddr)
		if err != nil {
			return fmt.Errorf("couldn't parse changeAddr: %w", err)
		}
	}

	// Create the transaction
	tx, err := s.vm.txBuilder.NewExportTx(
		uint64(args.Amount), // Amount
		chainID,             // ID of the chain to send the funds to
		to,                  // Address
		keys,                // Private keys
		changeAddr,          // Change address
	)
	if err != nil {
		return fmt.Errorf("couldn't create tx: %w", err)
	}

	response.TxID = tx.ID()
	response.ChangeAddr, err = s.addrManager.FormatLocalAddress(changeAddr)

	return utils.Err(
		err,
<<<<<<< HEAD
		s.vm.Builder.AddUnverifiedTx(tx),
=======
		s.vm.Network.IssueTx(req.Context(), tx),
		user.Close(),
>>>>>>> 62df19c3
	)
}

// ImportAVAXArgs are the arguments to ImportAVAX
type ImportAVAXArgs struct {
	// User, password, from addrs, change addr
	api.JSONSpendHeader

	// Chain the funds are coming from
	SourceChain string `json:"sourceChain"`

	// The address that will receive the imported funds
	To string `json:"to"`
}

// ImportAVAX issues a transaction to import AVAX from the X-chain. The AVAX
// must have already been exported from the X-Chain.
func (s *Service) ImportAVAX(req *http.Request, args *ImportAVAXArgs, response *api.JSONTxIDChangeAddr) error {
	s.vm.ctx.Log.Warn("deprecated API called",
		zap.String("service", "platform"),
		zap.String("method", "importAVAX"),
	)

	// Parse the sourceCHain
	chainID, err := s.vm.ctx.BCLookup.Lookup(args.SourceChain)
	if err != nil {
		return fmt.Errorf("problem parsing chainID %q: %w", args.SourceChain, err)
	}

	// Parse the to address
	to, err := avax.ParseServiceAddress(s.addrManager, args.To)
	if err != nil { // Parse address
		return fmt.Errorf("couldn't parse argument 'to' to an address: %w", err)
	}

	s.vm.ctx.Lock.Lock()
	defer s.vm.ctx.Lock.Unlock()

	keys, err := s.getKeystoreKeys(&args.UserPass, &args.JSONFromAddrs)
	if err != nil {
		return err
	}

	changeAddr := keys[0].PublicKey().Address() // By default, use a key controlled by the user
	if args.ChangeAddr != "" {
		changeAddr, err = avax.ParseServiceAddress(s.addrManager, args.ChangeAddr)
		if err != nil {
			return fmt.Errorf("couldn't parse changeAddr: %w", err)
		}
	}

	tx, err := s.vm.txBuilder.NewImportTx(
		chainID,
		to,
		keys,
		changeAddr,
	)
	if err != nil {
		return err
	}

	response.TxID = tx.ID()
	response.ChangeAddr, err = s.addrManager.FormatLocalAddress(changeAddr)

	return utils.Err(
		err,
<<<<<<< HEAD
		s.vm.Builder.AddUnverifiedTx(tx),
=======
		s.vm.Network.IssueTx(req.Context(), tx),
		user.Close(),
>>>>>>> 62df19c3
	)
}

/*
 ******************************************************
 ******** Create/get status of a blockchain ***********
 ******************************************************
 */

// CreateBlockchainArgs is the arguments for calling CreateBlockchain
type CreateBlockchainArgs struct {
	// User, password, from addrs, change addr
	api.JSONSpendHeader
	// ID of Subnet that validates the new blockchain
	SubnetID ids.ID `json:"subnetID"`
	// ID of the VM the new blockchain is running
	VMID string `json:"vmID"`
	// IDs of the FXs the VM is running
	FxIDs []string `json:"fxIDs"`
	// Human-readable name for the new blockchain, not necessarily unique
	Name string `json:"name"`
	// Genesis state of the blockchain being created
	GenesisData string `json:"genesisData"`
	// Encoding format to use for genesis data
	Encoding formatting.Encoding `json:"encoding"`
}

// CreateBlockchain issues a transaction to create a new blockchain
func (s *Service) CreateBlockchain(req *http.Request, args *CreateBlockchainArgs, response *api.JSONTxIDChangeAddr) error {
	s.vm.ctx.Log.Warn("deprecated API called",
		zap.String("service", "platform"),
		zap.String("method", "createBlockchain"),
	)

	switch {
	case args.Name == "":
		return errMissingName
	case args.VMID == "":
		return errMissingVMID
	}

	genesisBytes, err := formatting.Decode(args.Encoding, args.GenesisData)
	if err != nil {
		return fmt.Errorf("problem parsing genesis data: %w", err)
	}

	vmID, err := s.vm.Chains.LookupVM(args.VMID)
	if err != nil {
		return fmt.Errorf("no VM with ID '%s' found", args.VMID)
	}

	fxIDs := []ids.ID(nil)
	for _, fxIDStr := range args.FxIDs {
		fxID, err := s.vm.Chains.LookupVM(fxIDStr)
		if err != nil {
			return fmt.Errorf("no FX with ID '%s' found", fxIDStr)
		}
		fxIDs = append(fxIDs, fxID)
	}
	// If creating AVM instance, use secp256k1fx
	// TODO: Document FXs and have user specify them in API call
	fxIDsSet := set.Of(fxIDs...)
	if vmID == constants.AVMID && !fxIDsSet.Contains(secp256k1fx.ID) {
		fxIDs = append(fxIDs, secp256k1fx.ID)
	}

	if args.SubnetID == constants.PrimaryNetworkID {
		return txs.ErrCantValidatePrimaryNetwork
	}

	s.vm.ctx.Lock.Lock()
	defer s.vm.ctx.Lock.Unlock()

	keys, err := s.getKeystoreKeys(&args.UserPass, &args.JSONFromAddrs)
	if err != nil {
		return err
	}

	changeAddr := keys[0].PublicKey().Address() // By default, use a key controlled by the user
	if args.ChangeAddr != "" {
		changeAddr, err = avax.ParseServiceAddress(s.addrManager, args.ChangeAddr)
		if err != nil {
			return fmt.Errorf("couldn't parse changeAddr: %w", err)
		}
	}

	// Create the transaction
	tx, err := s.vm.txBuilder.NewCreateChainTx(
		args.SubnetID,
		genesisBytes,
		vmID,
		fxIDs,
		args.Name,
		keys,
		changeAddr, // Change address
	)
	if err != nil {
		return fmt.Errorf("couldn't create tx: %w", err)
	}

	response.TxID = tx.ID()
	response.ChangeAddr, err = s.addrManager.FormatLocalAddress(changeAddr)

	return utils.Err(
		err,
<<<<<<< HEAD
		s.vm.Builder.AddUnverifiedTx(tx),
=======
		s.vm.Network.IssueTx(req.Context(), tx),
		user.Close(),
>>>>>>> 62df19c3
	)
}

// GetBlockchainStatusArgs is the arguments for calling GetBlockchainStatus
// [BlockchainID] is the ID of or an alias of the blockchain to get the status of.
type GetBlockchainStatusArgs struct {
	BlockchainID string `json:"blockchainID"`
}

// GetBlockchainStatusReply is the reply from calling GetBlockchainStatus
// [Status] is the blockchain's status.
type GetBlockchainStatusReply struct {
	Status status.BlockchainStatus `json:"status"`
}

// GetBlockchainStatus gets the status of a blockchain with the ID [args.BlockchainID].
func (s *Service) GetBlockchainStatus(r *http.Request, args *GetBlockchainStatusArgs, reply *GetBlockchainStatusReply) error {
	s.vm.ctx.Log.Debug("API called",
		zap.String("service", "platform"),
		zap.String("method", "getBlockchainStatus"),
	)

	if args.BlockchainID == "" {
		return errMissingBlockchainID
	}

	s.vm.ctx.Lock.Lock()
	defer s.vm.ctx.Lock.Unlock()

	// if its aliased then vm created this chain.
	if aliasedID, err := s.vm.Chains.Lookup(args.BlockchainID); err == nil {
		if s.nodeValidates(aliasedID) {
			reply.Status = status.Validating
			return nil
		}

		reply.Status = status.Syncing
		return nil
	}

	blockchainID, err := ids.FromString(args.BlockchainID)
	if err != nil {
		return fmt.Errorf("problem parsing blockchainID %q: %w", args.BlockchainID, err)
	}

	ctx := r.Context()
	lastAcceptedID, err := s.vm.LastAccepted(ctx)
	if err != nil {
		return fmt.Errorf("problem loading last accepted ID: %w", err)
	}

	exists, err := s.chainExists(ctx, lastAcceptedID, blockchainID)
	if err != nil {
		return fmt.Errorf("problem looking up blockchain: %w", err)
	}
	if exists {
		reply.Status = status.Created
		return nil
	}

	preferredBlkID := s.vm.manager.Preferred()
	preferred, err := s.chainExists(ctx, preferredBlkID, blockchainID)
	if err != nil {
		return fmt.Errorf("problem looking up blockchain: %w", err)
	}
	if preferred {
		reply.Status = status.Preferred
	} else {
		reply.Status = status.UnknownChain
	}
	return nil
}

func (s *Service) nodeValidates(blockchainID ids.ID) bool {
	chainTx, _, err := s.vm.state.GetTx(blockchainID)
	if err != nil {
		return false
	}

	chain, ok := chainTx.Unsigned.(*txs.CreateChainTx)
	if !ok {
		return false
	}

	_, isValidator := s.vm.Validators.GetValidator(chain.SubnetID, s.vm.ctx.NodeID)
	return isValidator
}

func (s *Service) chainExists(ctx context.Context, blockID ids.ID, chainID ids.ID) (bool, error) {
	state, ok := s.vm.manager.GetState(blockID)
	if !ok {
		block, err := s.vm.GetBlock(ctx, blockID)
		if err != nil {
			return false, err
		}
		state, ok = s.vm.manager.GetState(block.Parent())
		if !ok {
			return false, errMissingDecisionBlock
		}
	}

	tx, _, err := state.GetTx(chainID)
	if err == database.ErrNotFound {
		return false, nil
	}
	if err != nil {
		return false, err
	}
	_, ok = tx.Unsigned.(*txs.CreateChainTx)
	return ok, nil
}

// ValidatedByArgs is the arguments for calling ValidatedBy
type ValidatedByArgs struct {
	// ValidatedBy returns the ID of the Subnet validating the blockchain with this ID
	BlockchainID ids.ID `json:"blockchainID"`
}

// ValidatedByResponse is the reply from calling ValidatedBy
type ValidatedByResponse struct {
	// ID of the Subnet validating the specified blockchain
	SubnetID ids.ID `json:"subnetID"`
}

// ValidatedBy returns the ID of the Subnet that validates [args.BlockchainID]
func (s *Service) ValidatedBy(r *http.Request, args *ValidatedByArgs, response *ValidatedByResponse) error {
	s.vm.ctx.Log.Debug("API called",
		zap.String("service", "platform"),
		zap.String("method", "validatedBy"),
	)

	s.vm.ctx.Lock.Lock()
	defer s.vm.ctx.Lock.Unlock()

	var err error
	ctx := r.Context()
	response.SubnetID, err = s.vm.GetSubnetID(ctx, args.BlockchainID)
	return err
}

// ValidatesArgs are the arguments to Validates
type ValidatesArgs struct {
	SubnetID ids.ID `json:"subnetID"`
}

// ValidatesResponse is the response from calling Validates
type ValidatesResponse struct {
	BlockchainIDs []ids.ID `json:"blockchainIDs"`
}

// Validates returns the IDs of the blockchains validated by [args.SubnetID]
func (s *Service) Validates(_ *http.Request, args *ValidatesArgs, response *ValidatesResponse) error {
	s.vm.ctx.Log.Debug("API called",
		zap.String("service", "platform"),
		zap.String("method", "validates"),
	)

	s.vm.ctx.Lock.Lock()
	defer s.vm.ctx.Lock.Unlock()

	if args.SubnetID != constants.PrimaryNetworkID {
		subnetTx, _, err := s.vm.state.GetTx(args.SubnetID)
		if err != nil {
			return fmt.Errorf(
				"problem retrieving subnet %q: %w",
				args.SubnetID,
				err,
			)
		}
		_, ok := subnetTx.Unsigned.(*txs.CreateSubnetTx)
		if !ok {
			return fmt.Errorf("%q is not a subnet", args.SubnetID)
		}
	}

	// Get the chains that exist
	chains, err := s.vm.state.GetChains(args.SubnetID)
	if err != nil {
		return fmt.Errorf("problem retrieving chains for subnet %q: %w", args.SubnetID, err)
	}

	response.BlockchainIDs = make([]ids.ID, len(chains))
	for i, chain := range chains {
		response.BlockchainIDs[i] = chain.ID()
	}
	return nil
}

// APIBlockchain is the representation of a blockchain used in API calls
type APIBlockchain struct {
	// Blockchain's ID
	ID ids.ID `json:"id"`

	// Blockchain's (non-unique) human-readable name
	Name string `json:"name"`

	// Subnet that validates the blockchain
	SubnetID ids.ID `json:"subnetID"`

	// Virtual Machine the blockchain runs
	VMID ids.ID `json:"vmID"`
}

// GetBlockchainsResponse is the response from a call to GetBlockchains
type GetBlockchainsResponse struct {
	// blockchains that exist
	Blockchains []APIBlockchain `json:"blockchains"`
}

// GetBlockchains returns all of the blockchains that exist
func (s *Service) GetBlockchains(_ *http.Request, _ *struct{}, response *GetBlockchainsResponse) error {
	s.vm.ctx.Log.Debug("deprecated API called",
		zap.String("service", "platform"),
		zap.String("method", "getBlockchains"),
	)

	s.vm.ctx.Lock.Lock()
	defer s.vm.ctx.Lock.Unlock()

	subnets, err := s.vm.state.GetSubnets()
	if err != nil {
		return fmt.Errorf("couldn't retrieve subnets: %w", err)
	}

	response.Blockchains = []APIBlockchain{}
	for _, subnet := range subnets {
		subnetID := subnet.ID()
		chains, err := s.vm.state.GetChains(subnetID)
		if err != nil {
			return fmt.Errorf(
				"couldn't retrieve chains for subnet %q: %w",
				subnetID,
				err,
			)
		}

		for _, chainTx := range chains {
			chainID := chainTx.ID()
			chain, ok := chainTx.Unsigned.(*txs.CreateChainTx)
			if !ok {
				return fmt.Errorf("expected tx type *txs.CreateChainTx but got %T", chainTx.Unsigned)
			}
			response.Blockchains = append(response.Blockchains, APIBlockchain{
				ID:       chainID,
				Name:     chain.ChainName,
				SubnetID: subnetID,
				VMID:     chain.VMID,
			})
		}
	}

	chains, err := s.vm.state.GetChains(constants.PrimaryNetworkID)
	if err != nil {
		return fmt.Errorf("couldn't retrieve subnets: %w", err)
	}
	for _, chainTx := range chains {
		chainID := chainTx.ID()
		chain, ok := chainTx.Unsigned.(*txs.CreateChainTx)
		if !ok {
			return fmt.Errorf("expected tx type *txs.CreateChainTx but got %T", chainTx.Unsigned)
		}
		response.Blockchains = append(response.Blockchains, APIBlockchain{
			ID:       chainID,
			Name:     chain.ChainName,
			SubnetID: constants.PrimaryNetworkID,
			VMID:     chain.VMID,
		})
	}

	return nil
}

func (s *Service) IssueTx(req *http.Request, args *api.FormattedTx, response *api.JSONTxID) error {
	s.vm.ctx.Log.Debug("API called",
		zap.String("service", "platform"),
		zap.String("method", "issueTx"),
	)

	txBytes, err := formatting.Decode(args.Encoding, args.Tx)
	if err != nil {
		return fmt.Errorf("problem decoding transaction: %w", err)
	}
	tx, err := txs.Parse(txs.Codec, txBytes)
	if err != nil {
		return fmt.Errorf("couldn't parse tx: %w", err)
	}

	s.vm.ctx.Lock.Lock()
	defer s.vm.ctx.Lock.Unlock()

	if err := s.vm.Network.IssueTx(req.Context(), tx); err != nil {
		return fmt.Errorf("couldn't issue tx: %w", err)
	}

	response.TxID = tx.ID()
	return nil
}

func (s *Service) GetTx(_ *http.Request, args *api.GetTxArgs, response *api.GetTxReply) error {
	s.vm.ctx.Log.Debug("API called",
		zap.String("service", "platform"),
		zap.String("method", "getTx"),
	)

	s.vm.ctx.Lock.Lock()
	defer s.vm.ctx.Lock.Unlock()

	tx, _, err := s.vm.state.GetTx(args.TxID)
	if err != nil {
		return fmt.Errorf("couldn't get tx: %w", err)
	}
	response.Encoding = args.Encoding

	var result any
	if args.Encoding == formatting.JSON {
		tx.Unsigned.InitCtx(s.vm.ctx)
		result = tx
	} else {
		result, err = formatting.Encode(args.Encoding, tx.Bytes())
		if err != nil {
			return fmt.Errorf("couldn't encode tx as %s: %w", args.Encoding, err)
		}
	}

	response.Tx, err = stdjson.Marshal(result)
	return err
}

type GetTxStatusArgs struct {
	TxID ids.ID `json:"txID"`
}

type GetTxStatusResponse struct {
	Status status.Status `json:"status"`
	// Reason this tx was dropped.
	// Only non-empty if Status is dropped
	Reason string `json:"reason,omitempty"`
}

// GetTxStatus gets a tx's status
func (s *Service) GetTxStatus(_ *http.Request, args *GetTxStatusArgs, response *GetTxStatusResponse) error {
	s.vm.ctx.Log.Debug("API called",
		zap.String("service", "platform"),
		zap.String("method", "getTxStatus"),
	)

	s.vm.ctx.Lock.Lock()
	defer s.vm.ctx.Lock.Unlock()

	_, txStatus, err := s.vm.state.GetTx(args.TxID)
	if err == nil { // Found the status. Report it.
		response.Status = txStatus
		return nil
	}
	if err != database.ErrNotFound {
		return err
	}

	// The status of this transaction is not in the database - check if the tx
	// is in the preferred block's db. If so, return that it's processing.
	preferredID := s.vm.manager.Preferred()
	onAccept, ok := s.vm.manager.GetState(preferredID)
	if !ok {
		return fmt.Errorf("could not retrieve state for block %s", preferredID)
	}

	_, _, err = onAccept.GetTx(args.TxID)
	if err == nil {
		// Found the status in the preferred block's db. Report tx is processing.
		response.Status = status.Processing
		return nil
	}
	if err != database.ErrNotFound {
		return err
	}

	if s.vm.Builder.Has(args.TxID) {
		// Found the tx in the mempool. Report tx is processing.
		response.Status = status.Processing
		return nil
	}

	// Note: we check if tx is dropped only after having looked for it
	// in the database and the mempool, because dropped txs may be re-issued.
	reason := s.vm.Builder.GetDropReason(args.TxID)
	if reason == nil {
		// The tx isn't being tracked by the node.
		response.Status = status.Unknown
		return nil
	}

	// The tx was recently dropped because it was invalid.
	response.Status = status.Dropped
	response.Reason = reason.Error()
	return nil
}

type GetStakeArgs struct {
	api.JSONAddresses
	ValidatorsOnly bool                `json:"validatorsOnly"`
	Encoding       formatting.Encoding `json:"encoding"`
}

// GetStakeReply is the response from calling GetStake.
type GetStakeReply struct {
	Staked  json.Uint64            `json:"staked"`
	Stakeds map[ids.ID]json.Uint64 `json:"stakeds"`
	// String representation of staked outputs
	// Each is of type avax.TransferableOutput
	Outputs []string `json:"stakedOutputs"`
	// Encoding of [Outputs]
	Encoding formatting.Encoding `json:"encoding"`
}

// GetStake returns the amount of nAVAX that [args.Addresses] have cumulatively
// staked on the Primary Network.
//
// This method assumes that each stake output has only owner
// This method assumes only AVAX can be staked
// This method only concerns itself with the Primary Network, not subnets
// TODO: Improve the performance of this method by maintaining this data
// in a data structure rather than re-calculating it by iterating over stakers
func (s *Service) GetStake(_ *http.Request, args *GetStakeArgs, response *GetStakeReply) error {
	s.vm.ctx.Log.Debug("deprecated API called",
		zap.String("service", "platform"),
		zap.String("method", "getStake"),
	)

	if len(args.Addresses) > maxGetStakeAddrs {
		return fmt.Errorf("%d addresses provided but this method can take at most %d", len(args.Addresses), maxGetStakeAddrs)
	}

	addrs, err := avax.ParseServiceAddresses(s.addrManager, args.Addresses)
	if err != nil {
		return err
	}

	s.vm.ctx.Lock.Lock()
	defer s.vm.ctx.Lock.Unlock()

	currentStakerIterator, err := s.vm.state.GetCurrentStakerIterator()
	if err != nil {
		return err
	}
	defer currentStakerIterator.Release()

	var (
		totalAmountStaked = make(map[ids.ID]uint64)
		stakedOuts        []avax.TransferableOutput
	)
	for currentStakerIterator.Next() { // Iterates over current stakers
		staker := currentStakerIterator.Value()

		if args.ValidatorsOnly && !staker.Priority.IsValidator() {
			continue
		}

		tx, _, err := s.vm.state.GetTx(staker.TxID)
		if err != nil {
			return err
		}

		stakedOuts = append(stakedOuts, getStakeHelper(tx, addrs, totalAmountStaked)...)
	}

	pendingStakerIterator, err := s.vm.state.GetPendingStakerIterator()
	if err != nil {
		return err
	}
	defer pendingStakerIterator.Release()

	for pendingStakerIterator.Next() { // Iterates over pending stakers
		staker := pendingStakerIterator.Value()

		if args.ValidatorsOnly && !staker.Priority.IsValidator() {
			continue
		}

		tx, _, err := s.vm.state.GetTx(staker.TxID)
		if err != nil {
			return err
		}

		stakedOuts = append(stakedOuts, getStakeHelper(tx, addrs, totalAmountStaked)...)
	}

	response.Stakeds = newJSONBalanceMap(totalAmountStaked)
	response.Staked = response.Stakeds[s.vm.ctx.AVAXAssetID]
	response.Outputs = make([]string, len(stakedOuts))
	for i, output := range stakedOuts {
		bytes, err := txs.Codec.Marshal(txs.Version, output)
		if err != nil {
			return fmt.Errorf("couldn't serialize output %s: %w", output.ID, err)
		}
		response.Outputs[i], err = formatting.Encode(args.Encoding, bytes)
		if err != nil {
			return fmt.Errorf("couldn't encode output %s as %s: %w", output.ID, args.Encoding, err)
		}
	}
	response.Encoding = args.Encoding

	return nil
}

// GetMinStakeArgs are the arguments for calling GetMinStake.
type GetMinStakeArgs struct {
	SubnetID ids.ID `json:"subnetID"`
}

// GetMinStakeReply is the response from calling GetMinStake.
type GetMinStakeReply struct {
	//  The minimum amount of tokens one must bond to be a validator
	MinValidatorStake json.Uint64 `json:"minValidatorStake"`
	// Minimum stake, in nAVAX, that can be delegated on the primary network
	MinDelegatorStake json.Uint64 `json:"minDelegatorStake"`
}

// GetMinStake returns the minimum staking amount in nAVAX.
func (s *Service) GetMinStake(_ *http.Request, args *GetMinStakeArgs, reply *GetMinStakeReply) error {
	s.vm.ctx.Log.Debug("API called",
		zap.String("service", "platform"),
		zap.String("method", "getMinStake"),
	)

	if args.SubnetID == constants.PrimaryNetworkID {
		reply.MinValidatorStake = json.Uint64(s.vm.MinValidatorStake)
		reply.MinDelegatorStake = json.Uint64(s.vm.MinDelegatorStake)
		return nil
	}

	s.vm.ctx.Lock.Lock()
	defer s.vm.ctx.Lock.Unlock()

	transformSubnetIntf, err := s.vm.state.GetSubnetTransformation(args.SubnetID)
	if err != nil {
		return fmt.Errorf(
			"failed fetching subnet transformation for %s: %w",
			args.SubnetID,
			err,
		)
	}
	transformSubnet, ok := transformSubnetIntf.Unsigned.(*txs.TransformSubnetTx)
	if !ok {
		return fmt.Errorf(
			"unexpected subnet transformation tx type fetched %T",
			transformSubnetIntf.Unsigned,
		)
	}

	reply.MinValidatorStake = json.Uint64(transformSubnet.MinValidatorStake)
	reply.MinDelegatorStake = json.Uint64(transformSubnet.MinDelegatorStake)

	return nil
}

// GetTotalStakeArgs are the arguments for calling GetTotalStake
type GetTotalStakeArgs struct {
	// Subnet we're getting the total stake
	// If omitted returns Primary network weight
	SubnetID ids.ID `json:"subnetID"`
}

// GetTotalStakeReply is the response from calling GetTotalStake.
type GetTotalStakeReply struct {
	// Deprecated: Use Weight instead.
	Stake json.Uint64 `json:"stake"`

	Weight json.Uint64 `json:"weight"`
}

// GetTotalStake returns the total amount staked on the Primary Network
func (s *Service) GetTotalStake(_ *http.Request, args *GetTotalStakeArgs, reply *GetTotalStakeReply) error {
	s.vm.ctx.Log.Debug("API called",
		zap.String("service", "platform"),
		zap.String("method", "getTotalStake"),
	)

	totalWeight, err := s.vm.Validators.TotalWeight(args.SubnetID)
	if err != nil {
		return fmt.Errorf("couldn't get total weight: %w", err)
	}
	weight := json.Uint64(totalWeight)
	reply.Weight = weight
	reply.Stake = weight
	return nil
}

// GetMaxStakeAmountArgs is the request for calling GetMaxStakeAmount.
type GetMaxStakeAmountArgs struct {
	SubnetID  ids.ID      `json:"subnetID"`
	NodeID    ids.NodeID  `json:"nodeID"`
	StartTime json.Uint64 `json:"startTime"`
	EndTime   json.Uint64 `json:"endTime"`
}

// GetMaxStakeAmountReply is the response from calling GetMaxStakeAmount.
type GetMaxStakeAmountReply struct {
	Amount json.Uint64 `json:"amount"`
}

// GetMaxStakeAmount returns the maximum amount of nAVAX staking to the named
// node during the time period.
func (s *Service) GetMaxStakeAmount(_ *http.Request, args *GetMaxStakeAmountArgs, reply *GetMaxStakeAmountReply) error {
	s.vm.ctx.Log.Debug("deprecated API called",
		zap.String("service", "platform"),
		zap.String("method", "getMaxStakeAmount"),
	)

	startTime := time.Unix(int64(args.StartTime), 0)
	endTime := time.Unix(int64(args.EndTime), 0)

	if startTime.After(endTime) {
		return errStartAfterEndTime
	}

	s.vm.ctx.Lock.Lock()
	defer s.vm.ctx.Lock.Unlock()

	now := s.vm.state.GetTimestamp()
	if startTime.Before(now) {
		return errStartTimeInThePast
	}

	staker, err := executor.GetValidator(s.vm.state, args.SubnetID, args.NodeID)
	if err == database.ErrNotFound {
		return nil
	}
	if err != nil {
		return err
	}

	if startTime.After(staker.EndTime) {
		return nil
	}
	if endTime.Before(staker.StartTime) {
		return nil
	}

	maxStakeAmount, err := executor.GetMaxWeight(s.vm.state, staker, startTime, endTime)
	reply.Amount = json.Uint64(maxStakeAmount)
	return err
}

// GetRewardUTXOsReply defines the GetRewardUTXOs replies returned from the API
type GetRewardUTXOsReply struct {
	// Number of UTXOs returned
	NumFetched json.Uint64 `json:"numFetched"`
	// The UTXOs
	UTXOs []string `json:"utxos"`
	// Encoding specifies the encoding format the UTXOs are returned in
	Encoding formatting.Encoding `json:"encoding"`
}

// GetRewardUTXOs returns the UTXOs that were rewarded after the provided
// transaction's staking period ended.
func (s *Service) GetRewardUTXOs(_ *http.Request, args *api.GetTxArgs, reply *GetRewardUTXOsReply) error {
	s.vm.ctx.Log.Debug("deprecated API called",
		zap.String("service", "platform"),
		zap.String("method", "getRewardUTXOs"),
	)

	s.vm.ctx.Lock.Lock()
	defer s.vm.ctx.Lock.Unlock()

	utxos, err := s.vm.state.GetRewardUTXOs(args.TxID)
	if err != nil {
		return fmt.Errorf("couldn't get reward UTXOs: %w", err)
	}

	reply.NumFetched = json.Uint64(len(utxos))
	reply.UTXOs = make([]string, len(utxos))
	for i, utxo := range utxos {
		utxoBytes, err := txs.GenesisCodec.Marshal(txs.Version, utxo)
		if err != nil {
			return fmt.Errorf("failed to encode UTXO to bytes: %w", err)
		}

		utxoStr, err := formatting.Encode(args.Encoding, utxoBytes)
		if err != nil {
			return fmt.Errorf("couldn't encode utxo as %s: %w", args.Encoding, err)
		}
		reply.UTXOs[i] = utxoStr
	}
	reply.Encoding = args.Encoding
	return nil
}

// GetTimestampReply is the response from GetTimestamp
type GetTimestampReply struct {
	// Current timestamp
	Timestamp time.Time `json:"timestamp"`
}

// GetTimestamp returns the current timestamp on chain.
func (s *Service) GetTimestamp(_ *http.Request, _ *struct{}, reply *GetTimestampReply) error {
	s.vm.ctx.Log.Debug("API called",
		zap.String("service", "platform"),
		zap.String("method", "getTimestamp"),
	)

	s.vm.ctx.Lock.Lock()
	defer s.vm.ctx.Lock.Unlock()

	reply.Timestamp = s.vm.state.GetTimestamp()
	return nil
}

// GetValidatorsAtArgs is the response from GetValidatorsAt
type GetValidatorsAtArgs struct {
	Height   json.Uint64 `json:"height"`
	SubnetID ids.ID      `json:"subnetID"`
}

type jsonGetValidatorOutput struct {
	PublicKey *string     `json:"publicKey"`
	Weight    json.Uint64 `json:"weight"`
}

func (v *GetValidatorsAtReply) MarshalJSON() ([]byte, error) {
	m := make(map[ids.NodeID]*jsonGetValidatorOutput, len(v.Validators))
	for _, vdr := range v.Validators {
		vdrJSON := &jsonGetValidatorOutput{
			Weight: json.Uint64(vdr.Weight),
		}

		if vdr.PublicKey != nil {
			pk, err := formatting.Encode(formatting.HexNC, bls.PublicKeyToBytes(vdr.PublicKey))
			if err != nil {
				return nil, err
			}
			vdrJSON.PublicKey = &pk
		}

		m[vdr.NodeID] = vdrJSON
	}
	return stdjson.Marshal(m)
}

func (v *GetValidatorsAtReply) UnmarshalJSON(b []byte) error {
	var m map[ids.NodeID]*jsonGetValidatorOutput
	if err := stdjson.Unmarshal(b, &m); err != nil {
		return err
	}

	if m == nil {
		v.Validators = nil
		return nil
	}

	v.Validators = make(map[ids.NodeID]*validators.GetValidatorOutput, len(m))
	for nodeID, vdrJSON := range m {
		vdr := &validators.GetValidatorOutput{
			NodeID: nodeID,
			Weight: uint64(vdrJSON.Weight),
		}

		if vdrJSON.PublicKey != nil {
			pkBytes, err := formatting.Decode(formatting.HexNC, *vdrJSON.PublicKey)
			if err != nil {
				return err
			}
			vdr.PublicKey, err = bls.PublicKeyFromBytes(pkBytes)
			if err != nil {
				return err
			}
		}

		v.Validators[nodeID] = vdr
	}
	return nil
}

// GetValidatorsAtReply is the response from GetValidatorsAt
type GetValidatorsAtReply struct {
	Validators map[ids.NodeID]*validators.GetValidatorOutput
}

// GetValidatorsAt returns the weights of the validator set of a provided subnet
// at the specified height.
func (s *Service) GetValidatorsAt(r *http.Request, args *GetValidatorsAtArgs, reply *GetValidatorsAtReply) error {
	height := uint64(args.Height)
	s.vm.ctx.Log.Debug("API called",
		zap.String("service", "platform"),
		zap.String("method", "getValidatorsAt"),
		zap.Uint64("height", height),
		zap.Stringer("subnetID", args.SubnetID),
	)

	s.vm.ctx.Lock.Lock()
	defer s.vm.ctx.Lock.Unlock()

	ctx := r.Context()
	var err error
	reply.Validators, err = s.vm.GetValidatorSet(ctx, height, args.SubnetID)
	if err != nil {
		return fmt.Errorf("failed to get validator set: %w", err)
	}
	return nil
}

func (s *Service) GetBlock(_ *http.Request, args *api.GetBlockArgs, response *api.GetBlockResponse) error {
	s.vm.ctx.Log.Debug("API called",
		zap.String("service", "platform"),
		zap.String("method", "getBlock"),
		zap.Stringer("blkID", args.BlockID),
		zap.Stringer("encoding", args.Encoding),
	)

	s.vm.ctx.Lock.Lock()
	defer s.vm.ctx.Lock.Unlock()

	block, err := s.vm.manager.GetStatelessBlock(args.BlockID)
	if err != nil {
		return fmt.Errorf("couldn't get block with id %s: %w", args.BlockID, err)
	}
	response.Encoding = args.Encoding

	var result any
	if args.Encoding == formatting.JSON {
		block.InitCtx(s.vm.ctx)
		result = block
	} else {
		result, err = formatting.Encode(args.Encoding, block.Bytes())
		if err != nil {
			return fmt.Errorf("couldn't encode block %s as %s: %w", args.BlockID, args.Encoding, err)
		}
	}

	response.Block, err = stdjson.Marshal(result)
	return err
}

// GetBlockByHeight returns the block at the given height.
func (s *Service) GetBlockByHeight(_ *http.Request, args *api.GetBlockByHeightArgs, response *api.GetBlockResponse) error {
	s.vm.ctx.Log.Debug("API called",
		zap.String("service", "platform"),
		zap.String("method", "getBlockByHeight"),
		zap.Uint64("height", uint64(args.Height)),
		zap.Stringer("encoding", args.Encoding),
	)

	s.vm.ctx.Lock.Lock()
	defer s.vm.ctx.Lock.Unlock()

	blockID, err := s.vm.state.GetBlockIDAtHeight(uint64(args.Height))
	if err != nil {
		return fmt.Errorf("couldn't get block at height %d: %w", args.Height, err)
	}

	block, err := s.vm.manager.GetStatelessBlock(blockID)
	if err != nil {
		s.vm.ctx.Log.Error("couldn't get accepted block",
			zap.Stringer("blkID", blockID),
			zap.Error(err),
		)
		return fmt.Errorf("couldn't get block with id %s: %w", blockID, err)
	}
	response.Encoding = args.Encoding

	var result any
	if args.Encoding == formatting.JSON {
		block.InitCtx(s.vm.ctx)
		result = block
	} else {
		result, err = formatting.Encode(args.Encoding, block.Bytes())
		if err != nil {
			return fmt.Errorf("couldn't encode block %s as %s: %w", blockID, args.Encoding, err)
		}
	}

	response.Block, err = stdjson.Marshal(result)
	return err
}

func (s *Service) getAPIUptime(staker *state.Staker) (*json.Float32, error) {
	// Only report uptimes that we have been actively tracking.
	if constants.PrimaryNetworkID != staker.SubnetID && !s.vm.TrackedSubnets.Contains(staker.SubnetID) {
		return nil, nil
	}

	rawUptime, err := s.vm.uptimeManager.CalculateUptimePercentFrom(staker.NodeID, staker.SubnetID, staker.StartTime)
	if err != nil {
		return nil, err
	}
	// Transform this to a percentage (0-100) to make it consistent
	// with observedUptime in info.peers API
	uptime := json.Float32(rawUptime * 100)
	return &uptime, nil
}

func (s *Service) getAPIOwner(owner *secp256k1fx.OutputOwners) (*platformapi.Owner, error) {
	apiOwner := &platformapi.Owner{
		Locktime:  json.Uint64(owner.Locktime),
		Threshold: json.Uint32(owner.Threshold),
		Addresses: make([]string, 0, len(owner.Addrs)),
	}
	for _, addr := range owner.Addrs {
		addrStr, err := s.addrManager.FormatLocalAddress(addr)
		if err != nil {
			return nil, err
		}
		apiOwner.Addresses = append(apiOwner.Addresses, addrStr)
	}
	return apiOwner, nil
}

// Takes in a staker and a set of addresses
// Returns:
// 1) The total amount staked by addresses in [addrs]
// 2) The staked outputs
func getStakeHelper(tx *txs.Tx, addrs set.Set[ids.ShortID], totalAmountStaked map[ids.ID]uint64) []avax.TransferableOutput {
	staker, ok := tx.Unsigned.(txs.PermissionlessStaker)
	if !ok {
		return nil
	}

	stake := staker.Stake()
	stakedOuts := make([]avax.TransferableOutput, 0, len(stake))
	// Go through all of the staked outputs
	for _, output := range stake {
		out := output.Out
		if lockedOut, ok := out.(*stakeable.LockOut); ok {
			// This output can only be used for staking until [stakeOnlyUntil]
			out = lockedOut.TransferableOut
		}
		secpOut, ok := out.(*secp256k1fx.TransferOutput)
		if !ok {
			continue
		}

		// Check whether this output is owned by one of the given addresses
		contains := false
		for _, addr := range secpOut.Addrs {
			if addrs.Contains(addr) {
				contains = true
				break
			}
		}
		if !contains {
			// This output isn't owned by one of the given addresses. Ignore.
			continue
		}

		assetID := output.AssetID()
		newAmount, err := safemath.Add64(totalAmountStaked[assetID], secpOut.Amt)
		if err != nil {
			newAmount = math.MaxUint64
		}
		totalAmountStaked[assetID] = newAmount

		stakedOuts = append(
			stakedOuts,
			*output,
		)
	}
	return stakedOuts
}<|MERGE_RESOLUTION|>--- conflicted
+++ resolved
@@ -1,4 +1,4 @@
-// Copyright (C) 2022-2024, Chain4Travel AG. All rights reserved.
+// Copyright (C) 2022, Chain4Travel AG. All rights reserved.
 //
 // This file is a derived work, based on ava-labs code whose
 // original notices appear below.
@@ -1294,12 +1294,7 @@
 
 	return utils.Err(
 		err,
-<<<<<<< HEAD
-		s.vm.Builder.AddUnverifiedTx(tx),
-=======
 		s.vm.Network.IssueTx(req.Context(), tx),
-		user.Close(),
->>>>>>> 62df19c3
 	)
 }
 
@@ -1391,12 +1386,7 @@
 
 	return utils.Err(
 		err,
-<<<<<<< HEAD
-		s.vm.Builder.AddUnverifiedTx(tx),
-=======
 		s.vm.Network.IssueTx(req.Context(), tx),
-		user.Close(),
->>>>>>> 62df19c3
 	)
 }
 
@@ -1485,12 +1475,7 @@
 
 	return utils.Err(
 		err,
-<<<<<<< HEAD
-		s.vm.Builder.AddUnverifiedTx(tx),
-=======
 		s.vm.Network.IssueTx(req.Context(), tx),
-		user.Close(),
->>>>>>> 62df19c3
 	)
 }
 
@@ -1547,12 +1532,7 @@
 
 	return utils.Err(
 		err,
-<<<<<<< HEAD
-		s.vm.Builder.AddUnverifiedTx(tx),
-=======
 		s.vm.Network.IssueTx(req.Context(), tx),
-		user.Close(),
->>>>>>> 62df19c3
 	)
 }
 
@@ -1630,12 +1610,7 @@
 
 	return utils.Err(
 		err,
-<<<<<<< HEAD
-		s.vm.Builder.AddUnverifiedTx(tx),
-=======
 		s.vm.Network.IssueTx(req.Context(), tx),
-		user.Close(),
->>>>>>> 62df19c3
 	)
 }
 
@@ -1702,12 +1677,7 @@
 
 	return utils.Err(
 		err,
-<<<<<<< HEAD
-		s.vm.Builder.AddUnverifiedTx(tx),
-=======
 		s.vm.Network.IssueTx(req.Context(), tx),
-		user.Close(),
->>>>>>> 62df19c3
 	)
 }
 
@@ -1813,12 +1783,7 @@
 
 	return utils.Err(
 		err,
-<<<<<<< HEAD
-		s.vm.Builder.AddUnverifiedTx(tx),
-=======
 		s.vm.Network.IssueTx(req.Context(), tx),
-		user.Close(),
->>>>>>> 62df19c3
 	)
 }
 
