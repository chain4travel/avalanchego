// Copyright (C) 2022-2023, Chain4Travel AG. All rights reserved.
//
// This file is a derived work, based on ava-labs code whose
// original notices appear below.
//
// It is distributed under the same license conditions as the
// original code from which it is derived.
//
// Much love to the original authors for their work.
// **********************************************************
// Copyright (C) 2019-2023, Ava Labs, Inc. All rights reserved.
// See the file LICENSE for licensing terms.

package executor

import (
	"errors"
	"fmt"
	"time"

	"github.com/ava-labs/avalanchego/database"
	"github.com/ava-labs/avalanchego/ids"
	"github.com/ava-labs/avalanchego/utils/constants"
	"github.com/ava-labs/avalanchego/utils/math"
	"github.com/ava-labs/avalanchego/vms/components/avax"
	"github.com/ava-labs/avalanchego/vms/components/verify"
	"github.com/ava-labs/avalanchego/vms/platformvm/reward"
	"github.com/ava-labs/avalanchego/vms/platformvm/state"
	"github.com/ava-labs/avalanchego/vms/platformvm/txs"
)

const (
	// Maximum future start time for staking/delegating
	MaxFutureStartTime = 24 * 7 * 2 * time.Hour

	// SyncBound is the synchrony bound used for safe decision making
	SyncBound = 10 * time.Second

	MaxValidatorWeightFactor = 5
)

var (
	_ txs.Visitor = (*ProposalTxExecutor)(nil)

	ErrRemoveStakerTooEarly          = errors.New("attempting to remove staker before their end time")
	ErrRemoveWrongStaker             = errors.New("attempting to remove wrong staker")
	ErrChildBlockNotAfterParent      = errors.New("proposed timestamp not after current chain time")
	ErrInvalidState                  = errors.New("generated output isn't valid state")
	ErrShouldBePermissionlessStaker  = errors.New("expected permissionless staker")
	ErrWrongTxType                   = errors.New("wrong transaction type")
	ErrInvalidID                     = errors.New("invalid ID")
	ErrProposedAddStakerTxAfterBanff = errors.New("staker transaction proposed after Banff")
	ErrAdvanceTimeTxIssuedAfterBanff = errors.New("AdvanceTimeTx issued after Banff")
)

type ProposalTxExecutor struct {
	// inputs, to be filled before visitor methods are called
	*Backend
	Tx *txs.Tx
	// [OnCommitState] is the state used for validation.
	// [OnCommitState] is modified by this struct's methods to
	// reflect changes made to the state if the proposal is committed.
	//
	// Invariant: Both [OnCommitState] and [OnAbortState] represent the same
	//            state when provided to this struct.
	OnCommitState state.Diff
	// [OnAbortState] is modified by this struct's methods to
	// reflect changes made to the state if the proposal is aborted.
	OnAbortState state.Diff

	// outputs populated by this struct's methods:
	//
	// [PrefersCommit] is true iff this node initially prefers to
	// commit this block transaction.
	PrefersCommit bool
}

func (*ProposalTxExecutor) CreateChainTx(*txs.CreateChainTx) error {
	return ErrWrongTxType
}

func (*ProposalTxExecutor) CreateSubnetTx(*txs.CreateSubnetTx) error {
	return ErrWrongTxType
}

func (*ProposalTxExecutor) ImportTx(*txs.ImportTx) error {
	return ErrWrongTxType
}

func (*ProposalTxExecutor) ExportTx(*txs.ExportTx) error {
	return ErrWrongTxType
}

func (*ProposalTxExecutor) RemoveSubnetValidatorTx(*txs.RemoveSubnetValidatorTx) error {
	return ErrWrongTxType
}

func (*ProposalTxExecutor) TransformSubnetTx(*txs.TransformSubnetTx) error {
	return ErrWrongTxType
}

func (*ProposalTxExecutor) AddPermissionlessValidatorTx(*txs.AddPermissionlessValidatorTx) error {
	return ErrWrongTxType
}

func (*ProposalTxExecutor) AddPermissionlessDelegatorTx(*txs.AddPermissionlessDelegatorTx) error {
	return ErrWrongTxType
}

func (e *ProposalTxExecutor) AddValidatorTx(tx *txs.AddValidatorTx) error {
	// AddValidatorTx is a proposal transaction until the Banff fork
	// activation. Following the activation, AddValidatorTxs must be issued into
	// StandardBlocks.
	currentTimestamp := e.OnCommitState.GetTimestamp()
	if e.Config.IsBanffActivated(currentTimestamp) {
		return fmt.Errorf(
			"%w: timestamp (%s) >= Banff fork time (%s)",
			ErrProposedAddStakerTxAfterBanff,
			currentTimestamp,
			e.Config.BanffTime,
		)
	}

	onAbortOuts, err := verifyAddValidatorTx(
		e.Backend,
		e.OnCommitState,
		e.Tx,
		tx,
	)
	if err != nil {
		return err
	}

	txID := e.Tx.ID()

	// Set up the state if this tx is committed
	// Consume the UTXOs
	avax.Consume(e.OnCommitState, tx.Ins)
	// Produce the UTXOs
	avax.Produce(e.OnCommitState, txID, tx.Outs)

	newStaker, err := state.NewPendingStaker(txID, tx)
	if err != nil {
		return err
	}

	e.OnCommitState.PutPendingValidator(newStaker)

	// Set up the state if this tx is aborted
	// Consume the UTXOs
	avax.Consume(e.OnAbortState, tx.Ins)
	// Produce the UTXOs
	avax.Produce(e.OnAbortState, txID, onAbortOuts)

	e.PrefersCommit = tx.StartTime().After(e.Clk.Time())
	return nil
}

func (e *ProposalTxExecutor) AddSubnetValidatorTx(tx *txs.AddSubnetValidatorTx) error {
	// AddSubnetValidatorTx is a proposal transaction until the Banff fork
	// activation. Following the activation, AddSubnetValidatorTxs must be
	// issued into StandardBlocks.
	currentTimestamp := e.OnCommitState.GetTimestamp()
	if e.Config.IsBanffActivated(currentTimestamp) {
		return fmt.Errorf(
			"%w: timestamp (%s) >= Banff fork time (%s)",
			ErrProposedAddStakerTxAfterBanff,
			currentTimestamp,
			e.Config.BanffTime,
		)
	}

	if err := verifyAddSubnetValidatorTx(
		e.Backend,
		e.OnCommitState,
		e.Tx,
		tx,
	); err != nil {
		return err
	}

	txID := e.Tx.ID()

	// Set up the state if this tx is committed
	// Consume the UTXOs
	avax.Consume(e.OnCommitState, tx.Ins)
	// Produce the UTXOs
	avax.Produce(e.OnCommitState, txID, tx.Outs)

	newStaker, err := state.NewPendingStaker(txID, tx)
	if err != nil {
		return err
	}

	e.OnCommitState.PutPendingValidator(newStaker)

	// Set up the state if this tx is aborted
	// Consume the UTXOs
	avax.Consume(e.OnAbortState, tx.Ins)
	// Produce the UTXOs
	avax.Produce(e.OnAbortState, txID, tx.Outs)

	e.PrefersCommit = tx.StartTime().After(e.Clk.Time())
	return nil
}

func (e *ProposalTxExecutor) AddDelegatorTx(tx *txs.AddDelegatorTx) error {
	// AddDelegatorTx is a proposal transaction until the Banff fork
	// activation. Following the activation, AddDelegatorTxs must be issued into
	// StandardBlocks.
	currentTimestamp := e.OnCommitState.GetTimestamp()
	if e.Config.IsBanffActivated(currentTimestamp) {
		return fmt.Errorf(
			"%w: timestamp (%s) >= Banff fork time (%s)",
			ErrProposedAddStakerTxAfterBanff,
			currentTimestamp,
			e.Config.BanffTime,
		)
	}

	onAbortOuts, err := verifyAddDelegatorTx(
		e.Backend,
		e.OnCommitState,
		e.Tx,
		tx,
	)
	if err != nil {
		return err
	}

	txID := e.Tx.ID()

	// Set up the state if this tx is committed
	// Consume the UTXOs
	avax.Consume(e.OnCommitState, tx.Ins)
	// Produce the UTXOs
	avax.Produce(e.OnCommitState, txID, tx.Outs)

	newStaker, err := state.NewPendingStaker(txID, tx)
	if err != nil {
		return err
	}

	e.OnCommitState.PutPendingDelegator(newStaker)

	// Set up the state if this tx is aborted
	// Consume the UTXOs
	avax.Consume(e.OnAbortState, tx.Ins)
	// Produce the UTXOs
	avax.Produce(e.OnAbortState, txID, onAbortOuts)

	e.PrefersCommit = tx.StartTime().After(e.Clk.Time())
	return nil
}

func (e *ProposalTxExecutor) AdvanceTimeTx(tx *txs.AdvanceTimeTx) error {
	switch {
	case tx == nil:
		return txs.ErrNilTx
	case len(e.Tx.Creds) != 0:
		return errWrongNumberOfCredentials
	}

	// Validate [newChainTime]
	newChainTime := tx.Timestamp()
	if e.Config.IsBanffActivated(newChainTime) {
		return fmt.Errorf(
			"%w: proposed timestamp (%s) >= Banff fork time (%s)",
			ErrAdvanceTimeTxIssuedAfterBanff,
			newChainTime,
			e.Config.BanffTime,
		)
	}

	parentChainTime := e.OnCommitState.GetTimestamp()
	if !newChainTime.After(parentChainTime) {
		return fmt.Errorf(
			"%w, proposed timestamp (%s), chain time (%s)",
			ErrChildBlockNotAfterParent,
			parentChainTime,
			parentChainTime,
		)
	}

	// Only allow timestamp to move forward as far as the time of next staker
	// set change time
	nextStakerChangeTime, err := GetNextStakerChangeTime(e.OnCommitState)
	if err != nil {
		return err
	}

	now := e.Clk.Time()
	if err := VerifyNewChainTime(
		newChainTime,
		nextStakerChangeTime,
		now,
	); err != nil {
		return err
	}

	changes, err := AdvanceTimeTo(e.Backend, e.OnCommitState, newChainTime)
	if err != nil {
		return err
	}

	// Update the state if this tx is committed
	e.OnCommitState.SetTimestamp(newChainTime)
	changes.Apply(e.OnCommitState)

	e.PrefersCommit = !newChainTime.After(now.Add(SyncBound))

	// Note that state doesn't change if this proposal is aborted
	return nil
}

func (e *ProposalTxExecutor) RewardValidatorTx(tx *txs.RewardValidatorTx) error {
	switch {
	case tx == nil:
		return txs.ErrNilTx
	case tx.TxID == ids.Empty:
		return ErrInvalidID
	case len(e.Tx.Creds) != 0:
		return errWrongNumberOfCredentials
	}

	currentStakerIterator, err := e.OnCommitState.GetCurrentStakerIterator()
	if err != nil {
		return err
	}
	if !currentStakerIterator.Next() {
		return fmt.Errorf("failed to get next staker to remove: %w", database.ErrNotFound)
	}
	stakerToReward := currentStakerIterator.Value()
	currentStakerIterator.Release()

	if stakerToReward.TxID != tx.TxID {
		return fmt.Errorf(
			"%w: %s != %s",
			ErrRemoveWrongStaker,
			stakerToReward.TxID,
			tx.TxID,
		)
	}

	// Verify that the chain's timestamp is the validator's end time
	currentChainTime := e.OnCommitState.GetTimestamp()
	if !stakerToReward.EndTime.Equal(currentChainTime) {
		return fmt.Errorf(
			"%w: TxID = %s with %s < %s",
			ErrRemoveStakerTooEarly,
			tx.TxID,
			currentChainTime,
			stakerToReward.EndTime,
		)
	}

	// retrieve primaryNetworkValidator before possibly removing it.
	primaryNetworkValidator, err := e.OnCommitState.GetCurrentValidator(
		constants.PrimaryNetworkID,
		stakerToReward.NodeID,
	)
	if err != nil {
		// This should never error because the staker set is in memory and
		// primary network validators are removed last.
		return err
	}

	stakerTx, _, err := e.OnCommitState.GetTx(stakerToReward.TxID)
	if err != nil {
		return fmt.Errorf("failed to get next removed staker tx: %w", err)
	}

	// Invariant: A [txs.DelegatorTx] does not also implement the
	//            [txs.ValidatorTx] interface.
	switch uStakerTx := stakerTx.Unsigned.(type) {
	case txs.ValidatorTx:
		if err := e.rewardValidatorTx(uStakerTx, stakerToReward); err != nil {
			return err
		}

		// Handle staker lifecycle.
		e.OnCommitState.DeleteCurrentValidator(stakerToReward)
		e.OnAbortState.DeleteCurrentValidator(stakerToReward)
	case txs.DelegatorTx:
		if err := e.rewardDelegatorTx(uStakerTx, stakerToReward); err != nil {
			return err
		}

		// Handle staker lifecycle.
		e.OnCommitState.DeleteCurrentDelegator(stakerToReward)
		e.OnAbortState.DeleteCurrentDelegator(stakerToReward)
	default:
		// Invariant: Permissioned stakers are removed by the advancement of
		//            time and the current chain timestamp is == this staker's
		//            EndTime. This means only permissionless stakers should be
		//            left in the staker set.
		return ErrShouldBePermissionlessStaker
	}

	// If the reward is aborted, then the current supply should be decreased.
	currentSupply, err := e.OnAbortState.GetCurrentSupply(stakerToReward.SubnetID)
	if err != nil {
		return err
	}
	newSupply, err := math.Sub(currentSupply, stakerToReward.PotentialReward)
	if err != nil {
		return err
	}
	e.OnAbortState.SetCurrentSupply(stakerToReward.SubnetID, newSupply)

	// handle option preference
	e.PrefersCommit, err = e.shouldBeRewarded(stakerToReward, primaryNetworkValidator)
	return err
}

func (e *ProposalTxExecutor) rewardValidatorTx(uValidatorTx txs.ValidatorTx, validator *state.Staker) error {
	var (
		txID    = validator.TxID
		stake   = uValidatorTx.Stake()
		outputs = uValidatorTx.Outputs()
		// Invariant: The staked asset must be equal to the reward asset.
		stakeAsset = stake[0].Asset
	)

	// Refund the stake only when validator is about to leave
	// the staking set
	for i, out := range stake {
		utxo := &avax.UTXO{
			UTXOID: avax.UTXOID{
				TxID:        txID,
				OutputIndex: uint32(len(outputs) + i),
			},
			Asset: out.Asset,
			Out:   out.Output(),
		}
		e.OnCommitState.AddUTXO(utxo)
		e.OnAbortState.AddUTXO(utxo)
	}

	utxosOffset := 0

	// Provide the reward here
	reward := validator.PotentialReward
	if reward > 0 {
		validationRewardsOwner := uValidatorTx.ValidationRewardsOwner()
		outIntf, err := e.Fx.CreateOutput(reward, validationRewardsOwner)
		if err != nil {
			return fmt.Errorf("failed to create output: %w", err)
		}
		out, ok := outIntf.(verify.State)
		if !ok {
			return ErrInvalidState
		}

		utxo := &avax.UTXO{
			UTXOID: avax.UTXOID{
				TxID:        txID,
				OutputIndex: uint32(len(outputs) + len(stake)),
			},
			Asset: stakeAsset,
			Out:   out,
		}
		e.OnCommitState.AddUTXO(utxo)
		e.OnCommitState.AddRewardUTXO(txID, utxo)

		utxosOffset++
	}

	// Provide the accrued delegatee rewards from successful delegations here.
	delegateeReward, err := e.OnCommitState.GetDelegateeReward(
		validator.SubnetID,
		validator.NodeID,
	)
	if err != nil {
		return fmt.Errorf("failed to fetch accrued delegatee rewards: %w", err)
	}

	if delegateeReward == 0 {
		return nil
	}

	delegationRewardsOwner := uValidatorTx.DelegationRewardsOwner()
	outIntf, err := e.Fx.CreateOutput(delegateeReward, delegationRewardsOwner)
	if err != nil {
<<<<<<< HEAD
		return time.Time{}, err
	}
	defer pendingStakerIterator.Release()

	hasCurrentStaker := currentStakerIterator.Next()
	hasPendingStaker := pendingStakerIterator.Next()
	switch {
	case hasCurrentStaker && hasPendingStaker:
		nextCurrentTime := currentStakerIterator.Value().NextTime
		nextPendingTime := pendingStakerIterator.Value().NextTime
		if nextCurrentTime.Before(nextPendingTime) {
			return GetNextChainEventTime(state, nextCurrentTime)
		}
		return GetNextChainEventTime(state, nextPendingTime)
	case hasCurrentStaker:
		return GetNextChainEventTime(state, currentStakerIterator.Value().NextTime)
	case hasPendingStaker:
		return GetNextChainEventTime(state, pendingStakerIterator.Value().NextTime)
	default:
		return time.Time{}, database.ErrNotFound
	}
=======
		return fmt.Errorf("failed to create output: %w", err)
	}
	out, ok := outIntf.(verify.State)
	if !ok {
		return ErrInvalidState
	}

	onCommitUtxo := &avax.UTXO{
		UTXOID: avax.UTXOID{
			TxID:        txID,
			OutputIndex: uint32(len(outputs) + len(stake) + utxosOffset),
		},
		Asset: stakeAsset,
		Out:   out,
	}
	e.OnCommitState.AddUTXO(onCommitUtxo)
	e.OnCommitState.AddRewardUTXO(txID, onCommitUtxo)

	// Note: There is no [offset] if the RewardValidatorTx is
	// aborted, because the validator reward is not awarded.
	onAbortUtxo := &avax.UTXO{
		UTXOID: avax.UTXOID{
			TxID:        txID,
			OutputIndex: uint32(len(outputs) + len(stake)),
		},
		Asset: stakeAsset,
		Out:   out,
	}
	e.OnAbortState.AddUTXO(onAbortUtxo)
	e.OnAbortState.AddRewardUTXO(txID, onAbortUtxo)
	return nil
>>>>>>> 18324b4a
}

func (e *ProposalTxExecutor) rewardDelegatorTx(uDelegatorTx txs.DelegatorTx, delegator *state.Staker) error {
	var (
		txID    = delegator.TxID
		stake   = uDelegatorTx.Stake()
		outputs = uDelegatorTx.Outputs()
		// Invariant: The staked asset must be equal to the reward asset.
		stakeAsset = stake[0].Asset
	)

	// Refund the stake only when delegator is about to leave
	// the staking set
	for i, out := range stake {
		utxo := &avax.UTXO{
			UTXOID: avax.UTXOID{
				TxID:        txID,
				OutputIndex: uint32(len(outputs) + i),
			},
			Asset: out.Asset,
			Out:   out.Output(),
		}
		e.OnCommitState.AddUTXO(utxo)
		e.OnAbortState.AddUTXO(utxo)
	}

	// We're (possibly) rewarding a delegator, so we need to fetch
	// the validator they are delegated to.
	validator, err := e.OnCommitState.GetCurrentValidator(delegator.SubnetID, delegator.NodeID)
	if err != nil {
		return fmt.Errorf("failed to get whether %s is a validator: %w", delegator.NodeID, err)
	}

	vdrTxIntf, _, err := e.OnCommitState.GetTx(validator.TxID)
	if err != nil {
		return fmt.Errorf("failed to get whether %s is a validator: %w", delegator.NodeID, err)
	}

	// Invariant: Delegators must only be able to reference validator
	//            transactions that implement [txs.ValidatorTx]. All
	//            validator transactions implement this interface except the
	//            AddSubnetValidatorTx.
	vdrTx, ok := vdrTxIntf.Unsigned.(txs.ValidatorTx)
	if !ok {
		return ErrWrongTxType
	}

	// Calculate split of reward between delegator/delegatee
	delegateeReward, delegatorReward := reward.Split(delegator.PotentialReward, vdrTx.Shares())

	utxosOffset := 0

	// Reward the delegator here
	reward := delegatorReward
	if reward > 0 {
		rewardsOwner := uDelegatorTx.RewardsOwner()
		outIntf, err := e.Fx.CreateOutput(reward, rewardsOwner)
		if err != nil {
			return fmt.Errorf("failed to create output: %w", err)
		}
		out, ok := outIntf.(verify.State)
		if !ok {
			return ErrInvalidState
		}
		utxo := &avax.UTXO{
			UTXOID: avax.UTXOID{
				TxID:        txID,
				OutputIndex: uint32(len(outputs) + len(stake)),
			},
			Asset: stakeAsset,
			Out:   out,
		}

		e.OnCommitState.AddUTXO(utxo)
		e.OnCommitState.AddRewardUTXO(txID, utxo)

		utxosOffset++
	}

	if delegateeReward == 0 {
		return nil
	}

	// Reward the delegatee here
	if e.Config.IsCortinaActivated(validator.StartTime) {
		previousDelegateeReward, err := e.OnCommitState.GetDelegateeReward(
			validator.SubnetID,
			validator.NodeID,
		)
		if err != nil {
			return fmt.Errorf("failed to get delegatee reward: %w", err)
		}

		// Invariant: The rewards calculator can never return a
		//            [potentialReward] that would overflow the
		//            accumulated rewards.
		newDelegateeReward := previousDelegateeReward + delegateeReward

		// For any validators starting after [CortinaTime], we defer rewarding the
		// [reward] until their staking period is over.
		err = e.OnCommitState.SetDelegateeReward(
			validator.SubnetID,
			validator.NodeID,
			newDelegateeReward,
		)
		if err != nil {
			return fmt.Errorf("failed to update delegatee reward: %w", err)
		}
	} else {
		// For any validators who started prior to [CortinaTime], we issue the
		// [delegateeReward] immediately.
		delegationRewardsOwner := vdrTx.DelegationRewardsOwner()
		outIntf, err := e.Fx.CreateOutput(delegateeReward, delegationRewardsOwner)
		if err != nil {
			return fmt.Errorf("failed to create output: %w", err)
		}
		out, ok := outIntf.(verify.State)
		if !ok {
			return ErrInvalidState
		}
		utxo := &avax.UTXO{
			UTXOID: avax.UTXOID{
				TxID:        txID,
				OutputIndex: uint32(len(outputs) + len(stake) + utxosOffset),
			},
			Asset: stakeAsset,
			Out:   out,
		}

		e.OnCommitState.AddUTXO(utxo)
		e.OnCommitState.AddRewardUTXO(txID, utxo)
	}
	return nil
}

func (e *ProposalTxExecutor) shouldBeRewarded(stakerToReward, primaryNetworkValidator *state.Staker) (bool, error) {
	expectedUptimePercentage := e.Config.UptimePercentage
	if stakerToReward.SubnetID != constants.PrimaryNetworkID {
		transformSubnet, err := GetTransformSubnetTx(e.OnCommitState, stakerToReward.SubnetID)
		if err != nil {
			return false, fmt.Errorf("failed to calculate uptime: %w", err)
		}

		expectedUptimePercentage = float64(transformSubnet.UptimeRequirement) / reward.PercentDenominator
	}

	// TODO: calculate subnet uptimes
	uptime, err := e.Uptimes.CalculateUptimePercentFrom(
		primaryNetworkValidator.NodeID,
		constants.PrimaryNetworkID,
		primaryNetworkValidator.StartTime,
	)
	if err != nil {
		return false, fmt.Errorf("failed to calculate uptime: %w", err)
	}
	return uptime >= expectedUptimePercentage, nil
}<|MERGE_RESOLUTION|>--- conflicted
+++ resolved
@@ -482,29 +482,6 @@
 	delegationRewardsOwner := uValidatorTx.DelegationRewardsOwner()
 	outIntf, err := e.Fx.CreateOutput(delegateeReward, delegationRewardsOwner)
 	if err != nil {
-<<<<<<< HEAD
-		return time.Time{}, err
-	}
-	defer pendingStakerIterator.Release()
-
-	hasCurrentStaker := currentStakerIterator.Next()
-	hasPendingStaker := pendingStakerIterator.Next()
-	switch {
-	case hasCurrentStaker && hasPendingStaker:
-		nextCurrentTime := currentStakerIterator.Value().NextTime
-		nextPendingTime := pendingStakerIterator.Value().NextTime
-		if nextCurrentTime.Before(nextPendingTime) {
-			return GetNextChainEventTime(state, nextCurrentTime)
-		}
-		return GetNextChainEventTime(state, nextPendingTime)
-	case hasCurrentStaker:
-		return GetNextChainEventTime(state, currentStakerIterator.Value().NextTime)
-	case hasPendingStaker:
-		return GetNextChainEventTime(state, pendingStakerIterator.Value().NextTime)
-	default:
-		return time.Time{}, database.ErrNotFound
-	}
-=======
 		return fmt.Errorf("failed to create output: %w", err)
 	}
 	out, ok := outIntf.(verify.State)
@@ -536,7 +513,6 @@
 	e.OnAbortState.AddUTXO(onAbortUtxo)
 	e.OnAbortState.AddRewardUTXO(txID, onAbortUtxo)
 	return nil
->>>>>>> 18324b4a
 }
 
 func (e *ProposalTxExecutor) rewardDelegatorTx(uDelegatorTx txs.DelegatorTx, delegator *state.Staker) error {
@@ -693,4 +669,159 @@
 		return false, fmt.Errorf("failed to calculate uptime: %w", err)
 	}
 	return uptime >= expectedUptimePercentage, nil
+}
+
+// GetNextStakerChangeTime returns the next time a staker will be either added
+// or removed to/from the current validator set.
+func GetNextStakerChangeTime(state state.Chain) (time.Time, error) {
+	currentStakerIterator, err := state.GetCurrentStakerIterator()
+	if err != nil {
+		return time.Time{}, err
+	}
+	defer currentStakerIterator.Release()
+
+	pendingStakerIterator, err := state.GetPendingStakerIterator()
+	if err != nil {
+		return time.Time{}, err
+	}
+	defer pendingStakerIterator.Release()
+
+	hasCurrentStaker := currentStakerIterator.Next()
+	hasPendingStaker := pendingStakerIterator.Next()
+	switch {
+	case hasCurrentStaker && hasPendingStaker:
+		nextCurrentTime := currentStakerIterator.Value().NextTime
+		nextPendingTime := pendingStakerIterator.Value().NextTime
+		if nextCurrentTime.Before(nextPendingTime) {
+			return GetNextChainEventTime(state, nextCurrentTime)
+		}
+		return GetNextChainEventTime(state, nextPendingTime)
+	case hasCurrentStaker:
+		return GetNextChainEventTime(state, currentStakerIterator.Value().NextTime)
+	case hasPendingStaker:
+		return GetNextChainEventTime(state, pendingStakerIterator.Value().NextTime)
+	default:
+		return time.Time{}, database.ErrNotFound
+	}
+}
+
+// GetValidator returns information about the given validator, which may be a
+// current validator or pending validator.
+func GetValidator(state state.Chain, subnetID ids.ID, nodeID ids.NodeID) (*state.Staker, error) {
+	validator, err := state.GetCurrentValidator(subnetID, nodeID)
+	if err == nil {
+		// This node is currently validating the subnet.
+		return validator, nil
+	}
+	if err != database.ErrNotFound {
+		// Unexpected error occurred.
+		return nil, err
+	}
+	return state.GetPendingValidator(subnetID, nodeID)
+}
+
+// overDelegated returns true if [validator] will be overdelegated when adding [delegator].
+//
+// A [validator] would become overdelegated if:
+// - the maximum total weight on [validator] exceeds [weightLimit]
+func overDelegated(
+	state state.Chain,
+	validator *state.Staker,
+	weightLimit uint64,
+	delegator *state.Staker,
+) (bool, error) {
+	maxWeight, err := GetMaxWeight(state, validator, delegator.StartTime, delegator.EndTime)
+	if err != nil {
+		return true, err
+	}
+	newMaxWeight, err := math.Add64(maxWeight, delegator.Weight)
+	if err != nil {
+		return true, err
+	}
+	return newMaxWeight > weightLimit, nil
+}
+
+// GetMaxWeight returns the maximum total weight of the [validator], including
+// its own weight, between [startTime] and [endTime].
+// The weight changes are applied in the order they will be applied as chain
+// time advances.
+// Invariant:
+// - [validator.StartTime] <= [startTime] < [endTime] <= [validator.EndTime]
+func GetMaxWeight(
+	chainState state.Chain,
+	validator *state.Staker,
+	startTime time.Time,
+	endTime time.Time,
+) (uint64, error) {
+	currentDelegatorIterator, err := chainState.GetCurrentDelegatorIterator(validator.SubnetID, validator.NodeID)
+	if err != nil {
+		return 0, err
+	}
+
+	// TODO: We can optimize this by moving the current total weight to be
+	//       stored in the validator state.
+	//
+	// Calculate the current total weight on this validator, including the
+	// weight of the actual validator and the sum of the weights of all of the
+	// currently active delegators.
+	currentWeight := validator.Weight
+	for currentDelegatorIterator.Next() {
+		currentDelegator := currentDelegatorIterator.Value()
+
+		currentWeight, err = math.Add64(currentWeight, currentDelegator.Weight)
+		if err != nil {
+			currentDelegatorIterator.Release()
+			return 0, err
+		}
+	}
+	currentDelegatorIterator.Release()
+
+	currentDelegatorIterator, err = chainState.GetCurrentDelegatorIterator(validator.SubnetID, validator.NodeID)
+	if err != nil {
+		return 0, err
+	}
+	pendingDelegatorIterator, err := chainState.GetPendingDelegatorIterator(validator.SubnetID, validator.NodeID)
+	if err != nil {
+		currentDelegatorIterator.Release()
+		return 0, err
+	}
+	delegatorChangesIterator := state.NewStakerDiffIterator(currentDelegatorIterator, pendingDelegatorIterator)
+	defer delegatorChangesIterator.Release()
+
+	// Iterate over the future stake weight changes and calculate the maximum
+	// total weight on the validator, only including the points in the time
+	// range [startTime, endTime].
+	var currentMax uint64
+	for delegatorChangesIterator.Next() {
+		delegator, isAdded := delegatorChangesIterator.Value()
+		// [delegator.NextTime] > [endTime]
+		if delegator.NextTime.After(endTime) {
+			// This delegation change (and all following changes) occurs after
+			// [endTime]. Since we're calculating the max amount staked in
+			// [startTime, endTime], we can stop.
+			break
+		}
+
+		// [delegator.NextTime] >= [startTime]
+		if !delegator.NextTime.Before(startTime) {
+			// We have advanced time to be at the inside of the delegation
+			// window. Make sure that the max weight is updated accordingly.
+			currentMax = math.Max(currentMax, currentWeight)
+		}
+
+		var op func(uint64, uint64) (uint64, error)
+		if isAdded {
+			op = math.Add64
+		} else {
+			op = math.Sub[uint64]
+		}
+		currentWeight, err = op(currentWeight, delegator.Weight)
+		if err != nil {
+			return 0, err
+		}
+	}
+	// Because we assume [startTime] < [endTime], we have advanced time to
+	// be at the end of the delegation window. Make sure that the max weight is
+	// updated accordingly.
+	return math.Max(currentMax, currentWeight), nil
 }