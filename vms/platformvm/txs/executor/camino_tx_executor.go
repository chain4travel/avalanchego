--- conflicted
+++ resolved
@@ -1382,7 +1382,6 @@
 			continue
 		}
 
-<<<<<<< HEAD
 		var txRewardOwner *secp256k1fx.OutputOwners
 		if e.Config.IsAthensPhaseActivated(chainTime) {
 			addValidatorTx, _, err := e.State.GetTx(staker.TxID)
@@ -1409,19 +1408,6 @@
 				Threshold: 1,
 				Addrs:     []ids.ShortID{validatorAddr},
 			}
-=======
-		addValidatorTx, _, err := e.State.GetTx(staker.TxID)
-		if err != nil {
-			return err
-		}
-		unsignedAddValidatorTx, ok := addValidatorTx.Unsigned.(*txs.CaminoAddValidatorTx)
-		if !ok {
-			return ErrWrongTxType
-		}
-		txRewardOwner, ok := unsignedAddValidatorTx.RewardsOwner.(*secp256k1fx.OutputOwners)
-		if !ok {
-			return errWrongOwnerType
->>>>>>> 3ced756c
 		}
 
 		ownerID, err := txs.GetOwnerID(txRewardOwner)
