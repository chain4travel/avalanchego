--- conflicted
+++ resolved
@@ -4917,18 +4917,6 @@
 			},
 			utxos: []*avax.TimedUTXO{
 				{
-<<<<<<< HEAD
-					UTXO:      *generateTestUTXO(ids.ID{1}, ctx.AVAXAssetID, 1, *treasury.Owner, ids.Empty, ids.Empty),
-					Timestamp: uint64(athensBlockTime.Unix()) - atomic.SharedMemorySyncBound,
-				},
-				{
-					UTXO:      *generateTestUTXO(ids.ID{2}, ctx.AVAXAssetID, 1, *treasury.Owner, ids.Empty, ids.Empty),
-					Timestamp: uint64(athensBlockTime.Unix()) - atomic.SharedMemorySyncBound,
-				},
-				{
-					UTXO:      *generateTestUTXO(ids.ID{3}, ctx.AVAXAssetID, 1, *treasury.Owner, ids.Empty, ids.Empty),
-					Timestamp: uint64(athensBlockTime.Unix()) - atomic.SharedMemorySyncBound,
-=======
 					UTXO:      *generate.UTXO(ids.ID{1}, ctx.AVAXAssetID, 1, *treasury.Owner, ids.Empty, ids.Empty, true),
 					Timestamp: uint64(blockTime.Unix()) - atomic.SharedMemorySyncBound,
 				},
@@ -4939,7 +4927,6 @@
 				{
 					UTXO:      *generate.UTXO(ids.ID{3}, ctx.AVAXAssetID, 1, *treasury.Owner, ids.Empty, ids.Empty, true),
 					Timestamp: uint64(blockTime.Unix()) - atomic.SharedMemorySyncBound,
->>>>>>> 3ced756c
 				},
 			},
 			expectedErr: errInputsUTXOSMismatch,
@@ -4962,13 +4949,8 @@
 				}}}
 			},
 			utxos: []*avax.TimedUTXO{{
-<<<<<<< HEAD
-				UTXO:      *generateTestUTXO(ids.ID{1}, ctx.AVAXAssetID, 1, *treasury.Owner, ids.Empty, ids.Empty),
-				Timestamp: uint64(athensBlockTime.Unix()) - atomic.SharedMemorySyncBound,
-=======
 				UTXO:      *generate.UTXO(ids.ID{1}, ctx.AVAXAssetID, 1, *treasury.Owner, ids.Empty, ids.Empty, true),
 				Timestamp: uint64(blockTime.Unix()) - atomic.SharedMemorySyncBound,
->>>>>>> 3ced756c
 			}},
 			expectedErr: errImportedUTXOMismatch,
 		},
@@ -4995,13 +4977,8 @@
 				}}}
 			},
 			utxos: []*avax.TimedUTXO{{
-<<<<<<< HEAD
-				UTXO:      *generateTestUTXO(ids.ID{1}, ctx.AVAXAssetID, 1, *treasury.Owner, ids.Empty, ids.Empty),
-				Timestamp: uint64(athensBlockTime.Unix()) - atomic.SharedMemorySyncBound,
-=======
 				UTXO:      *generate.UTXO(ids.ID{1}, ctx.AVAXAssetID, 1, *treasury.Owner, ids.Empty, ids.Empty, true),
 				Timestamp: uint64(blockTime.Unix()) - atomic.SharedMemorySyncBound,
->>>>>>> 3ced756c
 			}},
 			expectedErr: errInputAmountMismatch,
 		},
@@ -5104,7 +5081,6 @@
 			},
 			utxos: []*avax.TimedUTXO{
 				{ // timed utxo, old enough
-<<<<<<< HEAD
 					UTXO:      *generateTestUTXO(ids.ID{1}, ctx.AVAXAssetID, 3, *treasury.Owner, ids.Empty, ids.Empty),
 					Timestamp: uint64(athensBlockTime.Unix()) - atomic.SharedMemorySyncBound,
 				},
@@ -5235,32 +5211,19 @@
 			},
 			utxos: []*avax.TimedUTXO{
 				{ // timed utxo, old enough
-					UTXO:      *generateTestUTXO(ids.ID{1}, ctx.AVAXAssetID, 3, *treasury.Owner, ids.Empty, ids.Empty),
-					Timestamp: uint64(beforeAthensBlockTime.Unix()) - atomic.SharedMemorySyncBound,
-=======
 					UTXO:      *generate.UTXO(ids.ID{1}, ctx.AVAXAssetID, 3, *treasury.Owner, ids.Empty, ids.Empty, true),
 					Timestamp: uint64(blockTime.Unix()) - atomic.SharedMemorySyncBound,
->>>>>>> 3ced756c
 				},
 				{ // not timed utxo
 					UTXO: *generate.UTXO(ids.ID{2}, ctx.AVAXAssetID, 5, *treasury.Owner, ids.Empty, ids.Empty, true),
 				},
 				{ // timed utxo, old enough
-<<<<<<< HEAD
-					UTXO:      *generateTestUTXO(ids.ID{3}, ctx.AVAXAssetID, 2, *treasury.Owner, ids.Empty, ids.Empty),
-					Timestamp: uint64(beforeAthensBlockTime.Unix()) - atomic.SharedMemorySyncBound,
-				},
-				{ // timed utxo, not old enough
-					UTXO:      *generateTestUTXO(ids.ID{4}, ctx.AVAXAssetID, 1, *treasury.Owner, ids.Empty, ids.Empty),
-					Timestamp: uint64(beforeAthensBlockTime.Unix()) - atomic.SharedMemorySyncBound + 1,
-=======
 					UTXO:      *generate.UTXO(ids.ID{3}, ctx.AVAXAssetID, 2, *treasury.Owner, ids.Empty, ids.Empty, true),
 					Timestamp: uint64(blockTime.Unix()) - atomic.SharedMemorySyncBound,
 				},
 				{ // timed utxo, not old enough
 					UTXO:      *generate.UTXO(ids.ID{4}, ctx.AVAXAssetID, 1, *treasury.Owner, ids.Empty, ids.Empty, true),
 					Timestamp: uint64(blockTime.Unix()) - atomic.SharedMemorySyncBound + 1,
->>>>>>> 3ced756c
 				},
 			},
 			expectedAtomicInputs: func(utxos []*avax.TimedUTXO) set.Set[ids.ID] {
@@ -5294,13 +5257,8 @@
 
 			e := &CaminoStandardTxExecutor{
 				StandardTxExecutor{
-<<<<<<< HEAD
-					Backend: &env.backend,
-					State:   tt.state(ctrl, utx, tx.ID(), env.config),
-=======
 					Backend: backend,
 					State:   tt.state(ctrl, utx, tx.ID()),
->>>>>>> 3ced756c
 					Tx:      tx,
 				},
 			}
