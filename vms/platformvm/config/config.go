--- conflicted
+++ resolved
@@ -154,17 +154,16 @@
 	return !timestamp.Before(c.BanffTime)
 }
 
-<<<<<<< HEAD
+func (c *Config) IsCortinaActivated(timestamp time.Time) bool {
+	return !timestamp.Before(c.CortinaTime)
+}
+
 func (c *Config) IsAthensPhaseActivated(timestamp time.Time) bool {
 	return !timestamp.Before(c.AthensPhaseTime)
 }
 
 func (c *Config) IsBerlinPhaseActivated(timestamp time.Time) bool {
 	return !timestamp.Before(c.BerlinPhaseTime)
-=======
-func (c *Config) IsCortinaActivated(timestamp time.Time) bool {
-	return !timestamp.Before(c.CortinaTime)
->>>>>>> 73ae39bd
 }
 
 func (c *Config) GetCreateBlockchainTxFee(timestamp time.Time) uint64 {
