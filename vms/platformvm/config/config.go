--- conflicted
+++ resolved
@@ -1,4 +1,3 @@
-<<<<<<< HEAD
 // Copyright (C) 2022, Chain4Travel AG. All rights reserved.
 //
 // This file is a derived work, based on ava-labs code whose
@@ -9,10 +8,7 @@
 //
 // Much love to the original authors for their work.
 // **********************************************************
-// Copyright (C) 2019-2022, Ava Labs, Inc. All rights reserved.
-=======
 // Copyright (C) 2019-2023, Ava Labs, Inc. All rights reserved.
->>>>>>> 7d73b59c
 // See the file LICENSE for licensing terms.
 
 package config
@@ -26,6 +22,7 @@
 	"github.com/ava-labs/avalanchego/snow/validators"
 	"github.com/ava-labs/avalanchego/utils/constants"
 	"github.com/ava-labs/avalanchego/utils/set"
+	"github.com/ava-labs/avalanchego/vms/platformvm/caminoconfig"
 	"github.com/ava-labs/avalanchego/vms/platformvm/reward"
 	"github.com/ava-labs/avalanchego/vms/platformvm/txs"
 )
@@ -122,7 +119,7 @@
 	MinPercentConnectedStakeHealthy map[ids.ID]float64
 
 	// Camino relevant configuration
-	CaminoConfig CaminoConfig
+	CaminoConfig caminoconfig.Config
 	// UseCurrentHeight forces [GetMinimumHeight] to return the current height
 	// of the P-Chain instead of the oldest block in the [recentlyAccepted]
 	// window.
