// Copyright (C) 2022-2023, Chain4Travel AG. All rights reserved.
//
// This file is a derived work, based on ava-labs code whose
// original notices appear below.
//
// It is distributed under the same license conditions as the
// original code from which it is derived.
//
// Much love to the original authors for their work.
// **********************************************************
// Copyright (C) 2019-2023, Ava Labs, Inc. All rights reserved.
// See the file LICENSE for licensing terms.

package platformvm

import (
	"context"
	"fmt"
	"net/http"

	"github.com/gorilla/rpc/v2"

	"github.com/prometheus/client_golang/prometheus"

	"go.uber.org/zap"

	"github.com/ava-labs/avalanchego/cache"
	"github.com/ava-labs/avalanchego/codec"
	"github.com/ava-labs/avalanchego/codec/linearcodec"
	"github.com/ava-labs/avalanchego/database"
	"github.com/ava-labs/avalanchego/ids"
	"github.com/ava-labs/avalanchego/snow"
	"github.com/ava-labs/avalanchego/snow/consensus/snowman"
	"github.com/ava-labs/avalanchego/snow/engine/common"
	"github.com/ava-labs/avalanchego/snow/uptime"
	"github.com/ava-labs/avalanchego/snow/validators"
	"github.com/ava-labs/avalanchego/utils"
	"github.com/ava-labs/avalanchego/utils/constants"
	"github.com/ava-labs/avalanchego/utils/json"
	"github.com/ava-labs/avalanchego/utils/logging"
	"github.com/ava-labs/avalanchego/utils/timer/mockable"
	"github.com/ava-labs/avalanchego/version"
	"github.com/ava-labs/avalanchego/vms/components/avax"
	"github.com/ava-labs/avalanchego/vms/platformvm/api"
	"github.com/ava-labs/avalanchego/vms/platformvm/block"
	"github.com/ava-labs/avalanchego/vms/platformvm/config"
	"github.com/ava-labs/avalanchego/vms/platformvm/fx"
	"github.com/ava-labs/avalanchego/vms/platformvm/metrics"
	"github.com/ava-labs/avalanchego/vms/platformvm/network"
	"github.com/ava-labs/avalanchego/vms/platformvm/reward"
	"github.com/ava-labs/avalanchego/vms/platformvm/state"
	"github.com/ava-labs/avalanchego/vms/platformvm/txs"
	"github.com/ava-labs/avalanchego/vms/platformvm/txs/mempool"
	"github.com/ava-labs/avalanchego/vms/platformvm/utxo"
	"github.com/ava-labs/avalanchego/vms/secp256k1fx"

	snowmanblock "github.com/ava-labs/avalanchego/snow/engine/snowman/block"
	blockbuilder "github.com/ava-labs/avalanchego/vms/platformvm/block/builder"
	blockexecutor "github.com/ava-labs/avalanchego/vms/platformvm/block/executor"
	txbuilder "github.com/ava-labs/avalanchego/vms/platformvm/txs/builder"
	txexecutor "github.com/ava-labs/avalanchego/vms/platformvm/txs/executor"
	pvalidators "github.com/ava-labs/avalanchego/vms/platformvm/validators"
)

var (
	_ snowmanblock.ChainVM       = (*VM)(nil)
	_ secp256k1fx.VM             = (*VM)(nil)
	_ validators.State           = (*VM)(nil)
	_ validators.SubnetConnector = (*VM)(nil)
)

type VM struct {
	config.Config
	blockbuilder.Builder
	network.Network
	validators.State

	metrics            metrics.Metrics
	atomicUtxosManager avax.AtomicUTXOManager

	// Used to get time. Useful for faking time during tests.
	clock mockable.Clock

	uptimeManager uptime.Manager

	// The context of this vm
	ctx *snow.Context
	db  database.Database

	state state.State

	fx            fx.Fx
	codecRegistry codec.Registry

	// Bootstrapped remembers if this chain has finished bootstrapping or not
	bootstrapped utils.Atomic[bool]

	txBuilder txbuilder.CaminoBuilder
	manager   blockexecutor.Manager

	// TODO: Remove after v1.11.x is activated
	pruned utils.Atomic[bool]
}

// Initialize this blockchain.
// [vm.ChainManager] and [vm.vdrMgr] must be set before this function is called.
func (vm *VM) Initialize(
	ctx context.Context,
	chainCtx *snow.Context,
	db database.Database,
	genesisBytes []byte,
	_ []byte,
	configBytes []byte,
	toEngine chan<- common.Message,
	_ []*common.Fx,
	appSender common.AppSender,
) error {
	chainCtx.Log.Verbo("initializing platform chain")

	execConfig, err := config.GetExecutionConfig(configBytes)
	if err != nil {
		return err
	}
	chainCtx.Log.Info("using VM execution config", zap.Reflect("config", execConfig))

	registerer := prometheus.NewRegistry()
	if err := chainCtx.Metrics.Register(registerer); err != nil {
		return err
	}

	// Initialize metrics as soon as possible
	vm.metrics, err = metrics.New("", registerer)
	if err != nil {
		return fmt.Errorf("failed to initialize metrics: %w", err)
	}

	vm.ctx = chainCtx
	vm.db = db

	vm.codecRegistry = linearcodec.NewCaminoDefault()
	vm.fx = &secp256k1fx.CaminoFx{}
	if err := vm.fx.Initialize(vm); err != nil {
		return err
	}

	rewards := reward.NewCalculator(vm.RewardConfig)

	vm.state, err = state.New(
		vm.db,
		genesisBytes,
		registerer,
		vm.Config.Validators,
		execConfig,
		vm.ctx,
		vm.metrics,
		rewards,
	)
	if err != nil {
		return err
	}

	validatorManager := pvalidators.NewManager(chainCtx.Log, vm.Config, vm.state, vm.metrics, &vm.clock)
	vm.State = validatorManager
	vm.atomicUtxosManager = avax.NewAtomicUTXOManager(chainCtx.SharedMemory, txs.Codec)
	camCfg, _ := vm.state.CaminoConfig() // should never error
	utxoHandler := utxo.NewCaminoHandler(vm.ctx, &vm.clock, vm.fx, camCfg != nil && camCfg.LockModeBondDeposit)
	vm.uptimeManager = uptime.NewManager(vm.state, &vm.clock)
	vm.UptimeLockedCalculator.SetCalculator(&vm.bootstrapped, &chainCtx.Lock, vm.uptimeManager)

	vm.txBuilder = txbuilder.NewCamino(
		vm.ctx,
		&vm.Config,
		&vm.clock,
		vm.fx,
		vm.state,
		vm.atomicUtxosManager,
		utxoHandler,
	)

	txExecutorBackend := &txexecutor.Backend{
		Config:       &vm.Config,
		Ctx:          vm.ctx,
		Clk:          &vm.clock,
		Fx:           vm.fx,
		FlowChecker:  utxoHandler,
		Uptimes:      vm.uptimeManager,
		Rewards:      rewards,
		Bootstrapped: &vm.bootstrapped,
	}

	// Note: There is a circular dependency between the mempool and block
	//       builder which is broken by passing in the vm.
	mempool, err := mempool.New("mempool", registerer, vm)
	if err != nil {
		return fmt.Errorf("failed to create mempool: %w", err)
	}

	vm.manager = blockexecutor.NewManager(
		mempool,
		vm.metrics,
		vm.state,
		txExecutorBackend,
		validatorManager,
	)
<<<<<<< HEAD
	vm.Builder = blockbuilder.CaminoNew(
=======
	vm.Network = network.New(
		txExecutorBackend.Ctx,
		vm.manager,
		mempool,
		txExecutorBackend.Config.PartialSyncPrimaryNetwork,
		appSender,
	)
	vm.Builder = blockbuilder.New(
>>>>>>> 62df19c3
		mempool,
		vm.txBuilder,
		txExecutorBackend,
		vm.manager,
		toEngine,
	)

	// Create all of the chains that the database says exist
	if err := vm.initBlockchains(); err != nil {
		return fmt.Errorf(
			"failed to initialize blockchains: %w",
			err,
		)
	}

	lastAcceptedID := vm.state.GetLastAccepted()
	chainCtx.Log.Info("initializing last accepted",
		zap.Stringer("blkID", lastAcceptedID),
	)
	if err := vm.SetPreference(ctx, lastAcceptedID); err != nil {
		return err
	}

	shouldPrune, err := vm.state.ShouldPrune()
	if err != nil {
		return fmt.Errorf(
			"failed to check if the database should be pruned: %w",
			err,
		)
	}
	if !shouldPrune {
		chainCtx.Log.Info("state already pruned and indexed")
		vm.pruned.Set(true)
		return nil
	}

	go func() {
		err := vm.state.PruneAndIndex(&vm.ctx.Lock, vm.ctx.Log)
		if err != nil {
			vm.ctx.Log.Error("state pruning and height indexing failed",
				zap.Error(err),
			)
		}

		vm.pruned.Set(true)
	}()

	return nil
}

// Create all chains that exist that this node validates.
func (vm *VM) initBlockchains() error {
	if vm.Config.PartialSyncPrimaryNetwork {
		vm.ctx.Log.Info("skipping primary network chain creation")
	} else if err := vm.createSubnet(constants.PrimaryNetworkID); err != nil {
		return err
	}

	if vm.SybilProtectionEnabled {
		for subnetID := range vm.TrackedSubnets {
			if err := vm.createSubnet(subnetID); err != nil {
				return err
			}
		}
	} else {
		subnets, err := vm.state.GetSubnets()
		if err != nil {
			return err
		}
		for _, subnet := range subnets {
			if err := vm.createSubnet(subnet.ID()); err != nil {
				return err
			}
		}
	}
	return nil
}

// Create the subnet with ID [subnetID]
func (vm *VM) createSubnet(subnetID ids.ID) error {
	chains, err := vm.state.GetChains(subnetID)
	if err != nil {
		return err
	}
	for _, chain := range chains {
		tx, ok := chain.Unsigned.(*txs.CreateChainTx)
		if !ok {
			return fmt.Errorf("expected tx type *txs.CreateChainTx but got %T", chain.Unsigned)
		}
		vm.Config.CreateChain(chain.ID(), tx)
	}
	return nil
}

// onBootstrapStarted marks this VM as bootstrapping
func (vm *VM) onBootstrapStarted() error {
	vm.bootstrapped.Set(false)
	return vm.fx.Bootstrapping()
}

// onNormalOperationsStarted marks this VM as bootstrapped
func (vm *VM) onNormalOperationsStarted() error {
	if vm.bootstrapped.Get() {
		return nil
	}
	vm.bootstrapped.Set(true)

	if err := vm.fx.Bootstrapped(); err != nil {
		return err
	}

	primaryVdrIDs := vm.Validators.GetValidatorIDs(constants.PrimaryNetworkID)
	if err := vm.uptimeManager.StartTracking(primaryVdrIDs, constants.PrimaryNetworkID); err != nil {
		return err
	}

	vl := validators.NewLogger(vm.ctx.Log, constants.PrimaryNetworkID, vm.ctx.NodeID)
	vm.Validators.RegisterCallbackListener(constants.PrimaryNetworkID, vl)

	for subnetID := range vm.TrackedSubnets {
		vdrIDs := vm.Validators.GetValidatorIDs(subnetID)
		if err := vm.uptimeManager.StartTracking(vdrIDs, subnetID); err != nil {
			return err
		}

		vl := validators.NewLogger(vm.ctx.Log, subnetID, vm.ctx.NodeID)
		vm.Validators.RegisterCallbackListener(subnetID, vl)
	}

	if err := vm.state.Commit(); err != nil {
		return err
	}

	// Start the block builder
	vm.Builder.ResetBlockTimer()
	return nil
}

func (vm *VM) SetState(_ context.Context, state snow.State) error {
	switch state {
	case snow.Bootstrapping:
		return vm.onBootstrapStarted()
	case snow.NormalOp:
		return vm.onNormalOperationsStarted()
	default:
		return snow.ErrUnknownState
	}
}

// Shutdown this blockchain
func (vm *VM) Shutdown(context.Context) error {
	if vm.db == nil {
		return nil
	}

	vm.Builder.Shutdown()

	if vm.bootstrapped.Get() {
		primaryVdrIDs := vm.Validators.GetValidatorIDs(constants.PrimaryNetworkID)
		if err := vm.uptimeManager.StopTracking(primaryVdrIDs, constants.PrimaryNetworkID); err != nil {
			return err
		}

		for subnetID := range vm.TrackedSubnets {
			vdrIDs := vm.Validators.GetValidatorIDs(subnetID)
			if err := vm.uptimeManager.StopTracking(vdrIDs, subnetID); err != nil {
				return err
			}
		}

		if err := vm.state.Commit(); err != nil {
			return err
		}
	}

	return utils.Err(
		vm.state.Close(),
		vm.db.Close(),
	)
}

func (vm *VM) ParseBlock(_ context.Context, b []byte) (snowman.Block, error) {
	// Note: blocks to be parsed are not verified, so we must used blocks.Codec
	// rather than blocks.GenesisCodec
	statelessBlk, err := block.Parse(block.Codec, b)
	if err != nil {
		return nil, err
	}
	return vm.manager.NewBlock(statelessBlk), nil
}

func (vm *VM) GetFeeAssetID() ids.ID {
	return vm.ctx.AVAXAssetID
}

func (vm *VM) GetBlock(_ context.Context, blkID ids.ID) (snowman.Block, error) {
	return vm.manager.GetBlock(blkID)
}

// LastAccepted returns the block most recently accepted
func (vm *VM) LastAccepted(context.Context) (ids.ID, error) {
	return vm.manager.LastAccepted(), nil
}

// SetPreference sets the preferred block to be the one with ID [blkID]
func (vm *VM) SetPreference(_ context.Context, blkID ids.ID) error {
	if vm.manager.SetPreference(blkID) {
		vm.Builder.ResetBlockTimer()
	}
	return nil
}

func (*VM) Version(context.Context) (string, error) {
	return version.Current.String(), nil
}

// CreateHandlers returns a map where:
// * keys are API endpoint extensions
// * values are API handlers
func (vm *VM) CreateHandlers(context.Context) (map[string]http.Handler, error) {
	server := rpc.NewServer()
	server.RegisterCodec(json.NewCodec(), "application/json")
	server.RegisterCodec(json.NewCodec(), "application/json;charset=UTF-8")
	server.RegisterInterceptFunc(vm.metrics.InterceptRequest)
	server.RegisterAfterFunc(vm.metrics.AfterRequest)
	service := &CaminoService{
		Service: Service{
			vm:          vm,
			addrManager: avax.NewAddressManager(vm.ctx),
			stakerAttributesCache: &cache.LRU[ids.ID, *stakerAttributes]{
				Size: stakerAttributesCacheSize,
			},
		},
	}
	err := server.RegisterService(service, "platform")
	return map[string]http.Handler{
		"": server,
	}, err
}

// CreateStaticHandlers returns a map where:
// * keys are API endpoint extensions
// * values are API handlers
func (*VM) CreateStaticHandlers(context.Context) (map[string]http.Handler, error) {
	server := rpc.NewServer()
	server.RegisterCodec(json.NewCodec(), "application/json")
	server.RegisterCodec(json.NewCodec(), "application/json;charset=UTF-8")
	return map[string]http.Handler{
		"": server,
	}, server.RegisterService(&api.StaticService{}, "platform")
}

func (vm *VM) Connected(_ context.Context, nodeID ids.NodeID, _ *version.Application) error {
	return vm.uptimeManager.Connect(nodeID, constants.PrimaryNetworkID)
}

func (vm *VM) ConnectedSubnet(_ context.Context, nodeID ids.NodeID, subnetID ids.ID) error {
	return vm.uptimeManager.Connect(nodeID, subnetID)
}

func (vm *VM) Disconnected(_ context.Context, nodeID ids.NodeID) error {
	if err := vm.uptimeManager.Disconnect(nodeID); err != nil {
		return err
	}
	return vm.state.Commit()
}

func (vm *VM) CodecRegistry() codec.Registry {
	return vm.codecRegistry
}

func (vm *VM) Clock() *mockable.Clock {
	return &vm.clock
}

func (vm *VM) Logger() logging.Logger {
	return vm.ctx.Log
}

func (vm *VM) VerifyHeightIndex(_ context.Context) error {
	if vm.pruned.Get() {
		return nil
	}

	return snowmanblock.ErrIndexIncomplete
}

func (vm *VM) GetBlockIDAtHeight(_ context.Context, height uint64) (ids.ID, error) {
	return vm.state.GetBlockIDAtHeight(height)
}<|MERGE_RESOLUTION|>--- conflicted
+++ resolved
@@ -202,9 +202,6 @@
 		txExecutorBackend,
 		validatorManager,
 	)
-<<<<<<< HEAD
-	vm.Builder = blockbuilder.CaminoNew(
-=======
 	vm.Network = network.New(
 		txExecutorBackend.Ctx,
 		vm.manager,
@@ -212,8 +209,7 @@
 		txExecutorBackend.Config.PartialSyncPrimaryNetwork,
 		appSender,
 	)
-	vm.Builder = blockbuilder.New(
->>>>>>> 62df19c3
+	vm.Builder = blockbuilder.CaminoNew(
 		mempool,
 		vm.txBuilder,
 		txExecutorBackend,
