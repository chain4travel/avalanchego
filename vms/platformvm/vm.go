// Copyright (C) 2022-2023, Chain4Travel AG. All rights reserved.
//
// This file is a derived work, based on ava-labs code whose
// original notices appear below.
//
// It is distributed under the same license conditions as the
// original code from which it is derived.
//
// Much love to the original authors for their work.
// **********************************************************
// Copyright (C) 2019-2023, Ava Labs, Inc. All rights reserved.
// See the file LICENSE for licensing terms.

package platformvm

import (
	"context"
	"errors"
	"fmt"

	"github.com/gorilla/rpc/v2"

	"github.com/prometheus/client_golang/prometheus"

	"go.uber.org/zap"

	"github.com/ava-labs/avalanchego/cache"
	"github.com/ava-labs/avalanchego/codec"
	"github.com/ava-labs/avalanchego/codec/linearcodec"
	"github.com/ava-labs/avalanchego/database/manager"
	"github.com/ava-labs/avalanchego/ids"
	"github.com/ava-labs/avalanchego/snow"
	"github.com/ava-labs/avalanchego/snow/consensus/snowman"
	"github.com/ava-labs/avalanchego/snow/engine/common"
	"github.com/ava-labs/avalanchego/snow/uptime"
	"github.com/ava-labs/avalanchego/snow/validators"
	"github.com/ava-labs/avalanchego/utils"
	"github.com/ava-labs/avalanchego/utils/constants"
	"github.com/ava-labs/avalanchego/utils/json"
	"github.com/ava-labs/avalanchego/utils/logging"
	"github.com/ava-labs/avalanchego/utils/timer/mockable"
	"github.com/ava-labs/avalanchego/utils/wrappers"
	"github.com/ava-labs/avalanchego/version"
	"github.com/ava-labs/avalanchego/vms/components/avax"
	"github.com/ava-labs/avalanchego/vms/platformvm/api"
	"github.com/ava-labs/avalanchego/vms/platformvm/block"
	"github.com/ava-labs/avalanchego/vms/platformvm/config"
	"github.com/ava-labs/avalanchego/vms/platformvm/fx"
	"github.com/ava-labs/avalanchego/vms/platformvm/metrics"
	"github.com/ava-labs/avalanchego/vms/platformvm/reward"
	"github.com/ava-labs/avalanchego/vms/platformvm/state"
	"github.com/ava-labs/avalanchego/vms/platformvm/txs"
	"github.com/ava-labs/avalanchego/vms/platformvm/txs/mempool"
	"github.com/ava-labs/avalanchego/vms/platformvm/utxo"
	"github.com/ava-labs/avalanchego/vms/secp256k1fx"

	snowmanblock "github.com/ava-labs/avalanchego/snow/engine/snowman/block"
	blockbuilder "github.com/ava-labs/avalanchego/vms/platformvm/block/builder"
	blockexecutor "github.com/ava-labs/avalanchego/vms/platformvm/block/executor"
	txbuilder "github.com/ava-labs/avalanchego/vms/platformvm/txs/builder"
	txexecutor "github.com/ava-labs/avalanchego/vms/platformvm/txs/executor"
	pvalidators "github.com/ava-labs/avalanchego/vms/platformvm/validators"
)

var (
	_ snowmanblock.ChainVM       = (*VM)(nil)
	_ secp256k1fx.VM             = (*VM)(nil)
	_ validators.State           = (*VM)(nil)
	_ validators.SubnetConnector = (*VM)(nil)

	errMissingValidatorSet = errors.New("missing validator set")
)

type VM struct {
	config.Config
	blockbuilder.Builder
	validators.State

	metrics            metrics.Metrics
	atomicUtxosManager avax.AtomicUTXOManager

	// Used to get time. Useful for faking time during tests.
	clock mockable.Clock

	uptimeManager uptime.Manager

	// The context of this vm
	ctx       *snow.Context
	dbManager manager.Manager

	state state.State

	fx            fx.Fx
	codecRegistry codec.Registry

	// Bootstrapped remembers if this chain has finished bootstrapping or not
	bootstrapped utils.Atomic[bool]

	txBuilder txbuilder.CaminoBuilder
	manager   blockexecutor.Manager

	// TODO: Remove after v1.11.x is activated
	pruned utils.Atomic[bool]
}

// Initialize this blockchain.
// [vm.ChainManager] and [vm.vdrMgr] must be set before this function is called.
func (vm *VM) Initialize(
	ctx context.Context,
	chainCtx *snow.Context,
	dbManager manager.Manager,
	genesisBytes []byte,
	_ []byte,
	configBytes []byte,
	toEngine chan<- common.Message,
	_ []*common.Fx,
	appSender common.AppSender,
) error {
	chainCtx.Log.Verbo("initializing platform chain")

	execConfig, err := config.GetExecutionConfig(configBytes)
	if err != nil {
		return err
	}
	chainCtx.Log.Info("using VM execution config", zap.Reflect("config", execConfig))

	registerer := prometheus.NewRegistry()
	if err := chainCtx.Metrics.Register(registerer); err != nil {
		return err
	}

	// Initialize metrics as soon as possible
	vm.metrics, err = metrics.New("", registerer)
	if err != nil {
		return fmt.Errorf("failed to initialize metrics: %w", err)
	}

	vm.ctx = chainCtx
	vm.dbManager = dbManager

	vm.codecRegistry = linearcodec.NewCaminoDefault()
	vm.fx = &secp256k1fx.CaminoFx{}
	if err := vm.fx.Initialize(vm); err != nil {
		return err
	}

	rewards := reward.NewCalculator(vm.RewardConfig)

	vm.state, err = state.New(
		vm.dbManager.Current().Database,
		genesisBytes,
		registerer,
		&vm.Config,
		execConfig,
		vm.ctx,
		vm.metrics,
		rewards,
		&vm.bootstrapped,
	)
	if err != nil {
		return err
	}

	validatorManager := pvalidators.NewManager(chainCtx.Log, vm.Config, vm.state, vm.metrics, &vm.clock)
	vm.State = validatorManager
	vm.atomicUtxosManager = avax.NewAtomicUTXOManager(chainCtx.SharedMemory, txs.Codec)
<<<<<<< HEAD

	camCfg, _ := vm.state.CaminoConfig()
	utxoHandler := utxo.NewCaminoHandler(
		vm.ctx,
		&vm.clock,
		vm.fx,
		camCfg != nil && camCfg.LockModeBondDeposit,
	)

	vm.uptimeManager = uptime.NewManager(vm.state)
=======
	utxoHandler := utxo.NewHandler(vm.ctx, &vm.clock, vm.fx)
	vm.uptimeManager = uptime.NewManager(vm.state, &vm.clock)
>>>>>>> 145dfb0d
	vm.UptimeLockedCalculator.SetCalculator(&vm.bootstrapped, &chainCtx.Lock, vm.uptimeManager)

	vm.txBuilder = txbuilder.NewCamino(
		vm.ctx,
		&vm.Config,
		&vm.clock,
		vm.fx,
		vm.state,
		vm.atomicUtxosManager,
		utxoHandler,
	)

	txExecutorBackend := &txexecutor.Backend{
		Config:       &vm.Config,
		Ctx:          vm.ctx,
		Clk:          &vm.clock,
		Fx:           vm.fx,
		FlowChecker:  utxoHandler,
		Uptimes:      vm.uptimeManager,
		Rewards:      rewards,
		Bootstrapped: &vm.bootstrapped,
	}

	// Note: There is a circular dependency between the mempool and block
	//       builder which is broken by passing in the vm.
	mempool, err := mempool.NewMempool("mempool", registerer, vm)
	if err != nil {
		return fmt.Errorf("failed to create mempool: %w", err)
	}

	vm.manager = blockexecutor.NewManager(
		mempool,
		vm.metrics,
		vm.state,
		txExecutorBackend,
		validatorManager,
	)
	vm.Builder = blockbuilder.CaminoNew(
		mempool,
		vm.txBuilder,
		txExecutorBackend,
		vm.manager,
		toEngine,
		appSender,
	)

	// Create all of the chains that the database says exist
	if err := vm.initBlockchains(); err != nil {
		return fmt.Errorf(
			"failed to initialize blockchains: %w",
			err,
		)
	}

	lastAcceptedID := vm.state.GetLastAccepted()
	chainCtx.Log.Info("initializing last accepted",
		zap.Stringer("blkID", lastAcceptedID),
	)
	if err := vm.SetPreference(ctx, lastAcceptedID); err != nil {
		return err
	}

	shouldPrune, err := vm.state.ShouldPrune()
	if err != nil {
		return fmt.Errorf(
			"failed to check if the database should be pruned: %w",
			err,
		)
	}
	if !shouldPrune {
		chainCtx.Log.Info("state already pruned and indexed")
		vm.pruned.Set(true)
		return nil
	}

	go func() {
		err := vm.state.PruneAndIndex(&vm.ctx.Lock, vm.ctx.Log)
		if err != nil {
			vm.ctx.Log.Error("state pruning and height indexing failed",
				zap.Error(err),
			)
		}

		vm.pruned.Set(true)
	}()

	return nil
}

// Create all chains that exist that this node validates.
func (vm *VM) initBlockchains() error {
	if vm.Config.PartialSyncPrimaryNetwork {
		vm.ctx.Log.Info("skipping primary network chain creation")
	} else if err := vm.createSubnet(constants.PrimaryNetworkID); err != nil {
		return err
	}

	if vm.SybilProtectionEnabled {
		for subnetID := range vm.TrackedSubnets {
			if err := vm.createSubnet(subnetID); err != nil {
				return err
			}
		}
	} else {
		subnets, err := vm.state.GetSubnets()
		if err != nil {
			return err
		}
		for _, subnet := range subnets {
			if err := vm.createSubnet(subnet.ID()); err != nil {
				return err
			}
		}
	}
	return nil
}

// Create the subnet with ID [subnetID]
func (vm *VM) createSubnet(subnetID ids.ID) error {
	chains, err := vm.state.GetChains(subnetID)
	if err != nil {
		return err
	}
	for _, chain := range chains {
		tx, ok := chain.Unsigned.(*txs.CreateChainTx)
		if !ok {
			return fmt.Errorf("expected tx type *txs.CreateChainTx but got %T", chain.Unsigned)
		}
		vm.Config.CreateChain(chain.ID(), tx)
	}
	return nil
}

// onBootstrapStarted marks this VM as bootstrapping
func (vm *VM) onBootstrapStarted() error {
	vm.bootstrapped.Set(false)
	return vm.fx.Bootstrapping()
}

// onNormalOperationsStarted marks this VM as bootstrapped
func (vm *VM) onNormalOperationsStarted() error {
	if vm.bootstrapped.Get() {
		return nil
	}
	vm.bootstrapped.Set(true)

	if err := vm.fx.Bootstrapped(); err != nil {
		return err
	}

	primaryVdrIDs, err := validators.NodeIDs(vm.Validators, constants.PrimaryNetworkID)
	if err != nil {
		return err
	}
	if err := vm.uptimeManager.StartTracking(primaryVdrIDs, constants.PrimaryNetworkID); err != nil {
		return err
	}

	for subnetID := range vm.TrackedSubnets {
		vdrIDs, err := validators.NodeIDs(vm.Validators, subnetID)
		if err != nil {
			return err
		}
		if err := vm.uptimeManager.StartTracking(vdrIDs, subnetID); err != nil {
			return err
		}
	}

	if err := vm.state.Commit(); err != nil {
		return err
	}

	// Start the block builder
	vm.Builder.ResetBlockTimer()
	return nil
}

func (vm *VM) SetState(_ context.Context, state snow.State) error {
	switch state {
	case snow.Bootstrapping:
		return vm.onBootstrapStarted()
	case snow.NormalOp:
		return vm.onNormalOperationsStarted()
	default:
		return snow.ErrUnknownState
	}
}

// Shutdown this blockchain
func (vm *VM) Shutdown(context.Context) error {
	if vm.dbManager == nil {
		return nil
	}

	vm.Builder.Shutdown()

	if vm.bootstrapped.Get() {
		primaryVdrIDs, err := validators.NodeIDs(vm.Validators, constants.PrimaryNetworkID)
		if err != nil {
			return err
		}
		if err := vm.uptimeManager.StopTracking(primaryVdrIDs, constants.PrimaryNetworkID); err != nil {
			return err
		}

		for subnetID := range vm.TrackedSubnets {
			vdrIDs, err := validators.NodeIDs(vm.Validators, subnetID)
			if err != nil {
				return err
			}
			if err := vm.uptimeManager.StopTracking(vdrIDs, subnetID); err != nil {
				return err
			}
		}

		if err := vm.state.Commit(); err != nil {
			return err
		}
	}

	errs := wrappers.Errs{}
	errs.Add(
		vm.state.Close(),
		vm.dbManager.Close(),
	)
	return errs.Err
}

func (vm *VM) ParseBlock(_ context.Context, b []byte) (snowman.Block, error) {
	// Note: blocks to be parsed are not verified, so we must used blocks.Codec
	// rather than blocks.GenesisCodec
	statelessBlk, err := block.Parse(block.Codec, b)
	if err != nil {
		return nil, err
	}
	return vm.manager.NewBlock(statelessBlk), nil
}

func (vm *VM) GetFeeAssetID() ids.ID {
	return vm.ctx.AVAXAssetID
}

func (vm *VM) GetBlock(_ context.Context, blkID ids.ID) (snowman.Block, error) {
	return vm.manager.GetBlock(blkID)
}

// LastAccepted returns the block most recently accepted
func (vm *VM) LastAccepted(context.Context) (ids.ID, error) {
	return vm.manager.LastAccepted(), nil
}

// SetPreference sets the preferred block to be the one with ID [blkID]
func (vm *VM) SetPreference(_ context.Context, blkID ids.ID) error {
	vm.Builder.SetPreference(blkID)
	return nil
}

func (*VM) Version(context.Context) (string, error) {
	return version.Current.String(), nil
}

// CreateHandlers returns a map where:
// * keys are API endpoint extensions
// * values are API handlers
func (vm *VM) CreateHandlers(context.Context) (map[string]*common.HTTPHandler, error) {
	server := rpc.NewServer()
	server.RegisterCodec(json.NewCodec(), "application/json")
	server.RegisterCodec(json.NewCodec(), "application/json;charset=UTF-8")
	server.RegisterInterceptFunc(vm.metrics.InterceptRequest)
	server.RegisterAfterFunc(vm.metrics.AfterRequest)
	if err := server.RegisterService(
		&CaminoService{
			Service: Service{
				vm:          vm,
				addrManager: avax.NewAddressManager(vm.ctx),
				stakerAttributesCache: &cache.LRU[ids.ID, *stakerAttributes]{
					Size: stakerAttributesCacheSize,
				},
			},
		},
		"platform",
	); err != nil {
		return nil, err
	}

	return map[string]*common.HTTPHandler{
		"": {
			Handler: server,
		},
	}, nil
}

// CreateStaticHandlers returns a map where:
// * keys are API endpoint extensions
// * values are API handlers
func (*VM) CreateStaticHandlers(context.Context) (map[string]*common.HTTPHandler, error) {
	server := rpc.NewServer()
	server.RegisterCodec(json.NewCodec(), "application/json")
	server.RegisterCodec(json.NewCodec(), "application/json;charset=UTF-8")
	if err := server.RegisterService(&api.StaticService{}, "platform"); err != nil {
		return nil, err
	}

	return map[string]*common.HTTPHandler{
		"": {
			LockOptions: common.NoLock,
			Handler:     server,
		},
	}, nil
}

func (vm *VM) Connected(_ context.Context, nodeID ids.NodeID, _ *version.Application) error {
	return vm.uptimeManager.Connect(nodeID, constants.PrimaryNetworkID)
}

func (vm *VM) ConnectedSubnet(_ context.Context, nodeID ids.NodeID, subnetID ids.ID) error {
	return vm.uptimeManager.Connect(nodeID, subnetID)
}

func (vm *VM) Disconnected(_ context.Context, nodeID ids.NodeID) error {
	if err := vm.uptimeManager.Disconnect(nodeID); err != nil {
		return err
	}
	return vm.state.Commit()
}

func (vm *VM) CodecRegistry() codec.Registry {
	return vm.codecRegistry
}

func (vm *VM) Clock() *mockable.Clock {
	return &vm.clock
}

func (vm *VM) Logger() logging.Logger {
	return vm.ctx.Log
}

func (vm *VM) VerifyHeightIndex(_ context.Context) error {
	if vm.pruned.Get() {
		return nil
	}

	return snowmanblock.ErrIndexIncomplete
}

func (vm *VM) GetBlockIDAtHeight(_ context.Context, height uint64) (ids.ID, error) {
	return vm.state.GetBlockIDAtHeight(height)
}<|MERGE_RESOLUTION|>--- conflicted
+++ resolved
@@ -164,21 +164,9 @@
 	validatorManager := pvalidators.NewManager(chainCtx.Log, vm.Config, vm.state, vm.metrics, &vm.clock)
 	vm.State = validatorManager
 	vm.atomicUtxosManager = avax.NewAtomicUTXOManager(chainCtx.SharedMemory, txs.Codec)
-<<<<<<< HEAD
-
 	camCfg, _ := vm.state.CaminoConfig()
-	utxoHandler := utxo.NewCaminoHandler(
-		vm.ctx,
-		&vm.clock,
-		vm.fx,
-		camCfg != nil && camCfg.LockModeBondDeposit,
-	)
-
-	vm.uptimeManager = uptime.NewManager(vm.state)
-=======
-	utxoHandler := utxo.NewHandler(vm.ctx, &vm.clock, vm.fx)
+	utxoHandler := utxo.NewCaminoHandler(vm.ctx, &vm.clock,	vm.fx, camCfg != nil && camCfg.LockModeBondDeposit)
 	vm.uptimeManager = uptime.NewManager(vm.state, &vm.clock)
->>>>>>> 145dfb0d
 	vm.UptimeLockedCalculator.SetCalculator(&vm.bootstrapped, &chainCtx.Lock, vm.uptimeManager)
 
 	vm.txBuilder = txbuilder.NewCamino(
