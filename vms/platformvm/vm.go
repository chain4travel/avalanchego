// Copyright (C) 2022-2023, Chain4Travel AG. All rights reserved.
//
// This file is a derived work, based on ava-labs code whose
// original notices appear below.
//
// It is distributed under the same license conditions as the
// original code from which it is derived.
//
// Much love to the original authors for their work.
// **********************************************************
// Copyright (C) 2019-2023, Ava Labs, Inc. All rights reserved.
// See the file LICENSE for licensing terms.

package platformvm

import (
	"context"
	"errors"
	"fmt"
	"net/http"

	"github.com/gorilla/rpc/v2"

	"github.com/prometheus/client_golang/prometheus"

	"go.uber.org/zap"

	"github.com/ava-labs/avalanchego/cache"
	"github.com/ava-labs/avalanchego/codec"
	"github.com/ava-labs/avalanchego/codec/linearcodec"
	"github.com/ava-labs/avalanchego/database/manager"
	"github.com/ava-labs/avalanchego/ids"
	"github.com/ava-labs/avalanchego/snow"
	"github.com/ava-labs/avalanchego/snow/consensus/snowman"
	"github.com/ava-labs/avalanchego/snow/engine/common"
	"github.com/ava-labs/avalanchego/snow/uptime"
	"github.com/ava-labs/avalanchego/snow/validators"
	"github.com/ava-labs/avalanchego/utils"
	"github.com/ava-labs/avalanchego/utils/constants"
	"github.com/ava-labs/avalanchego/utils/json"
	"github.com/ava-labs/avalanchego/utils/logging"
	"github.com/ava-labs/avalanchego/utils/timer/mockable"
	"github.com/ava-labs/avalanchego/utils/wrappers"
	"github.com/ava-labs/avalanchego/version"
	"github.com/ava-labs/avalanchego/vms/components/avax"
	"github.com/ava-labs/avalanchego/vms/platformvm/api"
	"github.com/ava-labs/avalanchego/vms/platformvm/block"
	"github.com/ava-labs/avalanchego/vms/platformvm/config"
	"github.com/ava-labs/avalanchego/vms/platformvm/fx"
	"github.com/ava-labs/avalanchego/vms/platformvm/metrics"
	"github.com/ava-labs/avalanchego/vms/platformvm/reward"
	"github.com/ava-labs/avalanchego/vms/platformvm/state"
	"github.com/ava-labs/avalanchego/vms/platformvm/txs"
	"github.com/ava-labs/avalanchego/vms/platformvm/txs/mempool"
	"github.com/ava-labs/avalanchego/vms/platformvm/utxo"
	"github.com/ava-labs/avalanchego/vms/secp256k1fx"

	snowmanblock "github.com/ava-labs/avalanchego/snow/engine/snowman/block"
	blockbuilder "github.com/ava-labs/avalanchego/vms/platformvm/block/builder"
	blockexecutor "github.com/ava-labs/avalanchego/vms/platformvm/block/executor"
	txbuilder "github.com/ava-labs/avalanchego/vms/platformvm/txs/builder"
	txexecutor "github.com/ava-labs/avalanchego/vms/platformvm/txs/executor"
	pvalidators "github.com/ava-labs/avalanchego/vms/platformvm/validators"
)

var (
	_ snowmanblock.ChainVM       = (*VM)(nil)
	_ secp256k1fx.VM             = (*VM)(nil)
	_ validators.State           = (*VM)(nil)
	_ validators.SubnetConnector = (*VM)(nil)

	errMissingValidatorSet = errors.New("missing validator set")
)

type VM struct {
	config.Config
	blockbuilder.Builder
	validators.State

	metrics            metrics.Metrics
	atomicUtxosManager avax.AtomicUTXOManager

	// Used to get time. Useful for faking time during tests.
	clock mockable.Clock

	uptimeManager uptime.Manager

	// The context of this vm
	ctx       *snow.Context
	dbManager manager.Manager

	state state.State

	fx            fx.Fx
	codecRegistry codec.Registry

	// Bootstrapped remembers if this chain has finished bootstrapping or not
	bootstrapped utils.Atomic[bool]

	txBuilder txbuilder.CaminoBuilder
	manager   blockexecutor.Manager

	// TODO: Remove after v1.11.x is activated
	pruned utils.Atomic[bool]
}

// Initialize this blockchain.
// [vm.ChainManager] and [vm.vdrMgr] must be set before this function is called.
func (vm *VM) Initialize(
	ctx context.Context,
	chainCtx *snow.Context,
	dbManager manager.Manager,
	genesisBytes []byte,
	_ []byte,
	configBytes []byte,
	toEngine chan<- common.Message,
	_ []*common.Fx,
	appSender common.AppSender,
) error {
	chainCtx.Log.Verbo("initializing platform chain")

	execConfig, err := config.GetExecutionConfig(configBytes)
	if err != nil {
		return err
	}
	chainCtx.Log.Info("using VM execution config", zap.Reflect("config", execConfig))

	registerer := prometheus.NewRegistry()
	if err := chainCtx.Metrics.Register(registerer); err != nil {
		return err
	}

	// Initialize metrics as soon as possible
	vm.metrics, err = metrics.New("", registerer)
	if err != nil {
		return fmt.Errorf("failed to initialize metrics: %w", err)
	}

	vm.ctx = chainCtx
	vm.dbManager = dbManager

	vm.codecRegistry = linearcodec.NewCaminoDefault()
	vm.fx = &secp256k1fx.CaminoFx{}
	if err := vm.fx.Initialize(vm); err != nil {
		return err
	}

	rewards := reward.NewCalculator(vm.RewardConfig)

	vm.state, err = state.New(
		vm.dbManager.Current().Database,
		genesisBytes,
		registerer,
		&vm.Config,
		execConfig,
		vm.ctx,
		vm.metrics,
		rewards,
		&vm.bootstrapped,
	)
	if err != nil {
		return err
	}

	validatorManager := pvalidators.NewManager(chainCtx.Log, vm.Config, vm.state, vm.metrics, &vm.clock)
	vm.State = validatorManager
	vm.atomicUtxosManager = avax.NewAtomicUTXOManager(chainCtx.SharedMemory, txs.Codec)
	camCfg, _ := vm.state.CaminoConfig()
	utxoHandler := utxo.NewCaminoHandler(vm.ctx, &vm.clock, vm.fx, camCfg != nil && camCfg.LockModeBondDeposit)
	vm.uptimeManager = uptime.NewManager(vm.state, &vm.clock)
	vm.UptimeLockedCalculator.SetCalculator(&vm.bootstrapped, &chainCtx.Lock, vm.uptimeManager)

	vm.txBuilder = txbuilder.NewCamino(
		vm.ctx,
		&vm.Config,
		&vm.clock,
		vm.fx,
		vm.state,
		vm.atomicUtxosManager,
		utxoHandler,
	)

	txExecutorBackend := &txexecutor.Backend{
		Config:       &vm.Config,
		Ctx:          vm.ctx,
		Clk:          &vm.clock,
		Fx:           vm.fx,
		FlowChecker:  utxoHandler,
		Uptimes:      vm.uptimeManager,
		Rewards:      rewards,
		Bootstrapped: &vm.bootstrapped,
	}

	// Note: There is a circular dependency between the mempool and block
	//       builder which is broken by passing in the vm.
	mempool, err := mempool.NewMempool("mempool", registerer, vm)
	if err != nil {
		return fmt.Errorf("failed to create mempool: %w", err)
	}

	vm.manager = blockexecutor.NewManager(
		mempool,
		vm.metrics,
		vm.state,
		txExecutorBackend,
		validatorManager,
	)
	vm.Builder = blockbuilder.CaminoNew(
		mempool,
		vm.txBuilder,
		txExecutorBackend,
		vm.manager,
		toEngine,
		appSender,
	)

	// Create all of the chains that the database says exist
	if err := vm.initBlockchains(); err != nil {
		return fmt.Errorf(
			"failed to initialize blockchains: %w",
			err,
		)
	}

	lastAcceptedID := vm.state.GetLastAccepted()
	chainCtx.Log.Info("initializing last accepted",
		zap.Stringer("blkID", lastAcceptedID),
	)
	if err := vm.SetPreference(ctx, lastAcceptedID); err != nil {
		return err
	}

	shouldPrune, err := vm.state.ShouldPrune()
	if err != nil {
		return fmt.Errorf(
			"failed to check if the database should be pruned: %w",
			err,
		)
	}
	if !shouldPrune {
		chainCtx.Log.Info("state already pruned and indexed")
		vm.pruned.Set(true)
		return nil
	}

	go func() {
		err := vm.state.PruneAndIndex(&vm.ctx.Lock, vm.ctx.Log)
		if err != nil {
			vm.ctx.Log.Error("state pruning and height indexing failed",
				zap.Error(err),
			)
		}

		vm.pruned.Set(true)
	}()

	return nil
}

// Create all chains that exist that this node validates.
func (vm *VM) initBlockchains() error {
	if vm.Config.PartialSyncPrimaryNetwork {
		vm.ctx.Log.Info("skipping primary network chain creation")
	} else if err := vm.createSubnet(constants.PrimaryNetworkID); err != nil {
		return err
	}

	if vm.SybilProtectionEnabled {
		for subnetID := range vm.TrackedSubnets {
			if err := vm.createSubnet(subnetID); err != nil {
				return err
			}
		}
	} else {
		subnets, err := vm.state.GetSubnets()
		if err != nil {
			return err
		}
		for _, subnet := range subnets {
			if err := vm.createSubnet(subnet.ID()); err != nil {
				return err
			}
		}
	}
	return nil
}

// Create the subnet with ID [subnetID]
func (vm *VM) createSubnet(subnetID ids.ID) error {
	chains, err := vm.state.GetChains(subnetID)
	if err != nil {
		return err
	}
	for _, chain := range chains {
		tx, ok := chain.Unsigned.(*txs.CreateChainTx)
		if !ok {
			return fmt.Errorf("expected tx type *txs.CreateChainTx but got %T", chain.Unsigned)
		}
		vm.Config.CreateChain(chain.ID(), tx)
	}
	return nil
}

// onBootstrapStarted marks this VM as bootstrapping
func (vm *VM) onBootstrapStarted() error {
	vm.bootstrapped.Set(false)
	return vm.fx.Bootstrapping()
}

// onNormalOperationsStarted marks this VM as bootstrapped
func (vm *VM) onNormalOperationsStarted() error {
	if vm.bootstrapped.Get() {
		return nil
	}
	vm.bootstrapped.Set(true)

	if err := vm.fx.Bootstrapped(); err != nil {
		return err
	}

	primaryVdrIDs, err := validators.NodeIDs(vm.Validators, constants.PrimaryNetworkID)
	if err != nil {
		return err
	}
	if err := vm.uptimeManager.StartTracking(primaryVdrIDs, constants.PrimaryNetworkID); err != nil {
		return err
	}

	for subnetID := range vm.TrackedSubnets {
		vdrIDs, err := validators.NodeIDs(vm.Validators, subnetID)
		if err != nil {
			return err
		}
		if err := vm.uptimeManager.StartTracking(vdrIDs, subnetID); err != nil {
			return err
		}
	}

	if err := vm.state.Commit(); err != nil {
		return err
	}

	// Start the block builder
	vm.Builder.ResetBlockTimer()
	return nil
}

func (vm *VM) SetState(_ context.Context, state snow.State) error {
	switch state {
	case snow.Bootstrapping:
		return vm.onBootstrapStarted()
	case snow.NormalOp:
		return vm.onNormalOperationsStarted()
	default:
		return snow.ErrUnknownState
	}
}

// Shutdown this blockchain
func (vm *VM) Shutdown(context.Context) error {
	if vm.dbManager == nil {
		return nil
	}

	vm.Builder.Shutdown()

	if vm.bootstrapped.Get() {
		primaryVdrIDs, err := validators.NodeIDs(vm.Validators, constants.PrimaryNetworkID)
		if err != nil {
			return err
		}
		if err := vm.uptimeManager.StopTracking(primaryVdrIDs, constants.PrimaryNetworkID); err != nil {
			return err
		}

		for subnetID := range vm.TrackedSubnets {
			vdrIDs, err := validators.NodeIDs(vm.Validators, subnetID)
			if err != nil {
				return err
			}
			if err := vm.uptimeManager.StopTracking(vdrIDs, subnetID); err != nil {
				return err
			}
		}

		if err := vm.state.Commit(); err != nil {
			return err
		}
	}

	errs := wrappers.Errs{}
	errs.Add(
		vm.state.Close(),
		vm.dbManager.Close(),
	)
	return errs.Err
}

func (vm *VM) ParseBlock(_ context.Context, b []byte) (snowman.Block, error) {
	// Note: blocks to be parsed are not verified, so we must used blocks.Codec
	// rather than blocks.GenesisCodec
	statelessBlk, err := block.Parse(block.Codec, b)
	if err != nil {
		return nil, err
	}
	return vm.manager.NewBlock(statelessBlk), nil
}

func (vm *VM) GetFeeAssetID() ids.ID {
	return vm.ctx.AVAXAssetID
}

func (vm *VM) GetBlock(_ context.Context, blkID ids.ID) (snowman.Block, error) {
	return vm.manager.GetBlock(blkID)
}

// LastAccepted returns the block most recently accepted
func (vm *VM) LastAccepted(context.Context) (ids.ID, error) {
	return vm.manager.LastAccepted(), nil
}

// SetPreference sets the preferred block to be the one with ID [blkID]
func (vm *VM) SetPreference(_ context.Context, blkID ids.ID) error {
	vm.Builder.SetPreference(blkID)
	return nil
}

func (*VM) Version(context.Context) (string, error) {
	return version.Current.String(), nil
}

// CreateHandlers returns a map where:
// * keys are API endpoint extensions
// * values are API handlers
func (vm *VM) CreateHandlers(context.Context) (map[string]http.Handler, error) {
	server := rpc.NewServer()
	server.RegisterCodec(json.NewCodec(), "application/json")
	server.RegisterCodec(json.NewCodec(), "application/json;charset=UTF-8")
	server.RegisterInterceptFunc(vm.metrics.InterceptRequest)
	server.RegisterAfterFunc(vm.metrics.AfterRequest)
<<<<<<< HEAD
	if err := server.RegisterService(
		&CaminoService{
			Service: Service{
				vm:          vm,
				addrManager: avax.NewAddressManager(vm.ctx),
				stakerAttributesCache: &cache.LRU[ids.ID, *stakerAttributes]{
					Size: stakerAttributesCacheSize,
				},
			},
=======
	service := &Service{
		vm:          vm,
		addrManager: avax.NewAddressManager(vm.ctx),
		stakerAttributesCache: &cache.LRU[ids.ID, *stakerAttributes]{
			Size: stakerAttributesCacheSize,
>>>>>>> 2d8222da
		},
	}
	err := server.RegisterService(service, "platform")
	return map[string]http.Handler{
		"": server,
	}, err
}

// CreateStaticHandlers returns a map where:
// * keys are API endpoint extensions
// * values are API handlers
func (*VM) CreateStaticHandlers(context.Context) (map[string]http.Handler, error) {
	server := rpc.NewServer()
	server.RegisterCodec(json.NewCodec(), "application/json")
	server.RegisterCodec(json.NewCodec(), "application/json;charset=UTF-8")
	return map[string]http.Handler{
		"": server,
	}, server.RegisterService(&api.StaticService{}, "platform")
}

func (vm *VM) Connected(_ context.Context, nodeID ids.NodeID, _ *version.Application) error {
	return vm.uptimeManager.Connect(nodeID, constants.PrimaryNetworkID)
}

func (vm *VM) ConnectedSubnet(_ context.Context, nodeID ids.NodeID, subnetID ids.ID) error {
	return vm.uptimeManager.Connect(nodeID, subnetID)
}

func (vm *VM) Disconnected(_ context.Context, nodeID ids.NodeID) error {
	if err := vm.uptimeManager.Disconnect(nodeID); err != nil {
		return err
	}
	return vm.state.Commit()
}

func (vm *VM) CodecRegistry() codec.Registry {
	return vm.codecRegistry
}

func (vm *VM) Clock() *mockable.Clock {
	return &vm.clock
}

func (vm *VM) Logger() logging.Logger {
	return vm.ctx.Log
}

func (vm *VM) VerifyHeightIndex(_ context.Context) error {
	if vm.pruned.Get() {
		return nil
	}

	return snowmanblock.ErrIndexIncomplete
}

func (vm *VM) GetBlockIDAtHeight(_ context.Context, height uint64) (ids.ID, error) {
	return vm.state.GetBlockIDAtHeight(height)
}<|MERGE_RESOLUTION|>--- conflicted
+++ resolved
@@ -438,23 +438,13 @@
 	server.RegisterCodec(json.NewCodec(), "application/json;charset=UTF-8")
 	server.RegisterInterceptFunc(vm.metrics.InterceptRequest)
 	server.RegisterAfterFunc(vm.metrics.AfterRequest)
-<<<<<<< HEAD
-	if err := server.RegisterService(
-		&CaminoService{
-			Service: Service{
-				vm:          vm,
-				addrManager: avax.NewAddressManager(vm.ctx),
-				stakerAttributesCache: &cache.LRU[ids.ID, *stakerAttributes]{
-					Size: stakerAttributesCacheSize,
-				},
+	service := &CaminoService{
+		Service: Service{
+			vm:          vm,
+			addrManager: avax.NewAddressManager(vm.ctx),
+			stakerAttributesCache: &cache.LRU[ids.ID, *stakerAttributes]{
+				Size: stakerAttributesCacheSize,
 			},
-=======
-	service := &Service{
-		vm:          vm,
-		addrManager: avax.NewAddressManager(vm.ctx),
-		stakerAttributesCache: &cache.LRU[ids.ID, *stakerAttributes]{
-			Size: stakerAttributesCacheSize,
->>>>>>> 2d8222da
 		},
 	}
 	err := server.RegisterService(service, "platform")
