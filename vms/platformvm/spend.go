--- conflicted
+++ resolved
@@ -10,10 +10,6 @@
 	"github.com/ava-labs/avalanchego/vms/components/avax"
 	"github.com/ava-labs/avalanchego/vms/components/verify"
 	"github.com/ava-labs/avalanchego/vms/platformvm/entities"
-<<<<<<< HEAD
-	"github.com/ava-labs/avalanchego/vms/platformvm/platformcodec"
-=======
->>>>>>> b3dcbdb8
 	"github.com/ava-labs/avalanchego/vms/platformvm/transactions"
 	"github.com/ava-labs/avalanchego/vms/secp256k1fx"
 
@@ -65,7 +61,7 @@
 		kc.Add(key)
 	}
 
-	// Minimum time this transactions.will be issued at
+	// Minimum time this transaction will be issued at
 	now := uint64(vm.clock.Time().Unix())
 
 	ins := []*avax.TransferableInput{}
@@ -274,15 +270,9 @@
 			amountBurned, amountStaked, fee, amount)
 	}
 
-<<<<<<< HEAD
-	avax.SortTransferableInputsWithSigners(ins, signers)            // sort inputs and keys
-	avax.SortTransferableOutputs(returnedOuts, platformcodec.Codec) // sort outputs
-	avax.SortTransferableOutputs(stakedOuts, platformcodec.Codec)   // sort outputs
-=======
 	avax.SortTransferableInputsWithSigners(ins, signers) // sort inputs and keys
 	avax.SortTransferableOutputs(returnedOuts, Codec)    // sort outputs
 	avax.SortTransferableOutputs(stakedOuts, Codec)      // sort outputs
->>>>>>> b3dcbdb8
 
 	return ins, returnedOuts, stakedOuts, signers, nil
 }
@@ -395,7 +385,7 @@
 		}
 	}
 
-	// Time this transactions.is being verified
+	// Time this transaction is being verified
 	now := uint64(vm.clock.Time().Unix())
 
 	// Track the amount of unlocked transfers
@@ -462,11 +452,7 @@
 			return permError{errUnknownOwners}
 		}
 		owner := owned.Owners()
-<<<<<<< HEAD
-		ownerBytes, err := platformcodec.Codec.Marshal(platformcodec.Version, owner)
-=======
 		ownerBytes, err := Codec.Marshal(CodecVersion, owner)
->>>>>>> b3dcbdb8
 		if err != nil {
 			return tempError{
 				fmt.Errorf("couldn't marshal owner: %w", err),
@@ -514,11 +500,7 @@
 			return permError{errUnknownOwners}
 		}
 		owner := owned.Owners()
-<<<<<<< HEAD
-		ownerBytes, err := platformcodec.Codec.Marshal(platformcodec.Version, owner)
-=======
 		ownerBytes, err := Codec.Marshal(CodecVersion, owner)
->>>>>>> b3dcbdb8
 		if err != nil {
 			return tempError{
 				fmt.Errorf("couldn't marshal owner: %w", err),
