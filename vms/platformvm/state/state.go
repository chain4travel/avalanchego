--- conflicted
+++ resolved
@@ -1712,11 +1712,8 @@
 		s.chainDB.Close(),
 		s.singletonDB.Close(),
 		s.blockDB.Close(),
-<<<<<<< HEAD
+		s.blockIDDB.Close(),
 		s.caminoState.Close(),
-=======
-		s.blockIDDB.Close(),
->>>>>>> e70a17d9
 	)
 	return errs.Err
 }
