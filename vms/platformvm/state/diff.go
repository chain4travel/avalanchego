// Copyright (C) 2022, Chain4Travel AG. All rights reserved.
//
// This file is a derived work, based on ava-labs code whose
// original notices appear below.
//
// It is distributed under the same license conditions as the
// original code from which it is derived.
//
// Much love to the original authors for their work.
// **********************************************************
// Copyright (C) 2019-2023, Ava Labs, Inc. All rights reserved.
// See the file LICENSE for licensing terms.

package state

import (
	"errors"
	"fmt"
	"time"

	"github.com/ava-labs/avalanchego/database"
	"github.com/ava-labs/avalanchego/ids"
	"github.com/ava-labs/avalanchego/vms/components/avax"
	"github.com/ava-labs/avalanchego/vms/platformvm/fx"
	"github.com/ava-labs/avalanchego/vms/platformvm/status"
	"github.com/ava-labs/avalanchego/vms/platformvm/txs"
)

var (
	_ Diff = (*diff)(nil)

	ErrMissingParentState = errors.New("missing parent state")
)

type Diff interface {
	Chain

<<<<<<< HEAD
	Apply(State) error
	CaminoApply
=======
	Apply(Chain) error
>>>>>>> 7623ffd4
}

type diff struct {
	parentID      ids.ID
	stateVersions Versions

	timestamp time.Time

	// Subnet ID --> supply of native asset of the subnet
	currentSupply map[ids.ID]uint64

	currentStakerDiffs diffStakers
	// map of subnetID -> nodeID -> total accrued delegatee rewards
	modifiedDelegateeRewards map[ids.ID]map[ids.NodeID]uint64
	pendingStakerDiffs       diffStakers

	addedSubnets []*txs.Tx
	// Subnet ID --> Owner of the subnet
	subnetOwners map[ids.ID]fx.Owner
	// Subnet ID --> Tx that transforms the subnet
	transformedSubnets map[ids.ID]*txs.Tx

	addedChains map[ids.ID][]*txs.Tx

	addedRewardUTXOs map[ids.ID][]*avax.UTXO

	addedTxs map[ids.ID]*txAndStatus

	// map of modified UTXOID -> *UTXO if the UTXO is nil, it has been removed
	modifiedUTXOs map[ids.ID]*avax.UTXO

	// camino state diff handler
	caminoDiff *caminoDiff
}

func NewDiff(
	parentID ids.ID,
	stateVersions Versions,
) (Diff, error) {
	parentState, ok := stateVersions.GetState(parentID)
	if !ok {
		return nil, fmt.Errorf("%w: %s", ErrMissingParentState, parentID)
	}
	return &diff{
		parentID:      parentID,
		stateVersions: stateVersions,
		timestamp:     parentState.GetTimestamp(),
		subnetOwners:  make(map[ids.ID]fx.Owner),
		caminoDiff:    newCaminoDiff(),
	}, nil
}

func (d *diff) GetTimestamp() time.Time {
	return d.timestamp
}

func (d *diff) SetTimestamp(timestamp time.Time) {
	d.timestamp = timestamp
}

func (d *diff) GetCurrentSupply(subnetID ids.ID) (uint64, error) {
	supply, ok := d.currentSupply[subnetID]
	if ok {
		return supply, nil
	}

	// If the subnet supply wasn't modified in this diff, ask the parent state.
	parentState, ok := d.stateVersions.GetState(d.parentID)
	if !ok {
		return 0, fmt.Errorf("%w: %s", ErrMissingParentState, d.parentID)
	}
	return parentState.GetCurrentSupply(subnetID)
}

func (d *diff) SetCurrentSupply(subnetID ids.ID, currentSupply uint64) {
	if d.currentSupply == nil {
		d.currentSupply = map[ids.ID]uint64{
			subnetID: currentSupply,
		}
	} else {
		d.currentSupply[subnetID] = currentSupply
	}
}

func (d *diff) GetCurrentValidator(subnetID ids.ID, nodeID ids.NodeID) (*Staker, error) {
	// If the validator was modified in this diff, return the modified
	// validator.
	newValidator, status := d.currentStakerDiffs.GetValidator(subnetID, nodeID)
	switch status {
	case added:
		return newValidator, nil
	case deleted:
		return nil, database.ErrNotFound
	default:
		// If the validator wasn't modified in this diff, ask the parent state.
		parentState, ok := d.stateVersions.GetState(d.parentID)
		if !ok {
			return nil, fmt.Errorf("%w: %s", ErrMissingParentState, d.parentID)
		}
		return parentState.GetCurrentValidator(subnetID, nodeID)
	}
}

func (d *diff) SetDelegateeReward(subnetID ids.ID, nodeID ids.NodeID, amount uint64) error {
	if d.modifiedDelegateeRewards == nil {
		d.modifiedDelegateeRewards = make(map[ids.ID]map[ids.NodeID]uint64)
	}
	nodes, ok := d.modifiedDelegateeRewards[subnetID]
	if !ok {
		nodes = make(map[ids.NodeID]uint64)
		d.modifiedDelegateeRewards[subnetID] = nodes
	}
	nodes[nodeID] = amount
	return nil
}

func (d *diff) GetDelegateeReward(subnetID ids.ID, nodeID ids.NodeID) (uint64, error) {
	amount, modified := d.modifiedDelegateeRewards[subnetID][nodeID]
	if modified {
		return amount, nil
	}
	parentState, ok := d.stateVersions.GetState(d.parentID)
	if !ok {
		return 0, fmt.Errorf("%w: %s", ErrMissingParentState, d.parentID)
	}
	return parentState.GetDelegateeReward(subnetID, nodeID)
}

func (d *diff) PutCurrentValidator(staker *Staker) {
	d.currentStakerDiffs.PutValidator(staker)
}

func (d *diff) DeleteCurrentValidator(staker *Staker) {
	d.currentStakerDiffs.DeleteValidator(staker)
}

func (d *diff) GetCurrentDelegatorIterator(subnetID ids.ID, nodeID ids.NodeID) (StakerIterator, error) {
	parentState, ok := d.stateVersions.GetState(d.parentID)
	if !ok {
		return nil, fmt.Errorf("%w: %s", ErrMissingParentState, d.parentID)
	}

	parentIterator, err := parentState.GetCurrentDelegatorIterator(subnetID, nodeID)
	if err != nil {
		return nil, err
	}

	return d.currentStakerDiffs.GetDelegatorIterator(parentIterator, subnetID, nodeID), nil
}

func (d *diff) PutCurrentDelegator(staker *Staker) {
	d.currentStakerDiffs.PutDelegator(staker)
}

func (d *diff) DeleteCurrentDelegator(staker *Staker) {
	d.currentStakerDiffs.DeleteDelegator(staker)
}

func (d *diff) GetCurrentStakerIterator() (StakerIterator, error) {
	parentState, ok := d.stateVersions.GetState(d.parentID)
	if !ok {
		return nil, fmt.Errorf("%w: %s", ErrMissingParentState, d.parentID)
	}

	parentIterator, err := parentState.GetCurrentStakerIterator()
	if err != nil {
		return nil, err
	}

	return d.currentStakerDiffs.GetStakerIterator(parentIterator), nil
}

func (d *diff) GetPendingValidator(subnetID ids.ID, nodeID ids.NodeID) (*Staker, error) {
	// If the validator was modified in this diff, return the modified
	// validator.
	newValidator, status := d.pendingStakerDiffs.GetValidator(subnetID, nodeID)
	switch status {
	case added:
		return newValidator, nil
	case deleted:
		return nil, database.ErrNotFound
	default:
		// If the validator wasn't modified in this diff, ask the parent state.
		parentState, ok := d.stateVersions.GetState(d.parentID)
		if !ok {
			return nil, fmt.Errorf("%w: %s", ErrMissingParentState, d.parentID)
		}
		return parentState.GetPendingValidator(subnetID, nodeID)
	}
}

func (d *diff) PutPendingValidator(staker *Staker) {
	d.pendingStakerDiffs.PutValidator(staker)
}

func (d *diff) DeletePendingValidator(staker *Staker) {
	d.pendingStakerDiffs.DeleteValidator(staker)
}

func (d *diff) GetPendingDelegatorIterator(subnetID ids.ID, nodeID ids.NodeID) (StakerIterator, error) {
	parentState, ok := d.stateVersions.GetState(d.parentID)
	if !ok {
		return nil, fmt.Errorf("%w: %s", ErrMissingParentState, d.parentID)
	}

	parentIterator, err := parentState.GetPendingDelegatorIterator(subnetID, nodeID)
	if err != nil {
		return nil, err
	}

	return d.pendingStakerDiffs.GetDelegatorIterator(parentIterator, subnetID, nodeID), nil
}

func (d *diff) PutPendingDelegator(staker *Staker) {
	d.pendingStakerDiffs.PutDelegator(staker)
}

func (d *diff) DeletePendingDelegator(staker *Staker) {
	d.pendingStakerDiffs.DeleteDelegator(staker)
}

func (d *diff) GetPendingStakerIterator() (StakerIterator, error) {
	parentState, ok := d.stateVersions.GetState(d.parentID)
	if !ok {
		return nil, fmt.Errorf("%w: %s", ErrMissingParentState, d.parentID)
	}

	parentIterator, err := parentState.GetPendingStakerIterator()
	if err != nil {
		return nil, err
	}

	return d.pendingStakerDiffs.GetStakerIterator(parentIterator), nil
}

func (d *diff) AddSubnet(createSubnetTx *txs.Tx) {
	d.addedSubnets = append(d.addedSubnets, createSubnetTx)
}

func (d *diff) GetSubnetOwner(subnetID ids.ID) (fx.Owner, error) {
	owner, exists := d.subnetOwners[subnetID]
	if exists {
		return owner, nil
	}

	// If the subnet owner was not assigned in this diff, ask the parent state.
	parentState, ok := d.stateVersions.GetState(d.parentID)
	if !ok {
		return nil, ErrMissingParentState
	}
	return parentState.GetSubnetOwner(subnetID)
}

func (d *diff) SetSubnetOwner(subnetID ids.ID, owner fx.Owner) {
	d.subnetOwners[subnetID] = owner
}

func (d *diff) GetSubnetTransformation(subnetID ids.ID) (*txs.Tx, error) {
	tx, exists := d.transformedSubnets[subnetID]
	if exists {
		return tx, nil
	}

	// If the subnet wasn't transformed in this diff, ask the parent state.
	parentState, ok := d.stateVersions.GetState(d.parentID)
	if !ok {
		return nil, ErrMissingParentState
	}
	return parentState.GetSubnetTransformation(subnetID)
}

func (d *diff) AddSubnetTransformation(transformSubnetTxIntf *txs.Tx) {
	transformSubnetTx := transformSubnetTxIntf.Unsigned.(*txs.TransformSubnetTx)
	if d.transformedSubnets == nil {
		d.transformedSubnets = map[ids.ID]*txs.Tx{
			transformSubnetTx.Subnet: transformSubnetTxIntf,
		}
	} else {
		d.transformedSubnets[transformSubnetTx.Subnet] = transformSubnetTxIntf
	}
}

func (d *diff) AddChain(createChainTx *txs.Tx) {
	tx := createChainTx.Unsigned.(*txs.CreateChainTx)
	if d.addedChains == nil {
		d.addedChains = map[ids.ID][]*txs.Tx{
			tx.SubnetID: {createChainTx},
		}
	} else {
		d.addedChains[tx.SubnetID] = append(d.addedChains[tx.SubnetID], createChainTx)
	}
}

func (d *diff) GetTx(txID ids.ID) (*txs.Tx, status.Status, error) {
	if tx, exists := d.addedTxs[txID]; exists {
		return tx.tx, tx.status, nil
	}

	parentState, ok := d.stateVersions.GetState(d.parentID)
	if !ok {
		return nil, status.Unknown, fmt.Errorf("%w: %s", ErrMissingParentState, d.parentID)
	}
	return parentState.GetTx(txID)
}

func (d *diff) AddTx(tx *txs.Tx, status status.Status) {
	txID := tx.ID()
	txStatus := &txAndStatus{
		tx:     tx,
		status: status,
	}
	if d.addedTxs == nil {
		d.addedTxs = map[ids.ID]*txAndStatus{
			txID: txStatus,
		}
	} else {
		d.addedTxs[txID] = txStatus
	}
}

func (d *diff) AddRewardUTXO(txID ids.ID, utxo *avax.UTXO) {
	if d.addedRewardUTXOs == nil {
		d.addedRewardUTXOs = make(map[ids.ID][]*avax.UTXO)
	}
	d.addedRewardUTXOs[txID] = append(d.addedRewardUTXOs[txID], utxo)
}

func (d *diff) GetUTXO(utxoID ids.ID) (*avax.UTXO, error) {
	utxo, modified := d.modifiedUTXOs[utxoID]
	if !modified {
		parentState, ok := d.stateVersions.GetState(d.parentID)
		if !ok {
			return nil, fmt.Errorf("%w: %s", ErrMissingParentState, d.parentID)
		}
		return parentState.GetUTXO(utxoID)
	}
	if utxo == nil {
		return nil, database.ErrNotFound
	}
	return utxo, nil
}

func (d *diff) AddUTXO(utxo *avax.UTXO) {
	if d.modifiedUTXOs == nil {
		d.modifiedUTXOs = map[ids.ID]*avax.UTXO{
			utxo.InputID(): utxo,
		}
	} else {
		d.modifiedUTXOs[utxo.InputID()] = utxo
	}
}

func (d *diff) DeleteUTXO(utxoID ids.ID) {
	if d.modifiedUTXOs == nil {
		d.modifiedUTXOs = map[ids.ID]*avax.UTXO{
			utxoID: nil,
		}
	} else {
		d.modifiedUTXOs[utxoID] = nil
	}
}

func (d *diff) Apply(baseState Chain) error {
	baseState.SetTimestamp(d.timestamp)
	for subnetID, supply := range d.currentSupply {
		baseState.SetCurrentSupply(subnetID, supply)
	}
	for _, subnetValidatorDiffs := range d.currentStakerDiffs.validatorDiffs {
		for _, validatorDiff := range subnetValidatorDiffs {
			switch validatorDiff.validatorStatus {
			case added:
				baseState.PutCurrentValidator(validatorDiff.validator)
			case deleted:
				baseState.DeleteCurrentValidator(validatorDiff.validator)
			}

			addedDelegatorIterator := NewTreeIterator(validatorDiff.addedDelegators)
			for addedDelegatorIterator.Next() {
				baseState.PutCurrentDelegator(addedDelegatorIterator.Value())
			}
			addedDelegatorIterator.Release()

			for _, delegator := range validatorDiff.deletedDelegators {
				baseState.DeleteCurrentDelegator(delegator)
			}
		}
	}
	for subnetID, nodes := range d.modifiedDelegateeRewards {
		for nodeID, amount := range nodes {
			if err := baseState.SetDelegateeReward(subnetID, nodeID, amount); err != nil {
				return err
			}
		}
	}
	for _, subnetValidatorDiffs := range d.pendingStakerDiffs.validatorDiffs {
		for _, validatorDiff := range subnetValidatorDiffs {
			switch validatorDiff.validatorStatus {
			case added:
				baseState.PutPendingValidator(validatorDiff.validator)
			case deleted:
				baseState.DeletePendingValidator(validatorDiff.validator)
			}

			addedDelegatorIterator := NewTreeIterator(validatorDiff.addedDelegators)
			for addedDelegatorIterator.Next() {
				baseState.PutPendingDelegator(addedDelegatorIterator.Value())
			}
			addedDelegatorIterator.Release()

			for _, delegator := range validatorDiff.deletedDelegators {
				baseState.DeletePendingDelegator(delegator)
			}
		}
	}
	for _, subnet := range d.addedSubnets {
		baseState.AddSubnet(subnet)
	}
	for _, tx := range d.transformedSubnets {
		baseState.AddSubnetTransformation(tx)
	}
	for _, chains := range d.addedChains {
		for _, chain := range chains {
			baseState.AddChain(chain)
		}
	}
	for _, tx := range d.addedTxs {
		baseState.AddTx(tx.tx, tx.status)
	}
	for txID, utxos := range d.addedRewardUTXOs {
		for _, utxo := range utxos {
			baseState.AddRewardUTXO(txID, utxo)
		}
	}
	for utxoID, utxo := range d.modifiedUTXOs {
		if utxo != nil {
			baseState.AddUTXO(utxo)
		} else {
			baseState.DeleteUTXO(utxoID)
		}
	}
	for subnetID, owner := range d.subnetOwners {
		baseState.SetSubnetOwner(subnetID, owner)
	}
	return d.ApplyCaminoState(baseState)
}<|MERGE_RESOLUTION|>--- conflicted
+++ resolved
@@ -35,12 +35,8 @@
 type Diff interface {
 	Chain
 
-<<<<<<< HEAD
-	Apply(State) error
+	Apply(Chain) error
 	CaminoApply
-=======
-	Apply(Chain) error
->>>>>>> 7623ffd4
 }
 
 type diff struct {
