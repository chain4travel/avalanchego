--- conflicted
+++ resolved
@@ -193,28 +193,16 @@
 // [Camino] are the camino specific genesis args.
 // [Time] is the Platform Chain's time at network genesis.
 type BuildGenesisArgs struct {
-<<<<<<< HEAD
 	AvaxAssetID   ids.ID                    `json:"avaxAssetID"`
 	NetworkID     json.Uint32               `json:"networkID"`
 	UTXOs         []UTXO                    `json:"utxos"`
-	Validators    []PermissionlessValidator `json:"validators"`
+	Validators    []GenesisPermissionlessValidator `json:"validators"`
 	Chains        []Chain                   `json:"chains"`
 	Camino        *Camino                   `json:"camino"`
 	Time          json.Uint64               `json:"time"`
 	InitialSupply json.Uint64               `json:"initialSupply"`
 	Message       string                    `json:"message"`
 	Encoding      formatting.Encoding       `json:"encoding"`
-=======
-	AvaxAssetID   ids.ID                           `json:"avaxAssetID"`
-	NetworkID     json.Uint32                      `json:"networkID"`
-	UTXOs         []UTXO                           `json:"utxos"`
-	Validators    []GenesisPermissionlessValidator `json:"validators"`
-	Chains        []Chain                          `json:"chains"`
-	Time          json.Uint64                      `json:"time"`
-	InitialSupply json.Uint64                      `json:"initialSupply"`
-	Message       string                           `json:"message"`
-	Encoding      formatting.Encoding              `json:"encoding"`
->>>>>>> 62df19c3
 }
 
 // BuildGenesisReply is the reply from BuildGenesis
