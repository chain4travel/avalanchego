// Copyright (C) 2022, Chain4Travel AG. All rights reserved.
//
// This file is a derived work, based on ava-labs code whose
// original notices appear below.
//
// It is distributed under the same license conditions as the
// original code from which it is derived.
//
// Much love to the original authors for their work.
// **********************************************************
// Copyright (C) 2019-2022, Ava Labs, Inc. All rights reserved.
// See the file LICENSE for licensing terms.

package api

import (
	"errors"
	"fmt"
	"net/http"

	"github.com/ava-labs/avalanchego/ids"
	"github.com/ava-labs/avalanchego/utils"
	"github.com/ava-labs/avalanchego/utils/formatting"
	"github.com/ava-labs/avalanchego/utils/formatting/address"
	"github.com/ava-labs/avalanchego/utils/json"
	"github.com/ava-labs/avalanchego/utils/math"
	"github.com/ava-labs/avalanchego/vms/components/avax"
	"github.com/ava-labs/avalanchego/vms/platformvm/genesis"
	"github.com/ava-labs/avalanchego/vms/platformvm/signer"
	"github.com/ava-labs/avalanchego/vms/platformvm/stakeable"
	"github.com/ava-labs/avalanchego/vms/platformvm/txs"
	"github.com/ava-labs/avalanchego/vms/platformvm/txs/txheap"
	"github.com/ava-labs/avalanchego/vms/platformvm/validator"
	"github.com/ava-labs/avalanchego/vms/secp256k1fx"
)

// Note that since an Avalanche network has exactly one Platform Chain,
// and the Platform Chain defines the genesis state of the network
// (who is staking, which chains exist, etc.), defining the genesis
// state of the Platform Chain is the same as defining the genesis
// state of the network.

var (
	errUTXOHasNoValue       = errors.New("genesis UTXO has no value")
	errValidatorAddsNoValue = errors.New("validator would have already unstaked")
	errStakeOverflow        = errors.New("validator stake exceeds limit")

	_ utils.Sortable[UTXO] = UTXO{}
)

// StaticService defines the static API methods exposed by the platform VM
type StaticService struct{}

// UTXO is a UTXO on the Platform Chain that exists at the chain's genesis.
type UTXO struct {
	Locktime json.Uint64 `json:"locktime"`
	Amount   json.Uint64 `json:"amount"`
	Address  string      `json:"address"`
	Message  string      `json:"message"`
}

// TODO can we define this on *UTXO?
func (utxo UTXO) Less(other UTXO) bool {
	if utxo.Locktime < other.Locktime {
		return true
	} else if utxo.Locktime > other.Locktime {
		return false
	}

	if utxo.Amount < other.Amount {
		return true
	} else if utxo.Amount > other.Amount {
		return false
	}

	utxoAddr, err := bech32ToID(utxo.Address)
	if err != nil {
		return false
	}

	otherAddr, err := bech32ToID(other.Address)
	if err != nil {
		return false
	}

	return utxoAddr.Less(otherAddr)
}

// TODO: Refactor APIStaker, APIValidators and merge them together for
//       PermissionedValidators + PermissionlessValidators.

// APIStaker is the representation of a staker sent via APIs.
// [TxID] is the txID of the transaction that added this staker.
// [Amount] is the amount of tokens being staked.
// [StartTime] is the Unix time when they start staking
// [Endtime] is the Unix time repr. of when they are done staking
// [NodeID] is the node ID of the staker
// [Uptime] is the observed uptime of this staker
type Staker struct {
	TxID        ids.ID       `json:"txID"`
	StartTime   json.Uint64  `json:"startTime"`
	EndTime     json.Uint64  `json:"endTime"`
	Weight      *json.Uint64 `json:"weight,omitempty"`
	StakeAmount *json.Uint64 `json:"stakeAmount,omitempty"`
	NodeID      ids.NodeID   `json:"nodeID"`
}

// Owner is the repr. of a reward owner sent over APIs.
type Owner struct {
	Locktime  json.Uint64 `json:"locktime"`
	Threshold json.Uint32 `json:"threshold"`
	Addresses []string    `json:"addresses"`
}

// PermissionlessValidator is the repr. of a permissionless validator sent over
// APIs.
type PermissionlessValidator struct {
	Staker
	// Deprecated: RewardOwner has been replaced by ValidationRewardOwner and
	//             DelegationRewardOwner.
	RewardOwner *Owner `json:"rewardOwner,omitempty"`
	// The owner of the rewards from the validation period, if applicable.
	ValidationRewardOwner *Owner `json:"validationRewardOwner,omitempty"`
	// The owner of the rewards from delegations during the validation period,
	// if applicable.
	DelegationRewardOwner *Owner                    `json:"delegationRewardOwner,omitempty"`
	PotentialReward       *json.Uint64              `json:"potentialReward,omitempty"`
	DelegationFee         json.Float32              `json:"delegationFee"`
	ExactDelegationFee    *json.Uint32              `json:"exactDelegationFee,omitempty"`
	Uptime                *json.Float32             `json:"uptime,omitempty"`
	Connected             bool                      `json:"connected"`
	Staked                []UTXO                    `json:"staked,omitempty"`
	Signer                *signer.ProofOfPossession `json:"signer,omitempty"`
	// The delegators delegating to this validator
	Delegators []PrimaryDelegator `json:"delegators"`
}

// PermissionedValidator is the repr. of a permissioned validator sent over APIs.
type PermissionedValidator struct {
	Staker
	// The owner the staking reward, if applicable, will go to
	Connected bool          `json:"connected"`
	Uptime    *json.Float32 `json:"uptime,omitempty"`
}

// PrimaryDelegator is the repr. of a primary network delegator sent over APIs.
type PrimaryDelegator struct {
	Staker
	RewardOwner     *Owner       `json:"rewardOwner,omitempty"`
	PotentialReward *json.Uint64 `json:"potentialReward,omitempty"`
}

func (v *Staker) GetWeight() uint64 {
	switch {
	case v.Weight != nil:
		return uint64(*v.Weight)
	case v.StakeAmount != nil:
		return uint64(*v.StakeAmount)
	default:
		return 0
	}
}

// Chain defines a chain that exists
// at the network's genesis.
// [GenesisData] is the initial state of the chain.
// [VMID] is the ID of the VM this chain runs.
// [FxIDs] are the IDs of the Fxs the chain supports.
// [Name] is a human-readable, non-unique name for the chain.
// [SubnetID] is the ID of the subnet that validates the chain
type Chain struct {
	GenesisData string   `json:"genesisData"`
	VMID        ids.ID   `json:"vmID"`
	FxIDs       []ids.ID `json:"fxIDs"`
	Name        string   `json:"name"`
	SubnetID    ids.ID   `json:"subnetID"`
}

// BuildGenesisArgs are the arguments used to create
// the genesis data of the Platform Chain.
// [NetworkID] is the ID of the network
// [UTXOs] are the UTXOs on the Platform Chain that exist at genesis.
// [Validators] are the validators of the primary network at genesis.
// [Chains] are the chains that exist at genesis.
// [Camino] are the camino specific genesis args.
// [Time] is the Platform Chain's time at network genesis.
type BuildGenesisArgs struct {
	AvaxAssetID   ids.ID                    `json:"avaxAssetID"`
	NetworkID     json.Uint32               `json:"networkID"`
	UTXOs         []UTXO                    `json:"utxos"`
	Validators    []PermissionlessValidator `json:"validators"`
	Chains        []Chain                   `json:"chains"`
	Camino        genesis.Camino            `json:"camino"`
	Time          json.Uint64               `json:"time"`
	InitialSupply json.Uint64               `json:"initialSupply"`
	Message       string                    `json:"message"`
	Encoding      formatting.Encoding       `json:"encoding"`
}

// BuildGenesisReply is the reply from BuildGenesis
type BuildGenesisReply struct {
	Bytes    string              `json:"bytes"`
	Encoding formatting.Encoding `json:"encoding"`
}

// beck32ToID takes bech32 address and produces a shortID
func bech32ToID(addrStr string) (ids.ShortID, error) {
	_, addrBytes, err := address.ParseBech32(addrStr)
	if err != nil {
		return ids.ShortID{}, err
	}
	return ids.ToShortID(addrBytes)
}

// BuildGenesis build the genesis state of the Platform Chain (and thereby the Avalanche network.)
func (*StaticService) BuildGenesis(_ *http.Request, args *BuildGenesisArgs, reply *BuildGenesisReply) error {
	// Specify the UTXOs on the Platform chain that exist at genesis.
	utxos := make([]*genesis.UTXO, 0, len(args.UTXOs))
	for i, apiUTXO := range args.UTXOs {
		if apiUTXO.Amount == 0 {
			return errUTXOHasNoValue
		}
		addrID, err := bech32ToID(apiUTXO.Address)
		if err != nil {
			return err
		}

		utxo := avax.UTXO{
			UTXOID: avax.UTXOID{
				TxID:        ids.Empty,
				OutputIndex: uint32(i),
			},
			Asset: avax.Asset{ID: args.AvaxAssetID},
			Out: &secp256k1fx.TransferOutput{
				Amt: uint64(apiUTXO.Amount),
				OutputOwners: secp256k1fx.OutputOwners{
					Locktime:  0,
					Threshold: 1,
					Addrs:     []ids.ShortID{addrID},
				},
			},
		}
		if apiUTXO.Locktime > args.Time {
			utxo.Out = &stakeable.LockOut{
				Locktime:        uint64(apiUTXO.Locktime),
				TransferableOut: utxo.Out.(avax.TransferableOut),
			}
		}
		messageBytes, err := formatting.Decode(args.Encoding, apiUTXO.Message)
		if err != nil {
			return fmt.Errorf("problem decoding UTXO message bytes: %w", err)
		}
		utxos = append(utxos, &genesis.UTXO{
			UTXO:    utxo,
			Message: messageBytes,
		})
	}

	// Specify the validators that are validating the primary network at genesis.
	vdrs := txheap.NewByEndTime()
<<<<<<< HEAD
	if args.Camino.LockModeBondDeposit {
		caminoVdrs, updatedUTXOs, err := getCaminoValidators(args, vdrs, utxos)
		if err != nil {
			return err
		}
		vdrs = caminoVdrs
		utxos = updatedUTXOs
	} else {
		for _, vdr := range args.Validators {
			weight := uint64(0)
			stake := make([]*avax.TransferableOutput, len(vdr.Staked))
			sortUTXOs(vdr.Staked)
			for i, apiUTXO := range vdr.Staked {
				addrID, err := bech32ToID(apiUTXO.Address)
				if err != nil {
					return err
				}
=======
	for _, vdr := range args.Validators {
		weight := uint64(0)
		stake := make([]*avax.TransferableOutput, len(vdr.Staked))
		utils.Sort(vdr.Staked)
		for i, apiUTXO := range vdr.Staked {
			addrID, err := bech32ToID(apiUTXO.Address)
			if err != nil {
				return err
			}
>>>>>>> 481dee9c

				utxo := &avax.TransferableOutput{
					Asset: avax.Asset{ID: args.AvaxAssetID},
					Out: &secp256k1fx.TransferOutput{
						Amt: uint64(apiUTXO.Amount),
						OutputOwners: secp256k1fx.OutputOwners{
							Locktime:  0,
							Threshold: 1,
							Addrs:     []ids.ShortID{addrID},
						},
					},
				}
				if apiUTXO.Locktime > args.Time {
					utxo.Out = &stakeable.LockOut{
						Locktime:        uint64(apiUTXO.Locktime),
						TransferableOut: utxo.Out,
					}
				}
				stake[i] = utxo

				newWeight, err := math.Add64(weight, uint64(apiUTXO.Amount))
				if err != nil {
					return errStakeOverflow
				}
				weight = newWeight
			}

			if weight == 0 {
				return errValidatorAddsNoValue
			}
			if uint64(vdr.EndTime) <= uint64(args.Time) {
				return errValidatorAddsNoValue
			}

			owner := &secp256k1fx.OutputOwners{
				Locktime:  uint64(vdr.RewardOwner.Locktime),
				Threshold: uint32(vdr.RewardOwner.Threshold),
			}
			for _, addrStr := range vdr.RewardOwner.Addresses {
				addrID, err := bech32ToID(addrStr)
				if err != nil {
					return err
				}
				owner.Addrs = append(owner.Addrs, addrID)
			}
			ids.SortShortIDs(owner.Addrs)

			delegationFee := uint32(0)
			if vdr.ExactDelegationFee != nil {
				delegationFee = uint32(*vdr.ExactDelegationFee)
			}

			tx := &txs.Tx{Unsigned: &txs.AddValidatorTx{
				BaseTx: txs.BaseTx{BaseTx: avax.BaseTx{
					NetworkID:    uint32(args.NetworkID),
					BlockchainID: ids.Empty,
				}},
				Validator: validator.Validator{
					NodeID: vdr.NodeID,
					Start:  uint64(args.Time),
					End:    uint64(vdr.EndTime),
					Wght:   weight,
				},
				StakeOuts:        stake,
				RewardsOwner:     owner,
				DelegationShares: delegationFee,
			}}
			if err := tx.Sign(txs.GenesisCodec, nil); err != nil {
				return err
			}
<<<<<<< HEAD
=======
			owner.Addrs = append(owner.Addrs, addrID)
		}
		utils.Sort(owner.Addrs)
>>>>>>> 481dee9c

			vdrs.Add(tx)
		}
	}

	// Specify the chains that exist at genesis.
	chains := []*txs.Tx{}
	for _, chain := range args.Chains {
		genesisBytes, err := formatting.Decode(args.Encoding, chain.GenesisData)
		if err != nil {
			return fmt.Errorf("problem decoding chain genesis data: %w", err)
		}
		tx := &txs.Tx{Unsigned: &txs.CreateChainTx{
			BaseTx: txs.BaseTx{BaseTx: avax.BaseTx{
				NetworkID:    uint32(args.NetworkID),
				BlockchainID: ids.Empty,
			}},
			SubnetID:    chain.SubnetID,
			ChainName:   chain.Name,
			VMID:        chain.VMID,
			FxIDs:       chain.FxIDs,
			GenesisData: genesisBytes,
			SubnetAuth:  &secp256k1fx.Input{},
		}}
		if err := tx.Sign(txs.GenesisCodec, nil); err != nil {
			return err
		}

		chains = append(chains, tx)
	}

	validatorTxs := vdrs.List()

	// genesis holds the genesis state
	g := genesis.Genesis{
		UTXOs:         utxos,
		Validators:    validatorTxs,
		Chains:        chains,
		Camino:        args.Camino,
		Timestamp:     uint64(args.Time),
		InitialSupply: uint64(args.InitialSupply),
		Message:       args.Message,
	}

	// Marshal genesis to bytes
	bytes, err := genesis.Codec.Marshal(genesis.Version, g)
	if err != nil {
		return fmt.Errorf("couldn't marshal genesis: %w", err)
	}
	reply.Bytes, err = formatting.Encode(args.Encoding, bytes)
	if err != nil {
		return fmt.Errorf("couldn't encode genesis as string: %w", err)
	}
	reply.Encoding = args.Encoding
	return nil
}<|MERGE_RESOLUTION|>--- conflicted
+++ resolved
@@ -258,7 +258,6 @@
 
 	// Specify the validators that are validating the primary network at genesis.
 	vdrs := txheap.NewByEndTime()
-<<<<<<< HEAD
 	if args.Camino.LockModeBondDeposit {
 		caminoVdrs, updatedUTXOs, err := getCaminoValidators(args, vdrs, utxos)
 		if err != nil {
@@ -270,23 +269,12 @@
 		for _, vdr := range args.Validators {
 			weight := uint64(0)
 			stake := make([]*avax.TransferableOutput, len(vdr.Staked))
-			sortUTXOs(vdr.Staked)
+			utils.Sort(vdr.Staked)
 			for i, apiUTXO := range vdr.Staked {
 				addrID, err := bech32ToID(apiUTXO.Address)
 				if err != nil {
 					return err
 				}
-=======
-	for _, vdr := range args.Validators {
-		weight := uint64(0)
-		stake := make([]*avax.TransferableOutput, len(vdr.Staked))
-		utils.Sort(vdr.Staked)
-		for i, apiUTXO := range vdr.Staked {
-			addrID, err := bech32ToID(apiUTXO.Address)
-			if err != nil {
-				return err
-			}
->>>>>>> 481dee9c
 
 				utxo := &avax.TransferableOutput{
 					Asset: avax.Asset{ID: args.AvaxAssetID},
@@ -332,7 +320,7 @@
 				}
 				owner.Addrs = append(owner.Addrs, addrID)
 			}
-			ids.SortShortIDs(owner.Addrs)
+			utils.Sort(owner.Addrs)
 
 			delegationFee := uint32(0)
 			if vdr.ExactDelegationFee != nil {
@@ -357,12 +345,6 @@
 			if err := tx.Sign(txs.GenesisCodec, nil); err != nil {
 				return err
 			}
-<<<<<<< HEAD
-=======
-			owner.Addrs = append(owner.Addrs, addrID)
-		}
-		utils.Sort(owner.Addrs)
->>>>>>> 481dee9c
 
 			vdrs.Add(tx)
 		}
