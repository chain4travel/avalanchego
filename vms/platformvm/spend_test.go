--- conflicted
+++ resolved
@@ -1,369 +1,70 @@
 package platformvm
 
-// type MockCredential struct {
-// 	// If true, Verify() returns an error
-// 	FailVerify bool
-// }
-
-// func (mc MockCredential) Verify() error {
-// 	if mc.FailVerify {
-// 		return errors.New("erroring on purpose")
-// 	}
-// 	return nil
-// }
-
-// // MockTransferable implements Transferable
-// // For use in testing
-// type MockTransferable struct {
-// 	// If true, Verify() returns an error
-// 	FailVerify bool
-// 	// Amount() returns AmountVal
-// 	AmountVal uint64 `serialize:"true"`
-// }
-
-// func (mt MockTransferable) Verify() error {
-// 	if mt.FailVerify {
-// 		return errors.New("erroring on purpose")
-// 	}
-// 	return nil
-// }
-
-// func (mt MockTransferable) VerifyState() error { return mt.Verify() }
-
-// func (mt MockTransferable) Amount() uint64 {
-// 	return mt.AmountVal
-// }
-
-// type MockSpendTx struct {
-// 	IDF    func() ids.ID
-// 	InsF   func() []*ava.TransferableInput
-// 	OutsF  func() []*ava.TransferableOutput
-// 	CredsF func() []verify.Verifiable
-// }
-
-// func (tx MockSpendTx) ID() ids.ID {
-// 	if tx.IDF != nil {
-// 		return tx.IDF()
-// 	}
-// 	return ids.ID{}
-// }
-
-// func (tx MockSpendTx) Ins() []*ava.TransferableInput {
-// 	if tx.InsF != nil {
-// 		return tx.InsF()
-// 	}
-// 	return nil
-// }
-
-// func (tx MockSpendTx) Outs() []*ava.TransferableOutput {
-// 	if tx.OutsF != nil {
-// 		return tx.OutsF()
-// 	}
-// 	return nil
-// }
-
-// func (tx MockSpendTx) Creds() []verify.Verifiable {
-// 	if tx.CredsF != nil {
-// 		return tx.CredsF()
-// 	}
-// 	return nil
-// }
-
-// func TestSyntacticVerifySpend(t *testing.T) {
-// 	avaxAssetID := ids.NewID([32]byte{1, 2, 3, 4, 5, 4, 3, 2, 1})
-// 	otherAssetID := ids.NewID([32]byte{1, 2, 3})
-// 	txID1 := ids.NewID([32]byte{1})
-// 	utxoID1 := ava.UTXOID{
-// 		TxID:        txID1,
-// 		OutputIndex: 0,
-// 		Symbol:      false,
-// 	}
-// 	utxoID2 := ava.UTXOID{
-// 		TxID:        txID1,
-// 		OutputIndex: 1,
-// 		Symbol:      false,
-// 	}
-
-// 	type spendTest struct {
-// 		description string
-// 		ins         []*ava.TransferableInput
-// 		outs        []*ava.TransferableOutput
-// 		creds       []MockCredential
-// 		spendAmt    uint64
-// 		shouldErr   bool
-// 	}
-// 	tests := []spendTest{
-// 		{
-// 			"no inputs, no outputs, no tx fee",
-// 			[]*ava.TransferableInput{},
-// 			[]*ava.TransferableOutput{},
-// 			[]MockCredential{},
-// 			0,
-// 			false,
-// 		},
-// 		{
-// 			"no inputs, no outputs, tx fee",
-// 			[]*ava.TransferableInput{},
-// 			[]*ava.TransferableOutput{},
-// 			[]MockCredential{},
-// 			1,
-// 			true,
-// 		},
-// 		{
-// 			"one input, no outputs, sufficient funds, tx fee",
-// 			[]*ava.TransferableInput{
-// 				&ava.TransferableInput{
-// 					UTXOID: utxoID1,
-// 					Asset:  ava.Asset{ID: avaxAssetID},
-// 					In:     MockTransferable{AmountVal: 1},
-// 				},
-// 			},
-// 			[]*ava.TransferableOutput{},
-// 			make([]MockCredential, 1),
-// 			1,
-// 			false,
-// 		},
-// 		{
-// 			"one input, no outputs, insufficient funds, tx fee",
-// 			[]*ava.TransferableInput{
-// 				&ava.TransferableInput{
-// 					UTXOID: utxoID1,
-// 					Asset:  ava.Asset{ID: avaxAssetID},
-// 					In:     MockTransferable{AmountVal: 1},
-// 				},
-// 			},
-// 			[]*ava.TransferableOutput{},
-// 			make([]MockCredential, 1),
-// 			2,
-// 			true,
-// 		},
-// 		{
-// 			"one input, one outputs, sufficient funds, tx fee",
-// 			[]*ava.TransferableInput{
-// 				&ava.TransferableInput{
-// 					UTXOID: utxoID1,
-// 					Asset:  ava.Asset{ID: avaxAssetID},
-// 					In:     MockTransferable{AmountVal: 2},
-// 				},
-// 			},
-// 			[]*ava.TransferableOutput{
-// 				&ava.TransferableOutput{
-// 					Asset: ava.Asset{ID: avaxAssetID},
-// 					Out:   MockTransferable{AmountVal: 1},
-// 				},
-// 			},
-// 			make([]MockCredential, 1),
-// 			1,
-// 			false,
-// 		},
-// 		{
-// 			"repeated input, insufficient funds",
-// 			[]*ava.TransferableInput{
-// 				&ava.TransferableInput{
-// 					UTXOID: utxoID1,
-// 					Asset:  ava.Asset{ID: avaxAssetID},
-// 					In:     MockTransferable{AmountVal: 1},
-// 				},
-// 				&ava.TransferableInput{
-// 					UTXOID: utxoID1,
-// 					Asset:  ava.Asset{ID: avaxAssetID},
-// 					In:     MockTransferable{AmountVal: 1},
-// 				},
-// 			},
-// 			[]*ava.TransferableOutput{
-// 				&ava.TransferableOutput{
-// 					Asset: ava.Asset{ID: avaxAssetID},
-// 					Out:   MockTransferable{AmountVal: 1},
-// 				},
-// 			},
-// 			make([]MockCredential, 2),
-// 			2,
-// 			true,
-// 		},
-// 		{
-// 			"multiple inputs and outputs, insufficient funds",
-// 			[]*ava.TransferableInput{
-// 				&ava.TransferableInput{
-// 					UTXOID: utxoID1,
-// 					Asset:  ava.Asset{ID: avaxAssetID},
-// 					In:     MockTransferable{AmountVal: 1},
-// 				},
-// 				&ava.TransferableInput{
-// 					UTXOID: utxoID2,
-// 					Asset:  ava.Asset{ID: avaxAssetID},
-// 					In:     MockTransferable{AmountVal: 1},
-// 				},
-// 			},
-// 			[]*ava.TransferableOutput{
-// 				&ava.TransferableOutput{
-// 					Asset: ava.Asset{ID: avaxAssetID},
-// 					Out:   MockTransferable{AmountVal: 1},
-// 				},
-// 				&ava.TransferableOutput{
-// 					Asset: ava.Asset{ID: avaxAssetID},
-// 					Out:   MockTransferable{AmountVal: 1},
-// 				},
-// 			},
-// 			make([]MockCredential, 2),
-// 			1,
-// 			true,
-// 		},
-// 		{
-// 			"multiple inputs and outputs, sufficient funds",
-// 			[]*ava.TransferableInput{
-// 				&ava.TransferableInput{
-// 					UTXOID: utxoID1,
-// 					Asset:  ava.Asset{ID: avaxAssetID},
-// 					In:     MockTransferable{AmountVal: 2},
-// 				},
-// 				&ava.TransferableInput{
-// 					UTXOID: utxoID2,
-// 					Asset:  ava.Asset{ID: avaxAssetID},
-// 					In:     MockTransferable{AmountVal: 1},
-// 				},
-// 			},
-// 			[]*ava.TransferableOutput{
-// 				&ava.TransferableOutput{
-// 					Asset: ava.Asset{ID: avaxAssetID},
-// 					Out:   MockTransferable{AmountVal: 1},
-// 				},
-// 				&ava.TransferableOutput{
-// 					Asset: ava.Asset{ID: avaxAssetID},
-// 					Out:   MockTransferable{AmountVal: 1},
-// 				},
-// 			},
-// 			make([]MockCredential, 2),
-// 			1,
-// 			false,
-// 		},
-// 		{
-// 			"inputs unsorted",
-// 			[]*ava.TransferableInput{
-// 				&ava.TransferableInput{
-// 					UTXOID: utxoID2,
-// 					Asset:  ava.Asset{ID: avaxAssetID},
-// 					In:     MockTransferable{AmountVal: 1},
-// 				},
-// 				&ava.TransferableInput{
-// 					UTXOID: utxoID1,
-// 					Asset:  ava.Asset{ID: avaxAssetID},
-// 					In:     MockTransferable{AmountVal: 2},
-// 				},
-// 			},
-// 			[]*ava.TransferableOutput{
-// 				&ava.TransferableOutput{
-// 					Asset: ava.Asset{ID: avaxAssetID},
-// 					Out:   MockTransferable{AmountVal: 1},
-// 				},
-// 				&ava.TransferableOutput{
-// 					Asset: ava.Asset{ID: avaxAssetID},
-// 					Out:   MockTransferable{AmountVal: 1},
-// 				},
-// 			},
-// 			make([]MockCredential, 2),
-// 			1,
-// 			true,
-// 		},
-// 		{
-// 			"wrong asset ID for input",
-// 			[]*ava.TransferableInput{
-// 				&ava.TransferableInput{
-// 					UTXOID: utxoID1,
-// 					Asset:  ava.Asset{ID: otherAssetID},
-// 					In:     MockTransferable{AmountVal: 10},
-// 				},
-// 			},
-// 			[]*ava.TransferableOutput{
-// 				&ava.TransferableOutput{
-// 					Asset: ava.Asset{ID: avaxAssetID},
-// 					Out:   MockTransferable{AmountVal: 1},
-// 				},
-// 			},
-// 			make([]MockCredential, 1),
-// 			1,
-// 			true,
-// 		},
-// 		{
-// 			"wrong asset ID for output",
-// 			[]*ava.TransferableInput{
-// 				&ava.TransferableInput{
-// 					UTXOID: utxoID1,
-// 					Asset:  ava.Asset{ID: avaxAssetID},
-// 					In:     MockTransferable{AmountVal: 10},
-// 				},
-// 			},
-// 			[]*ava.TransferableOutput{
-// 				&ava.TransferableOutput{
-// 					Asset: ava.Asset{ID: otherAssetID},
-// 					Out:   MockTransferable{AmountVal: 1},
-// 				},
-// 			},
-// 			make([]MockCredential, 1),
-// 			1,
-// 			true,
-// 		},
-// 		{
-// 			"a credential fails verify",
-// 			[]*ava.TransferableInput{
-// 				&ava.TransferableInput{
-// 					UTXOID: utxoID1,
-// 					Asset:  ava.Asset{ID: avaxAssetID},
-// 					In:     MockTransferable{AmountVal: 2},
-// 				},
-// 				&ava.TransferableInput{
-// 					UTXOID: utxoID2,
-// 					Asset:  ava.Asset{ID: avaxAssetID},
-// 					In:     MockTransferable{AmountVal: 1},
-// 				},
-// 			},
-// 			[]*ava.TransferableOutput{
-// 				&ava.TransferableOutput{
-// 					Asset: ava.Asset{ID: avaxAssetID},
-// 					Out:   MockTransferable{AmountVal: 1},
-// 				},
-// 				&ava.TransferableOutput{
-// 					Asset: ava.Asset{ID: avaxAssetID},
-// 					Out:   MockTransferable{AmountVal: 1},
-// 				},
-// 			},
-// 			[]MockCredential{
-// 				MockCredential{},
-// 				MockCredential{FailVerify: true},
-// 			},
-// 			1,
-// 			true,
-// 		},
-// 		{
-// 			"input amount overflow",
-// 			[]*ava.TransferableInput{
-// 				&ava.TransferableInput{
-// 					UTXOID: utxoID1,
-// 					Asset:  ava.Asset{ID: avaxAssetID},
-// 					In:     MockTransferable{AmountVal: math.MaxUint64 - 2},
-// 				},
-// 				&ava.TransferableInput{
-// 					UTXOID: utxoID2,
-// 					Asset:  ava.Asset{ID: avaxAssetID},
-// 					In:     MockTransferable{AmountVal: math.MaxUint64 - 2},
-// 				},
-// 			},
-// 			[]*ava.TransferableOutput{
-// 				&ava.TransferableOutput{
-// 					Asset: ava.Asset{ID: avaxAssetID},
-// 					Out:   MockTransferable{AmountVal: 1},
-// 				},
-// 				&ava.TransferableOutput{
-// 					Asset: ava.Asset{ID: avaxAssetID},
-// 					Out:   MockTransferable{AmountVal: 1},
-// 				},
-// 			},
-// 			make([]MockCredential, 2),
-// 			math.MaxUint64 - 1,
-// 			true,
-// 		},
-// 	}
-
-<<<<<<< HEAD
+import (
+	"errors"
+	"math"
+	"testing"
+
+	"github.com/ava-labs/gecko/ids"
+	"github.com/ava-labs/gecko/vms/components/ava"
+	"github.com/ava-labs/gecko/vms/components/verify"
+)
+
+type MockCredential struct {
+	// If true, Verify() returns an error
+	FailVerify bool
+}
+
+func (mc MockCredential) Verify() error {
+	if mc.FailVerify {
+		return errors.New("erroring on purpose")
+	}
+	return nil
+}
+
+// MockTransferable implements Transferable
+// For use in testing
+type MockTransferable struct {
+	// If true, Verify() returns an error
+	FailVerify bool
+	// Amount() returns AmountVal
+	AmountVal uint64 `serialize:"true"`
+}
+
+func (mt MockTransferable) Verify() error {
+	if mt.FailVerify {
+		return errors.New("erroring on purpose")
+	}
+	return nil
+}
+
+func (mt MockTransferable) VerifyState() error { return mt.Verify() }
+
+func (mt MockTransferable) Amount() uint64 {
+	return mt.AmountVal
+}
+
+type MockSpendTx struct {
+	IDF    func() ids.ID
+	InsF   func() []*ava.TransferableInput
+	OutsF  func() []*ava.TransferableOutput
+	CredsF func() []verify.Verifiable
+}
+
+func (tx MockSpendTx) ID() ids.ID {
+	if tx.IDF != nil {
+		return tx.IDF()
+	}
+	return ids.ID{}
+}
+
+func (tx MockSpendTx) Ins() []*ava.TransferableInput {
+	if tx.InsF != nil {
+		return tx.InsF()
+	}
+	return nil
+}
+
 func (tx MockSpendTx) Outs() []*ava.TransferableOutput {
 	if tx.OutsF != nil {
 		return tx.OutsF()
@@ -396,268 +97,187 @@
 	type spendTest struct {
 		description     string
 		ins             []*ava.TransferableInput
-		outs            []*ava.TransferableOutput
-		creds           []MockCredential
+		unlockedOuts    []*ava.TransferableOutput
+		lockedOuts      []*ava.TransferableOutput
+		lockedAmt       uint64
 		unlockedBurnAmt uint64
-		lockedBurnAmt   uint64
 		shouldErr       bool
 	}
 	tests := []spendTest{
 		{
-			"no inputs, no outputs, no burn",
+			"no inputs, no unlocked outputs, no locked outputs, no locked, no burn",
 			[]*ava.TransferableInput{},
 			[]*ava.TransferableOutput{},
-			[]MockCredential{},
-			0,
-			0,
-			false,
-		},
-		{
-			"no inputs, no outputs, non-zero burn",
+			[]*ava.TransferableOutput{},
+			0,
+			0,
+			false,
+		},
+		{
+			"no inputs, no unlocked outputs, no locked outputs, no locked, non-zero burn",
 			[]*ava.TransferableInput{},
 			[]*ava.TransferableOutput{},
-			[]MockCredential{},
-			1,
-			0,
-			true,
-		},
-		{
-			"one input, no outputs, sufficient funds",
+			[]*ava.TransferableOutput{},
+			0,
+			1,
+			true,
+		},
+		{
+			"one input, no unlocked outputs, no locked outputs, no locked, sufficient burn",
+			[]*ava.TransferableInput{{
+				UTXOID: utxoID1,
+				Asset:  ava.Asset{ID: avaxAssetID},
+				In:     MockTransferable{AmountVal: 1},
+			}},
+			[]*ava.TransferableOutput{},
+			[]*ava.TransferableOutput{},
+			0,
+			1,
+			false,
+		},
+		{
+			"one input, no unlocked outputs, no locked outputs, no locked, insufficient burn",
+			[]*ava.TransferableInput{{
+				UTXOID: utxoID1,
+				Asset:  ava.Asset{ID: avaxAssetID},
+				In:     MockTransferable{AmountVal: 1},
+			}},
+			[]*ava.TransferableOutput{},
+			[]*ava.TransferableOutput{},
+			0,
+			2,
+			true,
+		},
+		{
+			"one input, one unlocked output, no locked outputs, no locked, sufficient burn",
+			[]*ava.TransferableInput{{
+				UTXOID: utxoID1,
+				Asset:  ava.Asset{ID: avaxAssetID},
+				In:     MockTransferable{AmountVal: 2},
+			}},
+			[]*ava.TransferableOutput{{
+				Asset: ava.Asset{ID: avaxAssetID},
+				Out:   MockTransferable{AmountVal: 1},
+			}},
+			[]*ava.TransferableOutput{},
+			0,
+			1,
+			false,
+		},
+		{
+			"multiple inputs, multiple unlocked outputs, no locked outputs, no locked, insufficient burn",
 			[]*ava.TransferableInput{
-				&ava.TransferableInput{
+				{
 					UTXOID: utxoID1,
 					Asset:  ava.Asset{ID: avaxAssetID},
 					In:     MockTransferable{AmountVal: 1},
 				},
-			},
-			[]*ava.TransferableOutput{},
-			make([]MockCredential, 1),
-			1,
-			0,
-			false,
-		},
-		{
-			"one input, no outputs, insufficient funds",
+				{
+					UTXOID: utxoID2,
+					Asset:  ava.Asset{ID: avaxAssetID},
+					In:     MockTransferable{AmountVal: 1},
+				},
+			},
+			[]*ava.TransferableOutput{
+				{
+					Asset: ava.Asset{ID: avaxAssetID},
+					Out:   MockTransferable{AmountVal: 1},
+				},
+				{
+					Asset: ava.Asset{ID: avaxAssetID},
+					Out:   MockTransferable{AmountVal: 1},
+				},
+			},
+			[]*ava.TransferableOutput{},
+			0,
+			1,
+			true,
+		},
+		{
+			"multiple inputs, multiple unlocked outputs, no locked outputs, no locked, sufficient burn",
 			[]*ava.TransferableInput{
-				&ava.TransferableInput{
+				{
 					UTXOID: utxoID1,
 					Asset:  ava.Asset{ID: avaxAssetID},
-					In:     MockTransferable{AmountVal: 1},
-				},
-			},
-			[]*ava.TransferableOutput{},
-			make([]MockCredential, 1),
-			2,
-			0,
-			true,
-		},
-		{
-			"one input, one outputs, sufficient funds",
-			[]*ava.TransferableInput{
-				&ava.TransferableInput{
-					UTXOID: utxoID1,
-					Asset:  ava.Asset{ID: avaxAssetID},
 					In:     MockTransferable{AmountVal: 2},
 				},
+				{
+					UTXOID: utxoID2,
+					Asset:  ava.Asset{ID: avaxAssetID},
+					In:     MockTransferable{AmountVal: 1},
+				},
 			},
 			[]*ava.TransferableOutput{
-				&ava.TransferableOutput{
-					Asset: ava.Asset{ID: avaxAssetID},
-					Out:   MockTransferable{AmountVal: 1},
-				},
-			},
-			make([]MockCredential, 1),
-			1,
-			0,
-			false,
-		},
-		{
-			"repeated input, insufficient funds",
-			[]*ava.TransferableInput{
-				&ava.TransferableInput{
-					UTXOID: utxoID1,
-					Asset:  ava.Asset{ID: avaxAssetID},
-					In:     MockTransferable{AmountVal: 1},
-				},
-				&ava.TransferableInput{
-					UTXOID: utxoID1,
-					Asset:  ava.Asset{ID: avaxAssetID},
-					In:     MockTransferable{AmountVal: 1},
-				},
-			},
-			[]*ava.TransferableOutput{
-				&ava.TransferableOutput{
-					Asset: ava.Asset{ID: avaxAssetID},
-					Out:   MockTransferable{AmountVal: 1},
-				},
-			},
-			make([]MockCredential, 2),
-			2,
-			0,
-			true,
-		},
-		{
-			"multiple inputs and outputs, insufficient funds",
-			[]*ava.TransferableInput{
-				&ava.TransferableInput{
-					UTXOID: utxoID1,
-					Asset:  ava.Asset{ID: avaxAssetID},
-					In:     MockTransferable{AmountVal: 1},
-				},
-				&ava.TransferableInput{
-					UTXOID: utxoID2,
-					Asset:  ava.Asset{ID: avaxAssetID},
-					In:     MockTransferable{AmountVal: 1},
-				},
-			},
-			[]*ava.TransferableOutput{
-				&ava.TransferableOutput{
-					Asset: ava.Asset{ID: avaxAssetID},
-					Out:   MockTransferable{AmountVal: 1},
-				},
-				&ava.TransferableOutput{
-					Asset: ava.Asset{ID: avaxAssetID},
-					Out:   MockTransferable{AmountVal: 1},
-				},
-			},
-			make([]MockCredential, 2),
-			1,
-			0,
-			true,
-		},
-		{
-			"multiple inputs and outputs, sufficient funds",
-			[]*ava.TransferableInput{
-				&ava.TransferableInput{
-					UTXOID: utxoID1,
-					Asset:  ava.Asset{ID: avaxAssetID},
-					In:     MockTransferable{AmountVal: 2},
-				},
-				&ava.TransferableInput{
-					UTXOID: utxoID2,
-					Asset:  ava.Asset{ID: avaxAssetID},
-					In:     MockTransferable{AmountVal: 1},
-				},
-			},
-			[]*ava.TransferableOutput{
-				&ava.TransferableOutput{
-					Asset: ava.Asset{ID: avaxAssetID},
-					Out:   MockTransferable{AmountVal: 1},
-				},
-				&ava.TransferableOutput{
-					Asset: ava.Asset{ID: avaxAssetID},
-					Out:   MockTransferable{AmountVal: 1},
-				},
-			},
-			make([]MockCredential, 2),
-			1,
-			0,
+				{
+					Asset: ava.Asset{ID: avaxAssetID},
+					Out:   MockTransferable{AmountVal: 1},
+				},
+				{
+					Asset: ava.Asset{ID: avaxAssetID},
+					Out:   MockTransferable{AmountVal: 1},
+				},
+			},
+			[]*ava.TransferableOutput{},
+			0,
+			1,
 			false,
 		},
 		{
 			"wrong asset ID for input",
-			[]*ava.TransferableInput{
-				&ava.TransferableInput{
-					UTXOID: utxoID1,
-					Asset:  ava.Asset{ID: otherAssetID},
-					In:     MockTransferable{AmountVal: 10},
-				},
-			},
-			[]*ava.TransferableOutput{
-				&ava.TransferableOutput{
-					Asset: ava.Asset{ID: avaxAssetID},
-					Out:   MockTransferable{AmountVal: 1},
-				},
-			},
-			make([]MockCredential, 1),
-			1,
-			0,
+			[]*ava.TransferableInput{{
+				UTXOID: utxoID1,
+				Asset:  ava.Asset{ID: otherAssetID},
+				In:     MockTransferable{AmountVal: 1},
+			}},
+			[]*ava.TransferableOutput{},
+			[]*ava.TransferableOutput{},
+			0,
+			1,
 			true,
 		},
 		{
 			"wrong asset ID for output",
-			[]*ava.TransferableInput{
-				&ava.TransferableInput{
-					UTXOID: utxoID1,
-					Asset:  ava.Asset{ID: avaxAssetID},
-					In:     MockTransferable{AmountVal: 10},
-				},
-			},
-			[]*ava.TransferableOutput{
-				&ava.TransferableOutput{
-					Asset: ava.Asset{ID: otherAssetID},
-					Out:   MockTransferable{AmountVal: 1},
-				},
-			},
-			make([]MockCredential, 1),
-			1,
-			0,
+			[]*ava.TransferableInput{{
+				UTXOID: utxoID1,
+				Asset:  ava.Asset{ID: avaxAssetID},
+				In:     MockTransferable{AmountVal: 1},
+			}},
+			[]*ava.TransferableOutput{{
+				Asset: ava.Asset{ID: otherAssetID},
+				Out:   MockTransferable{AmountVal: 1},
+			}},
+			[]*ava.TransferableOutput{},
+			0,
+			1,
 			true,
 		},
 		{
 			"input amount overflow",
 			[]*ava.TransferableInput{
-				&ava.TransferableInput{
+				{
 					UTXOID: utxoID1,
 					Asset:  ava.Asset{ID: avaxAssetID},
-					In:     MockTransferable{AmountVal: math.MaxUint64 - 2},
-				},
-				&ava.TransferableInput{
+					In:     MockTransferable{AmountVal: math.MaxUint64},
+				},
+				{
 					UTXOID: utxoID2,
 					Asset:  ava.Asset{ID: avaxAssetID},
-					In:     MockTransferable{AmountVal: math.MaxUint64 - 2},
-				},
-			},
-			[]*ava.TransferableOutput{
-				&ava.TransferableOutput{
-					Asset: ava.Asset{ID: avaxAssetID},
-					Out:   MockTransferable{AmountVal: 1},
-				},
-				&ava.TransferableOutput{
-					Asset: ava.Asset{ID: avaxAssetID},
-					Out:   MockTransferable{AmountVal: 1},
-				},
-			},
-			make([]MockCredential, 2),
-			math.MaxUint64 - 1,
+					In:     MockTransferable{AmountVal: 1},
+				},
+			},
+			[]*ava.TransferableOutput{},
+			[]*ava.TransferableOutput{},
+			0,
 			0,
 			true,
 		},
 	}
 
 	for _, tt := range tests {
-		creds := make([]verify.Verifiable, len(tt.creds)) // Convert tt.creds ([]MockCredential) to []verify.Verifiable
-		for i := 0; i < len(tt.ins); i++ {
-			creds[i] = tt.creds[i]
-		}
-		tx := MockSpendTx{
-			InsF:   func() []*ava.TransferableInput { return tt.ins },
-			OutsF:  func() []*ava.TransferableOutput { return tt.outs },
-			CredsF: func() []verify.Verifiable { return creds },
-		}
-		if err := syntacticVerifySpend(tx.Ins(), tx.Outs(), tt.unlockedBurnAmt, tt.lockedBurnAmt, avaxAssetID); err == nil && tt.shouldErr {
+		if err := syntacticVerifySpend(tt.ins, tt.unlockedOuts, tt.lockedOuts, tt.lockedAmt, tt.unlockedBurnAmt, avaxAssetID); err == nil && tt.shouldErr {
 			t.Fatalf("expected test '%s' error but got none", tt.description)
 		} else if err != nil && !tt.shouldErr {
 			t.Fatalf("unexpected error on test '%s': %s", tt.description, err)
 		}
 	}
-}
-=======
-// 	for _, tt := range tests {
-// 		creds := make([]verify.Verifiable, len(tt.creds)) // Convert tt.creds ([]MockCredential) to []verify.Verifiable
-// 		for i := 0; i < len(tt.ins); i++ {
-// 			creds[i] = tt.creds[i]
-// 		}
-// 		tx := MockSpendTx{
-// 			InsF:   func() []*ava.TransferableInput { return tt.ins },
-// 			OutsF:  func() []*ava.TransferableOutput { return tt.outs },
-// 			CredsF: func() []verify.Verifiable { return creds },
-// 		}
-// 		if err := syntacticVerifySpend(tx, tt.spendAmt, avaxAssetID); err == nil && tt.shouldErr {
-// 			t.Fatal("expected error but got none")
-// 		} else if err != nil && !tt.shouldErr {
-// 			t.Fatalf("expected no error but got one")
-// 		}
-// 	}
-// }
->>>>>>> 49925528
+}