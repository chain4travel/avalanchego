--- conflicted
+++ resolved
@@ -70,6 +70,8 @@
 	// Its controlKeys are keys[0], keys[1], keys[2]
 	testSubnet1            *UnsignedCreateSubnetTx
 	testSubnet1ControlKeys []*crypto.PrivateKeySECP256K1R
+
+	avmID = ids.Empty.Prefix(0)
 )
 
 var (
@@ -108,6 +110,9 @@
 	aliaser := &ids.Aliaser{}
 	aliaser.Initialize()
 	aliaser.Alias(constants.PlatformChainID, "P")
+	aliaser.Alias(constants.PlatformChainID, constants.PlatformChainID.String())
+	aliaser.Alias(avmID, "X")
+	aliaser.Alias(avmID, avmID.String())
 	ctx.BCLookup = aliaser
 	return ctx
 }
@@ -199,6 +204,7 @@
 		SnowmanVM:    &core.SnowmanVM{},
 		chainManager: chains.MockManager{},
 		avaxAssetID:  avaxAssetID,
+		avm:          avmID,
 		txFee:        defaultTxFee,
 	}
 
@@ -267,15 +273,17 @@
 	genesisState, _ := defaultGenesis()
 	// Ensure all the genesis UTXOs are there
 	for _, utxo := range genesisState.UTXOs {
-<<<<<<< HEAD
-		utxos, _, _, err := vm.getUTXOs(vm.DB, [][]byte{utxo.Address.Bytes()}, nil, ids.Empty, -1)
-=======
 		_, addrBytes, err := formatting.ParseBech32(utxo.Address)
 		if err != nil {
 			t.Fatal(err)
 		}
-		utxos, err := vm.getUTXOs(vm.DB, [][]byte{addrBytes})
->>>>>>> fea991b2
+		addr, err := ids.ToShortID(addrBytes)
+		if err != nil {
+			t.Fatal(err)
+		}
+		addrs := ids.ShortSet{}
+		addrs.Add(addr)
+		utxos, _, _, err := vm.GetUTXOs(vm.DB, addrs, ids.ShortEmpty, ids.Empty, -1)
 		if err != nil {
 			t.Fatal("couldn't find UTXO")
 		} else if len(utxos) != 1 {
@@ -1180,8 +1188,6 @@
 		vm.Ctx.Lock.Unlock()
 	}()
 
-	avmID := ids.Empty.Prefix(0)
-	vm.avm = avmID
 	utxoID := ava.UTXOID{
 		TxID:        ids.Empty.Prefix(1),
 		OutputIndex: 1,
@@ -1194,6 +1200,7 @@
 	vm.Ctx.SharedMemory = sm.NewBlockchainSharedMemory(vm.Ctx.ChainID)
 
 	if _, err := vm.newImportTx(
+		vm.avm,
 		recipientKey.PublicKey().Address(),
 		[]*crypto.PrivateKeySECP256K1R{keys[0]},
 	); err == nil {
@@ -1201,7 +1208,7 @@
 	}
 
 	// Provide the avm UTXO
-	smDB := vm.Ctx.SharedMemory.GetDatabase(avmID)
+	smDB := vm.Ctx.SharedMemory.GetDatabase(vm.avm)
 	utxo := &ava.UTXO{
 		UTXOID: utxoID,
 		Asset:  ava.Asset{ID: avaxAssetID},
@@ -1217,9 +1224,10 @@
 	if err := state.FundAVMUTXO(utxo); err != nil {
 		t.Fatal(err)
 	}
-	vm.Ctx.SharedMemory.ReleaseDatabase(avmID)
+	vm.Ctx.SharedMemory.ReleaseDatabase(vm.avm)
 
 	tx, err := vm.newImportTx(
+		vm.avm,
 		recipientKey.PublicKey().Address(),
 		[]*crypto.PrivateKeySECP256K1R{recipientKey},
 	)
@@ -1241,8 +1249,8 @@
 		t.Fatalf("status should be Committed but is %s", status)
 	}
 
-	smDB = vm.Ctx.SharedMemory.GetDatabase(avmID)
-	defer vm.Ctx.SharedMemory.ReleaseDatabase(avmID)
+	smDB = vm.Ctx.SharedMemory.GetDatabase(vm.avm)
+	defer vm.Ctx.SharedMemory.ReleaseDatabase(vm.avm)
 	state = ava.NewPrefixedState(smDB, vm.codec)
 	if _, err := state.AVMUTXO(utxoID.InputID()); err == nil {
 		t.Fatalf("shouldn't have been able to read the utxo")
@@ -1779,14 +1787,13 @@
 
 func TestParseAddress(t *testing.T) {
 	vm := defaultVM()
-	if _, err := vm.ParseAddress(testAddress); err != nil {
+	if _, err := vm.ParseLocalAddress(testAddress); err != nil {
 		t.Fatal(err)
 	}
 }
 
 func TestParseAddressInvalid(t *testing.T) {
 	vm := defaultVM()
-	checksumBad := "checksum failed. Expected qwqey4, got x5r4ap."
 	tests := []struct {
 		in   string
 		want string
@@ -1794,14 +1801,20 @@
 		{"", "no separator found in address"},
 		{"+", "no separator found in address"},
 		{"P", "no separator found in address"},
-		{"-", "invalid chainID in address"},
+		{"-", "invalid bech32 string length 0"},
 		{"P-", "invalid bech32 string length 0"},
-		{"X-testing18jma8ppw3nhx5r4ap8clazz0dps7rv5umpc36y", "invalid chainID in address"},
-		{"P-testing18jma8ppw3nhx5r4ap", checksumBad}, //truncated
+		{
+			in:   "X-testing18jma8ppw3nhx5r4ap8clazz0dps7rv5umpc36y",
+			want: "expected chainID to be \"11111111111111111111111111111111LpoYY\" but was \"LUC1cmcxnfNR9LdkACS2ccGKLEK7SYqB4gLLTycQfg1koyfSq\"",
+		},
+		{
+			in:   "P-testing18jma8ppw3nhx5r4ap", //truncated
+			want: "checksum failed. Expected qwqey4, got x5r4ap.",
+		},
 	}
 	for _, tt := range tests {
 		t.Run(tt.in, func(t *testing.T) {
-			_, err := vm.ParseAddress(tt.in)
+			_, err := vm.ParseLocalAddress(tt.in)
 			if err.Error() != tt.want {
 				t.Errorf("want %q, got %q", tt.want, err)
 			}
@@ -1816,11 +1829,11 @@
 		in    ids.ShortID
 		want  string
 	}{
-		{"keys[3]", ids.ShortID{ID: keys[3].PublicKey().Address().ID}, testAddress},
+		{"keys[3]", keys[3].PublicKey().Address(), testAddress},
 	}
 	for _, tt := range tests {
 		t.Run(tt.label, func(t *testing.T) {
-			addrStr, err := vm.FormatAddress(tt.in)
+			addrStr, err := vm.FormatLocalAddress(tt.in)
 			if err != nil {
 				t.Errorf("problem formatting address: %w", err)
 			}
