--- conflicted
+++ resolved
@@ -1,4 +1,3 @@
-<<<<<<< HEAD
 // Copyright (C) 2022-2024, Chain4Travel AG. All rights reserved.
 //
 // This file is a derived work, based on ava-labs code whose
@@ -9,10 +8,7 @@
 //
 // Much love to the original authors for their work.
 // **********************************************************
-// Copyright (C) 2019-2023, Ava Labs, Inc. All rights reserved.
-=======
 // Copyright (C) 2019-2024, Ava Labs, Inc. All rights reserved.
->>>>>>> 20452c35
 // See the file LICENSE for licensing terms.
 
 package executor
@@ -460,17 +456,6 @@
 	return nil
 }
 
-<<<<<<< HEAD
-	// Finally we process the transactions
-	funcs := make([]func(), 0, len(b.Transactions))
-	for _, tx := range b.Transactions {
-		txExecutor := executor.CaminoStandardTxExecutor{
-			StandardTxExecutor: executor.StandardTxExecutor{
-				Backend: v.txExecutorBackend,
-				State:   onAcceptState,
-				Tx:      tx,
-			},
-=======
 func (v *verifier) processStandardTxs(txs []*txs.Tx, state state.Diff, parentID ids.ID) (
 	set.Set[ids.ID],
 	map[ids.ID]*atomic.Requests,
@@ -484,11 +469,12 @@
 		atomicRequests = make(map[ids.ID]*atomic.Requests)
 	)
 	for _, tx := range txs {
-		txExecutor := executor.StandardTxExecutor{
-			Backend: v.txExecutorBackend,
-			State:   state,
-			Tx:      tx,
->>>>>>> 20452c35
+		txExecutor := executor.CaminoStandardTxExecutor{
+			StandardTxExecutor: executor.StandardTxExecutor{
+				Backend: v.txExecutorBackend,
+				State:   onAcceptState,
+				Tx:      tx,
+			},
 		}
 		if err := tx.Unsigned.Visit(&txExecutor); err != nil {
 			txID := tx.ID()
