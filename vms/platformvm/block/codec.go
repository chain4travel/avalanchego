<<<<<<< HEAD
// Copyright (C) 2022-2024, Chain4Travel AG. All rights reserved.
//
// This file is a derived work, based on ava-labs code whose
// original notices appear below.
//
// It is distributed under the same license conditions as the
// original code from which it is derived.
//
// Much love to the original authors for their work.
// **********************************************************
// Copyright (C) 2019-2023, Ava Labs, Inc. All rights reserved.
=======
// Copyright (C) 2019-2024, Ava Labs, Inc. All rights reserved.
>>>>>>> 20452c35
// See the file LICENSE for licensing terms.

package block

import (
	"math"
	"time"

	"github.com/ava-labs/avalanchego/codec"
	"github.com/ava-labs/avalanchego/codec/linearcodec"
	"github.com/ava-labs/avalanchego/utils"
	"github.com/ava-labs/avalanchego/utils/wrappers"
	"github.com/ava-labs/avalanchego/vms/platformvm/txs"
)

const CodecVersion = txs.CodecVersion

var (
	// GenesisCodec allows blocks of larger than usual size to be parsed.
	// While this gives flexibility in accommodating large genesis blocks
	// it must not be used to parse new, unverified blocks which instead
	// must be processed by Codec
	GenesisCodec codec.Manager

	Codec codec.Manager
)

<<<<<<< HEAD
func init() {
	c := linearcodec.NewCaminoDefault()
	Codec = codec.NewDefaultManager()
	gc := linearcodec.NewCaminoCustomMaxLength(math.MaxInt32)
	GenesisCodec = codec.NewManager(math.MaxInt32)
=======
// TODO: Remove after v1.11.x has activated
//
// Invariant: InitCodec, Codec, and GenesisCodec must not be accessed
// concurrently
func InitCodec(durangoTime time.Time) error {
	c := linearcodec.NewDefault(durangoTime)
	gc := linearcodec.NewDefault(time.Time{})
>>>>>>> 20452c35

	errs := wrappers.Errs{}
	for _, c := range []linearcodec.CaminoCodec{c, gc} {
		errs.Add(
			RegisterApricotBlockTypes(c),
			txs.RegisterUnsignedTxsTypes(c),
			RegisterBanffBlockTypes(c),
			txs.RegisterDUnsignedTxsTypes(c),
		)
	}

	newCodec := codec.NewDefaultManager()
	newGenesisCodec := codec.NewManager(math.MaxInt32)
	errs.Add(
		newCodec.RegisterCodec(CodecVersion, c),
		newGenesisCodec.RegisterCodec(CodecVersion, gc),
	)
	if errs.Errored() {
		return errs.Err
	}

	Codec = newCodec
	GenesisCodec = newGenesisCodec
	return nil
}

func init() {
	if err := InitCodec(time.Time{}); err != nil {
		panic(err)
	}
}

// RegisterApricotBlockTypes allows registering relevant type of blocks package
// in the right sequence. Following repackaging of platformvm package, a few
// subpackage-level codecs were introduced, each handling serialization of
// specific types.
func RegisterApricotBlockTypes(targetCodec codec.Registry) error {
	return utils.Err(
		targetCodec.RegisterType(&ApricotProposalBlock{}),
		targetCodec.RegisterType(&ApricotAbortBlock{}),
		targetCodec.RegisterType(&ApricotCommitBlock{}),
		targetCodec.RegisterType(&ApricotStandardBlock{}),
		targetCodec.RegisterType(&ApricotAtomicBlock{}),
	)
}

func RegisterBanffBlockTypes(targetCodec codec.Registry) error {
	return utils.Err(
		targetCodec.RegisterType(&BanffProposalBlock{}),
		targetCodec.RegisterType(&BanffAbortBlock{}),
		targetCodec.RegisterType(&BanffCommitBlock{}),
		targetCodec.RegisterType(&BanffStandardBlock{}),
	)
}<|MERGE_RESOLUTION|>--- conflicted
+++ resolved
@@ -1,4 +1,3 @@
-<<<<<<< HEAD
 // Copyright (C) 2022-2024, Chain4Travel AG. All rights reserved.
 //
 // This file is a derived work, based on ava-labs code whose
@@ -9,10 +8,7 @@
 //
 // Much love to the original authors for their work.
 // **********************************************************
-// Copyright (C) 2019-2023, Ava Labs, Inc. All rights reserved.
-=======
 // Copyright (C) 2019-2024, Ava Labs, Inc. All rights reserved.
->>>>>>> 20452c35
 // See the file LICENSE for licensing terms.
 
 package block
@@ -40,21 +36,13 @@
 	Codec codec.Manager
 )
 
-<<<<<<< HEAD
-func init() {
-	c := linearcodec.NewCaminoDefault()
-	Codec = codec.NewDefaultManager()
-	gc := linearcodec.NewCaminoCustomMaxLength(math.MaxInt32)
-	GenesisCodec = codec.NewManager(math.MaxInt32)
-=======
 // TODO: Remove after v1.11.x has activated
 //
 // Invariant: InitCodec, Codec, and GenesisCodec must not be accessed
 // concurrently
 func InitCodec(durangoTime time.Time) error {
-	c := linearcodec.NewDefault(durangoTime)
-	gc := linearcodec.NewDefault(time.Time{})
->>>>>>> 20452c35
+	c := linearcodec.NewCaminoDefault(durangoTime)
+	gc := linearcodec.NewCaminoCustomMaxLength(math.MaxInt32, time.Time{})
 
 	errs := wrappers.Errs{}
 	for _, c := range []linearcodec.CaminoCodec{c, gc} {
