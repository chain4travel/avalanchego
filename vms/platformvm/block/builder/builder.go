--- conflicted
+++ resolved
@@ -1,4 +1,3 @@
-<<<<<<< HEAD
 // Copyright (C) 2023, Chain4Travel AG. All rights reserved.
 //
 // This file is a derived work, based on ava-labs code whose
@@ -9,10 +8,7 @@
 //
 // Much love to the original authors for their work.
 // **********************************************************
-// Copyright (C) 2019-2023, Ava Labs, Inc. All rights reserved.
-=======
 // Copyright (C) 2019-2024, Ava Labs, Inc. All rights reserved.
->>>>>>> 20452c35
 // See the file LICENSE for licensing terms.
 
 package builder
@@ -318,22 +314,14 @@
 			blockTxs,
 		)
 	}
-
-<<<<<<< HEAD
+	
+	// TODO@ packBlockTxs
 	if block, err := caminoBuildBlock(builder, parentID, height, timestamp, parentState); err != nil {
 		return nil, err
 	} else if block != nil {
 		return block, nil
 	}
 
-	// Clean out the mempool's transactions with invalid timestamps.
-	droppedStakerTxIDs := builder.Mempool.DropExpiredStakerTxs(timestamp.Add(txexecutor.SyncBound))
-	for _, txID := range droppedStakerTxIDs {
-		builder.txExecutorBackend.Ctx.Log.Debug("dropping tx",
-			zap.Stringer("txID", txID),
-			zap.Error(err),
-		)
-=======
 	blockTxs, err := packBlockTxs(
 		parentID,
 		parentState,
@@ -345,7 +333,6 @@
 	)
 	if err != nil {
 		return nil, fmt.Errorf("failed to pack block txs: %w", err)
->>>>>>> 20452c35
 	}
 
 	// If there is no reason to build a block, don't.
