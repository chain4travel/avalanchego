// (c) 2019-2020, Ava Labs, Inc. All rights reserved.
// See the file LICENSE for licensing terms.

package platformvm

import (
	"errors"
	"fmt"

	"github.com/ava-labs/avalanchego/ids"
	"github.com/ava-labs/avalanchego/snow/choices"
	"github.com/ava-labs/avalanchego/vms/platformvm/platformcodec"
	"github.com/ava-labs/avalanchego/vms/platformvm/status"
	"github.com/ava-labs/avalanchego/vms/platformvm/transactions"
)

var (
	errConflictingParentTxs = errors.New("block contains a transactions.that conflicts with a transactions.in a parent block")

	_ Block    = &AtomicBlock{}
	_ decision = &AtomicBlock{}
)

// AtomicBlock being accepted results in the atomic transactions.contained in the
// block to be accepted and committed to the chain.
type AtomicBlock struct {
	CommonDecisionBlock `serialize:"true"`

	Tx transactions.SignedTx `serialize:"true" json:"tx"`

	// inputs are the atomic inputs that are consumed by this block's atomic
	// transaction
	inputs ids.Set
}

func (ab *AtomicBlock) initialize(vm *VM, bytes []byte, status choices.Status, self Block) error {
	if err := ab.CommonDecisionBlock.initialize(vm, bytes, status, self); err != nil {
		return fmt.Errorf("failed to initialize: %w", err)
	}
	unsignedBytes, err := platformcodec.Codec.Marshal(platformcodec.Version, &ab.Tx.UnsignedTx)
	if err != nil {
		return fmt.Errorf("failed to marshal unsigned tx: %w", err)
	}
	signedBytes, err := platformcodec.Codec.Marshal(platformcodec.Version, &ab.Tx)
	if err != nil {
		return fmt.Errorf("failed to marshal tx: %w", err)
	}
	ab.Tx.Initialize(unsignedBytes, signedBytes)
	return nil
}

// conflicts checks to see if the provided input set contains any conflicts with
// any of this block's non-accepted ancestors or itself.
func (ab *AtomicBlock) conflicts(s ids.Set) (bool, error) {
	if ab.Status() == choices.Accepted {
		return false, nil
	}
	if ab.inputs.Overlaps(s) {
		return true, nil
	}
	parent, err := ab.parentBlock()
	if err != nil {
		return false, err
	}
	return parent.conflicts(s)
}

// Verify this block performs a valid state transition.
//
// The parent block must be a decision block
//
// This function also sets onAcceptDB database if the verification passes.
func (ab *AtomicBlock) Verify() error {
	blkID := ab.ID()

	if err := ab.CommonDecisionBlock.Verify(); err != nil {
		ab.vm.ctx.Log.Trace("rejecting block %s due to a failed verification: %s", blkID, err)
		if err := ab.Reject(); err != nil {
			ab.vm.ctx.Log.Error(
				"failed to reject atomic block %s due to %s",
				blkID,
				err,
			)
		}
		return err
	}

	tx, ok := ab.Tx.UnsignedTx.(VerifiableUnsignedAtomicTx)
	if !ok {
		return errWrongTxType
	}
	ab.inputs = tx.InputUTXOs()

	parentIntf, err := ab.parentBlock()
	if err != nil {
		return err
	}

	conflicts, err := parentIntf.conflicts(ab.inputs)
	if err != nil {
		return err
	}
	if conflicts {
		return errConflictingParentTxs
	}

	// AtomicBlock is not a modifier on a proposal block, so its parent must be
	// a decision.
	parent, ok := parentIntf.(decision)
	if !ok {
		return errInvalidBlockType
	}

	parentState := parent.onAccept()
	onAccept, err := tx.SemanticVerify(ab.vm, parentState, &ab.Tx)
	if err != nil {
		txID := tx.ID()
		ab.vm.droppedTxCache.Put(txID, err.Error()) // cache tx as dropped
		return fmt.Errorf("tx %s failed semantic verification: %w", txID, err)
	}
	onAccept.AddTx(&ab.Tx, status.Committed)

	ab.timestamp = onAccept.GetTimestamp()
	ab.onAcceptState = onAccept
<<<<<<< HEAD
=======
	ab.timestamp = onAccept.GetTimestamp()
>>>>>>> 61289854

	ab.vm.currentBlocks[blkID] = ab
	parentIntf.addChild(ab)
	return nil
}

func (ab *AtomicBlock) Accept() error {
	blkID := ab.ID()
	ab.vm.ctx.Log.Verbo(
		"Accepting Atomic Block %s at height %d with parent %s",
		blkID,
		ab.Height(),
		ab.Parent(),
	)

	if err := ab.CommonBlock.Accept(); err != nil {
		return fmt.Errorf("failed to accept CommonBlock of %s: %w", blkID, err)
	}

	tx, ok := ab.Tx.UnsignedTx.(VerifiableUnsignedAtomicTx)
	if !ok {
		return errWrongTxType
	}

	// Update the state of the chain in the database
	ab.onAcceptState.Apply(ab.vm.internalState)

	defer ab.vm.internalState.Abort()
	batch, err := ab.vm.internalState.CommitBatch()
	if err != nil {
		return fmt.Errorf(
			"failed to commit VM's database for block %s: %w",
			blkID,
			err,
		)
	}
	if err := tx.Accept(ab.vm.ctx, batch); err != nil {
		return fmt.Errorf(
			"failed to atomically accept tx %s in block %s: %w",
			tx.ID(),
			blkID,
			err,
		)
	}

	for _, child := range ab.children {
		child.setBaseState()
	}
	if ab.onAcceptFunc != nil {
		if err := ab.onAcceptFunc(); err != nil {
			return fmt.Errorf(
				"failed to execute onAcceptFunc of %s: %w",
				blkID,
				err,
			)
		}
	}

	ab.free()
	return nil
}

func (ab *AtomicBlock) Reject() error {
	ab.vm.ctx.Log.Verbo(
		"Rejecting Atomic Block %s at height %d with parent %s",
		ab.ID(),
		ab.Height(),
		ab.Parent(),
	)

	if err := ab.vm.mempool.IssueTx(&ab.Tx); err != nil {
		ab.vm.ctx.Log.Debug(
			"failed to reissue tx %q due to: %s",
			ab.Tx.ID(),
			err,
		)
	}
	return ab.CommonDecisionBlock.Reject()
}

// newAtomicBlock returns a new *AtomicBlock where the block's parent, a
// decision block, has ID [parentID].
func (vm *VM) newAtomicBlock(parentID ids.ID, height uint64, tx transactions.SignedTx) (*AtomicBlock, error) {
	ab := &AtomicBlock{
		CommonDecisionBlock: CommonDecisionBlock{
			CommonBlock: CommonBlock{
				PrntID: parentID,
				Hght:   height,
			},
		},
		Tx: tx,
	}

	// We serialize this block as a Block so that it can be deserialized into a
	// Block
	blk := Block(ab)
	bytes, err := platformcodec.Codec.Marshal(platformcodec.Version, &blk)
	if err != nil {
		return nil, fmt.Errorf("failed to marshal block: %w", err)
	}
	return ab, ab.CommonDecisionBlock.initialize(vm, bytes, choices.Processing, ab)
}<|MERGE_RESOLUTION|>--- conflicted
+++ resolved
@@ -120,12 +120,8 @@
 	}
 	onAccept.AddTx(&ab.Tx, status.Committed)
 
+	ab.onAcceptState = onAccept
 	ab.timestamp = onAccept.GetTimestamp()
-	ab.onAcceptState = onAccept
-<<<<<<< HEAD
-=======
-	ab.timestamp = onAccept.GetTimestamp()
->>>>>>> 61289854
 
 	ab.vm.currentBlocks[blkID] = ab
 	parentIntf.addChild(ab)
