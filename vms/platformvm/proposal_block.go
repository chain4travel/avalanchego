// (c) 2019-2020, Ava Labs, Inc. All rights reserved.
// See the file LICENSE for licensing terms.

package platformvm

import (
	"fmt"

	"github.com/ava-labs/avalanchego/ids"
	"github.com/ava-labs/avalanchego/snow/choices"
	"github.com/ava-labs/avalanchego/snow/consensus/snowman"
<<<<<<< HEAD
)

var (
	_ Block = &ProposalBlock{}
=======
>>>>>>> 0e73ce01
)

var _ Block = &ProposalBlock{}

// ProposalBlock is a proposal to change the chain's state.
//
// A proposal may be to:
// 	1. Advance the chain's timestamp (*AdvanceTimeTx)
//  2. Remove a staker from the staker set (*RewardStakerTx)
//  3. Add a new staker to the set of pending (future) stakers
//     (*AddValidatorTx, *AddDelegatorTx, *AddSubnetValidatorTx)
//
// The proposal will be enacted (change the chain's state) if the proposal block
// is accepted and followed by an accepted Commit block
type ProposalBlock struct {
	CommonBlock `serialize:"true"`

	Tx Tx `serialize:"true" json:"tx"`

	// The state that the chain will have if this block's proposal is committed
	onCommitState VersionedState
	// The state that the chain will have if this block's proposal is aborted
	onAbortState VersionedState
	// The function to execute if this block's proposal is committed
	onCommitFunc func() error
	// The function to execute if this block's proposal is aborted
	onAbortFunc func() error
}

func (pb *ProposalBlock) free() {
	pb.CommonBlock.free()
	pb.onCommitState = nil
	pb.onAbortState = nil
}

func (pb *ProposalBlock) Accept() error {
	blkID := pb.ID()
	pb.vm.ctx.Log.Verbo(
		"Accepting Proposal Block %s at height %d with parent %s",
		blkID,
		pb.Height(),
		pb.ParentID(),
	)

	pb.status = choices.Accepted
	pb.vm.lastAcceptedID = blkID
	return nil
}

// Reject implements the snowman.Block interface
func (pb *ProposalBlock) Reject() error {
	pb.vm.ctx.Log.Verbo(
		"Rejecting Proposal Block %s at height %d with parent %s",
		pb.ID(),
		pb.Height(),
		pb.ParentID(),
	)

	pb.onCommitState = nil
	pb.onAbortState = nil

	if err := pb.vm.mempool.IssueTx(&pb.Tx); err != nil {
		pb.vm.ctx.Log.Verbo(
			"failed to reissue tx %q due to: %s",
			pb.Tx.ID(),
			err,
		)
	}
	return pb.CommonBlock.Reject()
}

func (pb *ProposalBlock) initialize(vm *VM, bytes []byte, status choices.Status, self Block) error {
	if err := pb.CommonBlock.initialize(vm, bytes, status, self); err != nil {
		return err
	}

	unsignedBytes, err := pb.vm.codec.Marshal(codecVersion, &pb.Tx.UnsignedTx)
	if err != nil {
		return fmt.Errorf("failed to marshal unsigned tx: %w", err)
	}
	signedBytes, err := pb.vm.codec.Marshal(codecVersion, &pb.Tx)
	if err != nil {
		return fmt.Errorf("failed to marshal tx: %w", err)
	}
	pb.Tx.Initialize(unsignedBytes, signedBytes)
	return nil
}

func (pb *ProposalBlock) setBaseState() {
	pb.onCommitState.SetBase(pb.vm.internalState)
	pb.onAbortState.SetBase(pb.vm.internalState)
}

// onCommit should only be called after Verify is called.
//
// returns:
//   1. The state of the chain assuming this proposal is enacted. (That is, if
//      this block is accepted and followed by an accepted Commit block.)
//   2. A function to be executed when this block's proposal is committed. This
//      function should not write to state. This function should only be called
//      after the state has been updated.
func (pb *ProposalBlock) onCommit() (VersionedState, func() error) {
	return pb.onCommitState, pb.onCommitFunc
}

// onAbort should only be called after Verify is called.
//
// returns:
//   1. The state of the chain assuming this proposal is not enacted. (That is,
//      if this block is accepted and followed by an accepted Abort block.)
//   2. A function to be executed when this block's proposal is aborted. This
//      function should not write to state. This function should only be called
//      after the state has been updated.
func (pb *ProposalBlock) onAbort() (VersionedState, func() error) {
	return pb.onAbortState, pb.onAbortFunc
}

// Verify this block is valid.
//
// The parent block must either be a Commit or an Abort block.
//
// If this block is valid, this function also sets pas.onCommit and pas.onAbort.
func (pb *ProposalBlock) Verify() error {
	blkID := pb.ID()

	if err := pb.CommonBlock.Verify(); err != nil {
		if err := pb.Reject(); err != nil {
			pb.vm.ctx.Log.Error(
				"failed to reject proposal block %s due to %s",
				blkID,
				err,
			)
		}
		return err
	}

	tx, ok := pb.Tx.UnsignedTx.(UnsignedProposalTx)
	if !ok {
		return errWrongTxType
	}

	parentIntf, parentErr := pb.parent()
	if parentErr != nil {
		return parentErr
	}

	// The parent of a proposal block (ie this block) must be a decision block
	parent, ok := parentIntf.(decision)
	if !ok {
		if err := pb.Reject(); err != nil {
			pb.vm.ctx.Log.Error(
				"failed to reject proposal block %s due to %s",
				blkID,
				err,
			)
		}
		return errInvalidBlockType
	}

	// parentState is the state if this block's parent is accepted
	parentState := parent.onAccept()

	var err TxError
	pb.onCommitState, pb.onAbortState, pb.onCommitFunc, pb.onAbortFunc, err = tx.SemanticVerify(pb.vm, parentState, &pb.Tx)
	if err != nil {
		txID := tx.ID()
		pb.vm.droppedTxCache.Put(txID, err.Error()) // cache tx as dropped
		// If this block's transaction proposes to advance the timestamp, the
		// transaction may fail verification now but be valid in the future, so
		// don't (permanently) mark the block as rejected.
		if !err.Temporary() {
			if err := pb.Reject(); err != nil {
				pb.vm.ctx.Log.Error(
					"failed to reject proposal block %s due to %s",
					blkID,
					err,
				)
			}
		}
		return err
	}
	pb.onCommitState.AddTx(&pb.Tx, Committed)
	pb.onAbortState.AddTx(&pb.Tx, Aborted)

	pb.vm.currentBlocks[blkID] = pb
	parentIntf.addChild(pb)
	return nil
}

// Options returns the possible children of this block in preferential order.
func (pb *ProposalBlock) Options() ([2]snowman.Block, error) {
	blkID := pb.ID()
	nextHeight := pb.Height() + 1

	commit, err := pb.vm.newCommitBlock(blkID, nextHeight)
	if err != nil {
		return [2]snowman.Block{}, fmt.Errorf(
			"failed to create commit block: %w",
			err,
		)
	}
	abort, err := pb.vm.newAbortBlock(blkID, nextHeight)
	if err != nil {
		return [2]snowman.Block{}, fmt.Errorf(
			"failed to create abort block: %w",
			err,
		)
	}

	pb.vm.internalState.AddBlock(commit)
	pb.vm.internalState.AddBlock(abort)

	if err := pb.vm.internalState.Commit(); err != nil {
		return [2]snowman.Block{}, fmt.Errorf(
			"failed to commit VM's database: %w",
			err,
		)
	}

	tx, ok := pb.Tx.UnsignedTx.(UnsignedProposalTx)
	if !ok {
		return [2]snowman.Block{}, errWrongTxType
	}

	if tx.InitiallyPrefersCommit(pb.vm) {
		return [2]snowman.Block{commit, abort}, nil
	}
	return [2]snowman.Block{abort, commit}, nil
}

// newProposalBlock creates a new block that proposes to issue a transaction.
//
// The parent of this block has ID [parentID].
//
// The parent must be a decision block.
func (vm *VM) newProposalBlock(parentID ids.ID, height uint64, tx Tx) (*ProposalBlock, error) {
	pb := &ProposalBlock{
		CommonBlock: CommonBlock{
			PrntID: parentID,
			Hght:   height,
		},
		Tx: tx,
	}

	// We marshal the block in this way (as a Block) so that we can unmarshal
	// it into a Block (rather than a *ProposalBlock)
	block := Block(pb)
	bytes, err := Codec.Marshal(codecVersion, &block)
	if err != nil {
		return nil, fmt.Errorf("failed to marshal block: %w", err)
	}
	return pb, pb.initialize(vm, bytes, choices.Processing, pb)
}<|MERGE_RESOLUTION|>--- conflicted
+++ resolved
@@ -9,13 +9,6 @@
 	"github.com/ava-labs/avalanchego/ids"
 	"github.com/ava-labs/avalanchego/snow/choices"
 	"github.com/ava-labs/avalanchego/snow/consensus/snowman"
-<<<<<<< HEAD
-)
-
-var (
-	_ Block = &ProposalBlock{}
-=======
->>>>>>> 0e73ce01
 )
 
 var _ Block = &ProposalBlock{}
