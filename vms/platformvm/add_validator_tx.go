--- conflicted
+++ resolved
@@ -54,11 +54,7 @@
 	Validator Validator `serialize:"true" json:"validator"`
 	// Where to send bonded tokens when done validating
 	Bond         []*avax.TransferableOutput `serialize:"true" json:"stake"`
-<<<<<<< HEAD
-	InputIndexes []uint64                   `serialize:"true" json:"bondInputIndexes"`
-=======
 	InputIndexes []uint8                    `serialize:"true" json:"bondInputIndexes"`
->>>>>>> 486d0b7b
 	// Where to send staking rewards when done validating
 	RewardsOwner Owner `serialize:"true" json:"rewardsOwner"`
 	// Fee this validator charges delegators as a percentage, times 10,000
