--- conflicted
+++ resolved
@@ -1,8 +1,4 @@
-<<<<<<< HEAD
 # Build a macos release from the caminogo repo 
-=======
-# Build a macos release from the avalanchego repo
->>>>>>> fc49c60e
 
 name: build-macos-release
 
@@ -21,12 +17,11 @@
 
     # Steps represent a sequence of tasks that will be executed as part of the job
     steps:
-<<<<<<< HEAD
     # Checks-out your repository under $GITHUB_WORKSPACE, so your job can access it
     - uses: actions/checkout@v2
     - uses: actions/setup-go@v2
       with:
-         go-version: '1.17.1' # The Go version to download (if necessary) and use.
+         go-version: '1.17.9' # The Go version to download (if necessary) and use.
     - run: go version
 
     # Runs a single command using the runners shell
@@ -59,44 +54,4 @@
       run: aws s3 cp caminogo-macos-${VERSION}.zip s3://${BUCKET}/macos/ 
       env:
         BUCKET: ${{ secrets.BUCKET }}
-        VERSION: ${{ steps.get_version.outputs.VERSION }}
-=======
-      # Checks-out your repository under $GITHUB_WORKSPACE, so your job can access it
-      - uses: actions/checkout@v3
-      - uses: actions/setup-go@v2
-        with:
-          go-version: "1.17.9" # The Go version to download (if necessary) and use.
-      - run: go version
-
-      # Runs a single command using the runners shell
-      - name: Build the avalanchego binaries
-        run: ./scripts/build.sh
-
-      - name: Get the version
-        id: get_version
-        run: echo ::set-output name=VERSION::${GITHUB_REF/refs\/tags\//}
-        shell: bash
-
-      - name: Install aws cli
-        run: |
-          curl "https://awscli.amazonaws.com/AWSCLIV2.pkg" -o "AWSCLIV2.pkg"
-          sudo installer -pkg AWSCLIV2.pkg -target /
-
-      - name: Create zip file
-        run: 7z a avalanchego-macos-${VERSION}.zip build/avalanchego build/plugins
-        env:
-          VERSION: ${{ steps.get_version.outputs.VERSION }}
-
-      - name: Configure AWS credentials
-        uses: aws-actions/configure-aws-credentials@v1
-        with:
-          aws-access-key-id: ${{ secrets.AWS_ACCESS_KEY_ID }}
-          aws-secret-access-key: ${{ secrets.AWS_SECRET_ACCESS_KEY }}
-          aws-region: us-east-1
-
-      - name: Upload file to S3
-        run: aws s3 cp avalanchego-macos-${VERSION}.zip s3://${BUCKET}/macos/
-        env:
-          BUCKET: ${{ secrets.BUCKET }}
-          VERSION: ${{ steps.get_version.outputs.VERSION }}
->>>>>>> fc49c60e
+        VERSION: ${{ steps.get_version.outputs.VERSION }}