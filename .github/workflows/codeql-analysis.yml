# For most projects, this workflow file will not need changing; you simply need
# to commit it to your repository.
#
# You may wish to alter this file to override the set of languages analyzed,
# or to provide custom queries or build logic.
#
# ******** NOTE ********
# We have attempted to detect the languages in your repository. Please check
# the `language` matrix defined below to confirm you have the correct set of
# supported CodeQL languages.
#
name: "CodeQL"

on:
  push:
    branches: [chain4travel, dev]
  pull_request:
<<<<<<< HEAD
    tags-ignore: ["*"]
    branches: [chain4travel, dev]
=======
    # The branches below must be a subset of the branches above
    branches: [master, dev]
  schedule:
    - cron: "44 11 * * 4"
  merge_group:
    types: [checks_requested]
>>>>>>> 18324b4a

jobs:
  analyze:
    name: Analyze
    runs-on: ubuntu-latest
    permissions:
      actions: read
      contents: read
      security-events: write

    strategy:
      fail-fast: false
      matrix:
        language: ["go"]
        # CodeQL supports [ 'cpp', 'csharp', 'go', 'java', 'javascript', 'python', 'ruby' ]
        # Learn more about CodeQL language support at https://git.io/codeql-language-support

    steps:
      - name: Checkout repository
        uses: actions/checkout@v3

      # Initializes the CodeQL tools for scanning.
      - name: Initialize CodeQL
        uses: github/codeql-action/init@v2
        with:
          languages: ${{ matrix.language }}
          # If you wish to specify custom queries, you can do so here or in a config file.
          # By default, queries listed here will override any specified in a config file.
          # Prefix the list here with "+" to use these queries and those in the config file.
          # queries: ./path/to/local/query, your-org/your-repo/queries@main

      # Autobuild attempts to build any compiled languages  (C/C++, C#, or Java).
      # If this step fails, then you should remove it and run the build manually (see below)
      - name: Autobuild
        uses: github/codeql-action/autobuild@v2

      # ℹ️ Command-line programs to run using the OS shell.
      # 📚 https://git.io/JvXDl

      # ✏️ If the Autobuild fails above, remove it and uncomment the following three lines
      #    and modify them (or add more) to build your code if your project
      #    uses a compiled language

      #- run: |
      #   make bootstrap
      #   make release

      - name: Perform CodeQL Analysis
        uses: github/codeql-action/analyze@v2<|MERGE_RESOLUTION|>--- conflicted
+++ resolved
@@ -15,17 +15,10 @@
   push:
     branches: [chain4travel, dev]
   pull_request:
-<<<<<<< HEAD
     tags-ignore: ["*"]
     branches: [chain4travel, dev]
-=======
-    # The branches below must be a subset of the branches above
-    branches: [master, dev]
-  schedule:
-    - cron: "44 11 * * 4"
   merge_group:
     types: [checks_requested]
->>>>>>> 18324b4a
 
 jobs:
   analyze:
