name: Lint proto files

on:
  push:
    branches: [chain4travel, dev]
  pull_request:
    tags-ignore: ["*"]  
    branches: [chain4travel, dev]

permissions:
  contents: read

jobs:
  buf-lint:
    runs-on: ubuntu-latest
    steps:
      - uses: actions/checkout@v3
<<<<<<< HEAD
      - uses: bufbuild/buf-setup-action@v1.9.0
        with:
          github_token: ${{ secrets.GITHUB_TOKEN }}
=======
      - uses: bufbuild/buf-setup-action@v1.11.0
        with:
          github_token: ${{ github.token }}
>>>>>>> 7d73b59c
      - uses: bufbuild/buf-lint-action@v1
        with:
          input: "proto"<|MERGE_RESOLUTION|>--- conflicted
+++ resolved
@@ -15,15 +15,9 @@
     runs-on: ubuntu-latest
     steps:
       - uses: actions/checkout@v3
-<<<<<<< HEAD
-      - uses: bufbuild/buf-setup-action@v1.9.0
+      - uses: bufbuild/buf-setup-action@v1.11.0
         with:
           github_token: ${{ secrets.GITHUB_TOKEN }}
-=======
-      - uses: bufbuild/buf-setup-action@v1.11.0
-        with:
-          github_token: ${{ github.token }}
->>>>>>> 7d73b59c
       - uses: bufbuild/buf-lint-action@v1
         with:
           input: "proto"