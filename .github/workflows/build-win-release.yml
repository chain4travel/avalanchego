--- conflicted
+++ resolved
@@ -1,8 +1,4 @@
-<<<<<<< HEAD
 # Build a windows release from the caminogo repo 
-=======
-# Build a windows release from the avalanchego repo
->>>>>>> fc49c60e
 
 name: build-win-release
 
@@ -20,12 +16,11 @@
     runs-on: windows-2019
     # Steps represent a sequence of tasks that will be executed as part of the job
     steps:
-<<<<<<< HEAD
     # Checks-out your repository under $GITHUB_WORKSPACE, so your job can access it
     - uses: actions/checkout@v2
     - uses: actions/setup-go@v2
       with:
-         go-version: '1.17.1' # The Go version to download (if necessary) and use.
+         go-version: '1.17.9' # The Go version to download (if necessary) and use.
     - run: go version
 
     - name: Get the version
@@ -57,43 +52,4 @@
         aws-region: us-east-1
 
     - name: Copy to s3
-      run: aws s3 cp .\build\caminogo-win-${{ steps.get_version.outputs.VERSION }}-experimental.zip s3://${{ secrets.BUCKET }}/windows/caminogo-win-${{ steps.get_version.outputs.VERSION }}-experimental.zip
-=======
-      # Checks-out your repository under $GITHUB_WORKSPACE, so your job can access it
-      - uses: actions/checkout@v3
-      - uses: actions/setup-go@v2
-        with:
-          go-version: "1.17.9" # The Go version to download (if necessary) and use.
-      - run: go version
-
-      - name: Get the version
-        id: get_version
-        run: echo ::set-output name=VERSION::${GITHUB_REF/refs\/tags\//}
-        shell: bash
-
-      - name: Install awscli
-        run: |
-          msiexec.exe /passive /i /n https://awscli.amazonaws.com/AWSCLIV2.msi 
-          aws --version
-
-      # Runs a single command using the runners shell
-      - name: Build the avalanchego binaries
-        run: ./scripts/build.sh
-        shell: bash
-
-      - name: Create zip
-        run: |
-          mv .\build\avalanchego .\build\avalanchego.exe
-          mv .\build\plugins\evm .\build\plugins\evm.exe
-          Compress-Archive -Path .\build\avalanchego.exe,.\build\plugins -DestinationPath .\build\avalanchego-win-${{ steps.get_version.outputs.VERSION }}-experimental.zip
-
-      - name: Configure AWS Credentials
-        uses: aws-actions/configure-aws-credentials@v1
-        with:
-          aws-access-key-id: ${{ secrets.AWS_ACCESS_KEY_ID }}
-          aws-secret-access-key: ${{ secrets.AWS_SECRET_ACCESS_KEY }}
-          aws-region: us-east-1
-
-      - name: Copy to s3
-        run: aws s3 cp .\build\avalanchego-win-${{ steps.get_version.outputs.VERSION }}-experimental.zip s3://${{ secrets.BUCKET }}/windows/avalanchego-win-${{ steps.get_version.outputs.VERSION }}-experimental.zip
->>>>>>> fc49c60e
+      run: aws s3 cp .\build\caminogo-win-${{ steps.get_version.outputs.VERSION }}-experimental.zip s3://${{ secrets.BUCKET }}/windows/caminogo-win-${{ steps.get_version.outputs.VERSION }}-experimental.zip