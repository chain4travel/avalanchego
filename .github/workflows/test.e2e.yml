name: Test e2e

on:
  pull_request:
    tags-ignore: ["*"]
    branches: [chain4travel, dev]
  push:
    branches: [chain4travel, dev]
  workflow_dispatch:
  merge_group:
    types: [checks_requested]

permissions:
  contents: read

jobs:
  test_e2e:
    runs-on: ubuntu-latest
    steps:
      - name: Git checkout
        uses: actions/checkout@v3
        with:
          fetch-depth: 0
      - name: Set up Go
        uses: actions/setup-go@v3
        with:
          go-version: '~1.20.10'
          check-latest: true
      - name: Build the caminogo binaries
        shell: bash
        run: ./scripts/build.sh
      - name: Run e2e tests
        shell: bash
        run: E2E_SERIAL=1 ./scripts/tests.e2e.sh
      - name: Upload tmpnet network dir
        uses: actions/upload-artifact@v3
        if: always()
        with:
<<<<<<< HEAD
          name: testnet-data
          path: ~/.testnetctl/networks/1001
=======
          name: tmpnet-data
          path: ~/.tmpnet/networks/1000
>>>>>>> 7623ffd4
<|MERGE_RESOLUTION|>--- conflicted
+++ resolved
@@ -36,10 +36,5 @@
         uses: actions/upload-artifact@v3
         if: always()
         with:
-<<<<<<< HEAD
-          name: testnet-data
-          path: ~/.testnetctl/networks/1001
-=======
           name: tmpnet-data
-          path: ~/.tmpnet/networks/1000
->>>>>>> 7623ffd4
+          path: ~/.tmpnet/networks/1001