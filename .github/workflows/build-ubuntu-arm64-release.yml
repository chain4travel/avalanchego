--- conflicted
+++ resolved
@@ -10,84 +10,74 @@
     runs-on: [self-hosted, linux, ARM64, bionic]
 
     steps:
-      - uses: actions/checkout@v3
-      - uses: actions/setup-go@v2
-        with:
-          go-version: "1.17.9" # The Go version to download (if necessary) and use.
-      - run: go version
+    - uses: actions/checkout@v2
+    - uses: actions/setup-go@v2
+      with:
+         go-version: '1.17.9' # The Go version to download (if necessary) and use.
+    - run: go version
 
-<<<<<<< HEAD
     - name: Build the caminogo binaries 
       run: ./scripts/build.sh 
-=======
-      - name: Build the avalanchego binaries
-        run: ./scripts/build.sh
->>>>>>> fc49c60e
 
-      - name: Install aws cli
-        run: |
-          sudo apt update
-          sudo apt-get -y install awscli
+    - name: Install aws cli
+      run: |
+        sudo apt update
+        sudo apt-get -y install awscli
 
-      - name: Get the version
-        id: get_version
-        run: echo ::set-output name=VERSION::${GITHUB_REF/refs\/tags\//}
-        shell: bash
+    - name: Get the version
+      id: get_version
+      run: echo ::set-output name=VERSION::${GITHUB_REF/refs\/tags\//}
+      shell: bash
 
-      - name: Configure AWS credentials
-        uses: aws-actions/configure-aws-credentials@v1
-        with:
-          aws-access-key-id: ${{ secrets.AWS_ACCESS_KEY_ID }}
-          aws-secret-access-key: ${{ secrets.AWS_SECRET_ACCESS_KEY }}
-          aws-region: us-east-1
+    - name: Configure AWS credentials
+      uses: aws-actions/configure-aws-credentials@v1
+      with:
+        aws-access-key-id: ${{ secrets.AWS_ACCESS_KEY_ID }}
+        aws-secret-access-key: ${{ secrets.AWS_SECRET_ACCESS_KEY }}
+        aws-region: us-east-1
 
-      - name: Create debian package
-        run: ./.github/workflows/build-deb-pkg.sh
-        env:
-          TAG: ${{ steps.get_version.outputs.VERSION }}
-          BUCKET: ${{ secrets.BUCKET }}
-          ARCH: "arm64"
-          RELEASE: "bionic"
+    - name: Create debian package
+      run: ./.github/workflows/build-deb-pkg.sh
+      env:
+        TAG: ${{ steps.get_version.outputs.VERSION }}
+        BUCKET: ${{ secrets.BUCKET }}
+        ARCH: "arm64"
+        RELEASE: "bionic"
 
   build-focal-arm64-package:
     runs-on: [self-hosted, linux, ARM64, focal]
 
     steps:
-      - uses: actions/checkout@v3
-      - uses: actions/setup-go@v2
-        with:
-          go-version: "1.17.9" # The Go version to download (if necessary) and use.
-      - run: go version
+    - uses: actions/checkout@v2
+    - uses: actions/setup-go@v2
+      with:
+         go-version: '1.17.9' # The Go version to download (if necessary) and use.
+    - run: go version
 
-<<<<<<< HEAD
     - name: Build the caminogo binaries
       run: ./scripts/build.sh
-=======
-      - name: Build the avalanchego binaries
-        run: ./scripts/build.sh
->>>>>>> fc49c60e
 
-      - name: Install aws cli
-        run: |
-          sudo apt update
-          sudo apt-get -y install awscli
+    - name: Install aws cli
+      run: |
+        sudo apt update
+        sudo apt-get -y install awscli
 
-      - name: Get the version
-        id: get_version
-        run: echo ::set-output name=VERSION::${GITHUB_REF/refs\/tags\//}
-        shell: bash
+    - name: Get the version
+      id: get_version
+      run: echo ::set-output name=VERSION::${GITHUB_REF/refs\/tags\//}
+      shell: bash
 
-      - name: Configure AWS credentials
-        uses: aws-actions/configure-aws-credentials@v1
-        with:
-          aws-access-key-id: ${{ secrets.AWS_ACCESS_KEY_ID }}
-          aws-secret-access-key: ${{ secrets.AWS_SECRET_ACCESS_KEY }}
-          aws-region: us-east-1
+    - name: Configure AWS credentials
+      uses: aws-actions/configure-aws-credentials@v1
+      with:
+        aws-access-key-id: ${{ secrets.AWS_ACCESS_KEY_ID }}
+        aws-secret-access-key: ${{ secrets.AWS_SECRET_ACCESS_KEY }}
+        aws-region: us-east-1
 
-      - name: Create debian package
-        run: ./.github/workflows/build-deb-pkg.sh
-        env:
-          TAG: ${{ steps.get_version.outputs.VERSION }}
-          BUCKET: ${{ secrets.BUCKET }}
-          ARCH: "arm64"
-          RELEASE: "focal"+    - name: Create debian package
+      run: ./.github/workflows/build-deb-pkg.sh
+      env:
+        TAG: ${{ steps.get_version.outputs.VERSION }}
+        BUCKET: ${{ secrets.BUCKET }}
+        ARCH: "arm64"
+        RELEASE: "focal"
