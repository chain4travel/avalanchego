--- conflicted
+++ resolved
@@ -14,15 +14,10 @@
       - name: Checkout
         uses: actions/checkout@v3
       - name: Set up Go
-        uses: actions/setup-go@v4
+        uses: actions/setup-go@v3
         with:
-<<<<<<< HEAD
-          go-version: 1.19
-          cache: false
-=======
           go-version: '~1.20.8'
           check-latest: true
->>>>>>> 73ae39bd
       - name: Run static analysis tests
         shell: bash
-        run: scripts/lint.sh
+        run: scripts/lint.sh