--- conflicted
+++ resolved
@@ -4,18 +4,10 @@
   push:
     branches: [chain4travel, dev]
   pull_request:
-<<<<<<< HEAD
     tags-ignore: ["*"]
     branches: [chain4travel, dev]
-=======
   merge_group:
     types: [checks_requested]
-
-# Cancel ongoing workflow runs if a new one is started
-concurrency:
-  group: ${{ github.workflow }}-${{ github.ref }}
-  cancel-in-progress: true
->>>>>>> 18324b4a
 
 jobs:
   run_build_unit_tests:
