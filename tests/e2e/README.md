--- conflicted
+++ resolved
@@ -28,7 +28,7 @@
 
 ```bash
 ./tests/e2e/e2e.test \
-  --caminogo-path=./build/caminogo \
+  --avalanchego-path=./build/avalanchego \
   --ginkgo.label-filter=x
 ```
 
@@ -42,7 +42,7 @@
 Create a new package to implement feature-specific tests, or add tests to an existing package. For example:
 
 ```
-tests
+.
 └── e2e
     ├── README.md
     ├── e2e.go
@@ -66,24 +66,16 @@
 removing the requirement to start a new network for every invocation
 of the test under development.
 
-<<<<<<< HEAD
-To create a temporary network for use across test runs:
-=======
 To create an temporary network for use across test runs:
->>>>>>> 7623ffd4
 
 ```bash
-# From the root of the caminogo repo
+# From the root of the avalanchego repo
 
 # Build the tmpnetctl binary
 $ ./scripts/build_tmpnetctl.sh
 
 # Start a new network
-<<<<<<< HEAD
-$ ./build/tmpnetctl start-network --caminogo-path=/path/to/caminogo
-=======
 $ ./build/tmpnetctl start-network --avalanchego-path=/path/to/avalanchego
->>>>>>> 7623ffd4
 ...
 Started network 1000 @ /home/me/.tmpnet/networks/1000
 
@@ -95,16 +87,12 @@
 
 # Start a new test run using the existing network
 ginkgo -v ./tests/e2e -- \
-    --caminogo-path=/path/to/caminogo \
+    --avalanchego-path=/path/to/avalanchego \
     --ginkgo.focus-file=[name of file containing test] \
     --use-existing-network \
     --network-dir=/path/to/network
 
-<<<<<<< HEAD
-# It is also possible to set the CAMINOGO_BIN_PATH env var instead of supplying --caminogo-path
-=======
-# It is also possible to set the AVALANCHEGO_PATH env var instead of supplying --avalanchego-path
->>>>>>> 7623ffd4
+# It is also possible to set the CAMINOGO_BIN_PATH env var instead of supplying --avalanchego-path
 # and to set TMPNET_NETWORK_DIR instead of supplying --network-dir.
 ```
 
