--- conflicted
+++ resolved
@@ -25,8 +25,6 @@
 
 	"github.com/onsi/gomega"
 
-<<<<<<< HEAD
-=======
 	"github.com/stretchr/testify/require"
 
 	"github.com/ava-labs/avalanchego/tests"
@@ -35,9 +33,7 @@
 	"github.com/ava-labs/avalanchego/tests/fixture/testnet"
 	"github.com/ava-labs/avalanchego/tests/fixture/testnet/local"
 
->>>>>>> b820b46e
 	// ensure test packages are scanned by ginkgo
-	"github.com/ava-labs/avalanchego/tests/e2e"
 	_ "github.com/ava-labs/avalanchego/tests/e2e/banff"
 	_ "github.com/ava-labs/avalanchego/tests/e2e/p"
 	_ "github.com/ava-labs/avalanchego/tests/e2e/static-handlers"
@@ -50,22 +46,9 @@
 }
 
 var (
-<<<<<<< HEAD
-	// helpers to parse test flags
-	logLevel string
-
-	networkRunnerGRPCEp             string
-	networkRunnerCaminoNodeExecPath string
-	networkRunnerCaminoLogLevel     string
-
-	uris string
-
-	testKeysFile string
-=======
 	avalancheGoExecPath  string
 	persistentNetworkDir string
 	usePersistentNetwork bool
->>>>>>> b820b46e
 )
 
 func init() {
@@ -76,68 +59,6 @@
 		fmt.Sprintf("avalanchego executable path (required if not using a persistent network). Also possible to configure via the %s env variable.", local.AvalancheGoPathEnvName),
 	)
 	flag.StringVar(
-<<<<<<< HEAD
-		&networkRunnerCaminoNodeExecPath,
-		"network-runner-camino-node-path",
-		"",
-		"[optional] camino-node executable path (only required for local network-runner tests)",
-	)
-	flag.StringVar(
-		&networkRunnerCaminoLogLevel,
-		"network-runner-camino-log-level",
-		"INFO",
-		"[optional] camino log-level (only required for local network-runner tests)",
-	)
-
-	// e.g., custom network HTTP RPC endpoints
-	flag.StringVar(
-		&uris,
-		"uris",
-		"",
-		"HTTP RPC endpoint URIs for camino node (comma-separated, required to run against existing cluster)",
-	)
-
-	// file that contains a list of new-line separated secp256k1 private keys
-	flag.StringVar(
-		&testKeysFile,
-		"test-keys-file",
-		"",
-		"file that contains a list of new-line separated hex-encoded secp256k1 private keys (assume test keys are pre-funded, for test networks)",
-	)
-}
-
-var _ = ginkgo.BeforeSuite(func() {
-	err := e2e.Env.ConfigCluster(
-		logLevel,
-		networkRunnerGRPCEp,
-		networkRunnerCaminoNodeExecPath,
-		networkRunnerCaminoLogLevel,
-		uris,
-		testKeysFile,
-	)
-	gomega.Expect(err).Should(gomega.BeNil())
-
-	// check cluster can be started
-	err = e2e.Env.StartCluster()
-	gomega.Expect(err).Should(gomega.BeNil())
-
-	// load keys
-	err = e2e.Env.LoadKeys()
-	gomega.Expect(err).Should(gomega.BeNil())
-
-	// take initial snapshot. cluster will be switched off
-	err = e2e.Env.SnapInitialState()
-	gomega.Expect(err).Should(gomega.BeNil())
-
-	// restart cluster
-	err = e2e.Env.RestoreInitialState(false /*switchOffNetworkFirst*/)
-	gomega.Expect(err).Should(gomega.BeNil())
-})
-
-var _ = ginkgo.AfterSuite(func() {
-	err := e2e.Env.ShutdownCluster()
-	gomega.Expect(err).Should(gomega.BeNil())
-=======
 		&persistentNetworkDir,
 		"network-dir",
 		"",
@@ -218,5 +139,4 @@
 
 	// Initialize the local test environment from the global state
 	e2e.InitTestEnvironment(envBytes)
->>>>>>> b820b46e
 })